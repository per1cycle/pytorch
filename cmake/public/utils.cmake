################################################################################################
# Exclude and prepend functionalities
function(exclude OUTPUT INPUT)
set(EXCLUDES ${ARGN})
foreach(EXCLUDE ${EXCLUDES})
        list(REMOVE_ITEM INPUT "${EXCLUDE}")
endforeach()
set(${OUTPUT} ${INPUT} PARENT_SCOPE)
endfunction(exclude)

function(prepend OUTPUT PREPEND)
set(OUT "")
foreach(ITEM ${ARGN})
        list(APPEND OUT "${PREPEND}${ITEM}")
endforeach()
set(${OUTPUT} ${OUT} PARENT_SCOPE)
endfunction(prepend)

################################################################################################
# Parses a version string that might have values beyond major, minor, and patch
# and set version variables for the library.
# Usage:
#   caffe2_parse_version_str(<library_name> <version_string>)
function(caffe2_parse_version_str LIBNAME VERSIONSTR)
  string(REGEX REPLACE "^([0-9]+).*$" "\\1" ${LIBNAME}_VERSION_MAJOR "${VERSIONSTR}")
  string(REGEX REPLACE "^[0-9]+\\.([0-9]+).*$" "\\1" ${LIBNAME}_VERSION_MINOR  "${VERSIONSTR}")
  string(REGEX REPLACE "[0-9]+\\.[0-9]+\\.([0-9]+).*$" "\\1" ${LIBNAME}_VERSION_PATCH "${VERSIONSTR}")
  set(${LIBNAME}_VERSION_MAJOR ${${LIBNAME}_VERSION_MAJOR} ${ARGN} PARENT_SCOPE)
  set(${LIBNAME}_VERSION_MINOR ${${LIBNAME}_VERSION_MINOR} ${ARGN} PARENT_SCOPE)
  set(${LIBNAME}_VERSION_PATCH ${${LIBNAME}_VERSION_PATCH} ${ARGN} PARENT_SCOPE)
  set(${LIBNAME}_VERSION "${${LIBNAME}_VERSION_MAJOR}.${${LIBNAME}_VERSION_MINOR}.${${LIBNAME}_VERSION_PATCH}" PARENT_SCOPE)
endfunction()

###
# Removes common indentation from a block of text to produce code suitable for
# setting to `python -c`, or using with pycmd. This allows multiline code to be
# nested nicely in the surrounding code structure.
#
# This function respsects Python_EXECUTABLE if it defined, otherwise it uses
# `python` and hopes for the best. An error will be thrown if it is not found.
#
# Args:
#     outvar : variable that will hold the stdout of the python command
#     text   : text to remove indentation from
#
function(dedent outvar text)
  # Use Python_EXECUTABLE if it is defined, otherwise default to python
  if("${Python_EXECUTABLE}" STREQUAL "")
    set(_python_exe "python3")
  else()
    set(_python_exe "${Python_EXECUTABLE}")
  endif()
  set(_fixup_cmd "import sys; from textwrap import dedent; print(dedent(sys.stdin.read()))")
  file(WRITE "${CMAKE_BINARY_DIR}/indented.txt" "${text}")
  execute_process(
    COMMAND "${_python_exe}" -c "${_fixup_cmd}"
    INPUT_FILE "${CMAKE_BINARY_DIR}/indented.txt"
    RESULT_VARIABLE _dedent_exitcode
    OUTPUT_VARIABLE _dedent_text)
  if(NOT _dedent_exitcode EQUAL 0)
    message(ERROR " Failed to remove indentation from: \n\"\"\"\n${text}\n\"\"\"
    Python dedent failed with error code: ${_dedent_exitcode}")
    message(FATAL_ERROR " Python dedent failed with error code: ${_dedent_exitcode}")
  endif()
  # Remove supurflous newlines (artifacts of print)
  string(STRIP "${_dedent_text}" _dedent_text)
  set(${outvar} "${_dedent_text}" PARENT_SCOPE)
endfunction()


function(pycmd_no_exit outvar exitcode cmd)
  # Use Python_EXECUTABLE if it is defined, otherwise default to python
  if("${Python_EXECUTABLE}" STREQUAL "")
    set(_python_exe "python")
  else()
    set(_python_exe "${Python_EXECUTABLE}")
  endif()
  # run the actual command
  execute_process(
    COMMAND "${_python_exe}" -c "${cmd}"
    RESULT_VARIABLE _exitcode
    OUTPUT_VARIABLE _output)
  # Remove supurflous newlines (artifacts of print)
  string(STRIP "${_output}" _output)
  set(${outvar} "${_output}" PARENT_SCOPE)
  set(${exitcode} "${_exitcode}" PARENT_SCOPE)
endfunction()


###
# Helper function to run `python -c "<cmd>"` and capture the results of stdout
#
# Runs a python command and populates an outvar with the result of stdout.
# Common indentation in the text of `cmd` is removed before the command is
# executed, so the caller does not need to worry about indentation issues.
#
# This function respsects Python_EXECUTABLE if it defined, otherwise it uses
# `python` and hopes for the best. An error will be thrown if it is not found.
#
# Args:
#     outvar : variable that will hold the stdout of the python command
#     cmd    : text representing a (possibly multiline) block of python code
#
function(pycmd outvar cmd)
  dedent(_dedent_cmd "${cmd}")
  pycmd_no_exit(_output _exitcode "${_dedent_cmd}")

  if(NOT _exitcode EQUAL 0)
    message(ERROR " Failed when running python code: \"\"\"\n${_dedent_cmd}\n\"\"\"")
    message(FATAL_ERROR " Python command failed with error code: ${_exitcode}")
  endif()
  # Remove supurflous newlines (artifacts of print)
  string(STRIP "${_output}" _output)
  set(${outvar} "${_output}" PARENT_SCOPE)
endfunction()


##############################################################################
# Macro to update cached options.
macro(caffe2_update_option variable value)
  if(CAFFE2_CMAKE_BUILDING_WITH_MAIN_REPO)
    get_property(__help_string CACHE ${variable} PROPERTY HELPSTRING)
    set(${variable} ${value} CACHE BOOL ${__help_string} FORCE)
  else()
    set(${variable} ${value})
  endif()
endmacro()


##############################################################################
# Add an interface library definition that is dependent on the source.
#
# It's probably easiest to explain why this macro exists, by describing
# what things would look like if we didn't have this macro.
#
# Let's suppose we want to statically link against torch.  We've defined
# a library in cmake called torch, and we might think that we just
# target_link_libraries(my-app PUBLIC torch).  This will result in a
# linker argument 'libtorch.a' getting passed to the linker.
#
# Unfortunately, this link command is wrong!  We have static
# initializers in libtorch.a that would get improperly pruned by
# the default link settings.  What we actually need is for you
# to do -Wl,--whole-archive,libtorch.a -Wl,--no-whole-archive to ensure
# that we keep all symbols, even if they are (seemingly) not used.
#
# What caffe2_interface_library does is create an interface library
# that indirectly depends on the real library, but sets up the link
# arguments so that you get all of the extra link settings you need.
# The result is not a "real" library, and so we have to manually
# copy over necessary properties from the original target.
#
# (The discussion above is about static libraries, but a similar
# situation occurs for dynamic libraries: if no symbols are used from
# a dynamic library, it will be pruned unless you are --no-as-needed)
macro(caffe2_interface_library SRC DST)
  add_library(${DST} INTERFACE)
  add_dependencies(${DST} ${SRC})
  # Depending on the nature of the source library as well as the compiler,
  # determine the needed compilation flags.
  get_target_property(__src_target_type ${SRC} TYPE)
  # Depending on the type of the source library, we will set up the
  # link command for the specific SRC library.
  if(${__src_target_type} STREQUAL "STATIC_LIBRARY")
    # In the case of static library, we will need to add whole-static flags.
    if(APPLE)
      target_link_libraries(
          ${DST} INTERFACE -Wl,-force_load,\"$<TARGET_FILE:${SRC}>\")
    elseif(MSVC)
      # In MSVC, we will add whole archive in default.
      target_link_libraries(
         ${DST} INTERFACE "$<TARGET_FILE:${SRC}>")
      target_link_options(
         ${DST} INTERFACE "-WHOLEARCHIVE:$<TARGET_FILE:${SRC}>")
    else()
      # Assume everything else is like gcc
      target_link_libraries(${DST} INTERFACE
          "-Wl,--whole-archive,\"$<TARGET_FILE:${SRC}>\" -Wl,--no-whole-archive")
    endif()
    # Link all interface link libraries of the src target as well.
    # For static library, we need to explicitly depend on all the libraries
    # that are the dependent library of the source library. Note that we cannot
    # use the populated INTERFACE_LINK_LIBRARIES property, because if one of the
    # dependent library is not a target, cmake creates a $<LINK_ONLY:src> wrapper
    # and then one is not able to find target "src". For more discussions, check
    #   https://gitlab.kitware.com/cmake/cmake/issues/15415
    #   https://cmake.org/pipermail/cmake-developers/2013-May/019019.html
    # Specifically the following quote
    #
    # """
    # For STATIC libraries we can define that the PUBLIC/PRIVATE/INTERFACE keys
    # are ignored for linking and that it always populates both LINK_LIBRARIES
    # LINK_INTERFACE_LIBRARIES.  Note that for STATIC libraries the
    # LINK_LIBRARIES property will not be used for anything except build-order
    # dependencies.
    # """
    target_link_libraries(${DST} INTERFACE
        $<TARGET_PROPERTY:${SRC},LINK_LIBRARIES>)
  elseif(${__src_target_type} STREQUAL "SHARED_LIBRARY")
    if("${CMAKE_CXX_COMPILER_ID}" MATCHES "GNU")
      target_link_libraries(${DST} INTERFACE
          "-Wl,--no-as-needed,\"$<TARGET_FILE:${SRC}>\" -Wl,--as-needed")
    else()
      target_link_libraries(${DST} INTERFACE ${SRC})
    endif()
    # Link all interface link libraries of the src target as well.
    # For shared libraries, we can simply depend on the INTERFACE_LINK_LIBRARIES
    # property of the target.
    target_link_libraries(${DST} INTERFACE
        $<TARGET_PROPERTY:${SRC},INTERFACE_LINK_LIBRARIES>)
  else()
    message(FATAL_ERROR
        "You made a CMake build file error: target " ${SRC}
        " must be of type either STATIC_LIBRARY or SHARED_LIBRARY. However, "
        "I got " ${__src_target_type} ".")
  endif()
  # For all other interface properties, manually inherit from the source target.
  set_target_properties(${DST} PROPERTIES
    INTERFACE_COMPILE_DEFINITIONS
    $<TARGET_PROPERTY:${SRC},INTERFACE_COMPILE_DEFINITIONS>
    INTERFACE_COMPILE_OPTIONS
    $<TARGET_PROPERTY:${SRC},INTERFACE_COMPILE_OPTIONS>
    INTERFACE_INCLUDE_DIRECTORIES
    $<TARGET_PROPERTY:${SRC},INTERFACE_INCLUDE_DIRECTORIES>
    INTERFACE_SYSTEM_INCLUDE_DIRECTORIES
    $<TARGET_PROPERTY:${SRC},INTERFACE_SYSTEM_INCLUDE_DIRECTORIES>)
endmacro()


##############################################################################
# Creating a Caffe2 binary target with sources specified with relative path.
# Usage:
#   caffe2_binary_target(target_name_or_src <src1> [<src2>] [<src3>] ...)
# If only target_name_or_src is specified, this target is build with one single
# source file and the target name is autogen from the filename. Otherwise, the
# target name is given by the first argument and the rest are the source files
# to build the target.
function(caffe2_binary_target target_name_or_src)
  # https://cmake.org/cmake/help/latest/command/function.html
  # Checking that ARGC is greater than # is the only way to ensure
  # that ARGV# was passed to the function as an extra argument.
  if(ARGC GREATER 1)
    set(__target ${target_name_or_src})
    prepend(__srcs "${CMAKE_CURRENT_SOURCE_DIR}/" "${ARGN}")
  else()
    get_filename_component(__target ${target_name_or_src} NAME_WE)
    prepend(__srcs "${CMAKE_CURRENT_SOURCE_DIR}/" "${target_name_or_src}")
  endif()
  add_executable(${__target} ${__srcs})
  target_link_libraries(${__target} torch_library)
  # If we have Caffe2_MODULES defined, we will also link with the modules.
  if(DEFINED Caffe2_MODULES)
    target_link_libraries(${__target} ${Caffe2_MODULES})
  endif()
  install(TARGETS ${__target} DESTINATION bin)
endfunction()

function(caffe2_hip_binary_target target_name_or_src)
  if(ARGC GREATER 1)
    set(__target ${target_name_or_src})
    prepend(__srcs "${CMAKE_CURRENT_SOURCE_DIR}/" "${ARGN}")
  else()
    get_filename_component(__target ${target_name_or_src} NAME_WE)
    prepend(__srcs "${CMAKE_CURRENT_SOURCE_DIR}/" "${target_name_or_src}")
  endif()

  caffe2_binary_target(${target_name_or_src})

  target_compile_options(${__target} PRIVATE ${HIP_CXX_FLAGS})
  target_include_directories(${__target} PRIVATE ${Caffe2_HIP_INCLUDE})
endfunction()


##############################################################################
# Multiplex between adding libraries for CUDA versus HIP (AMD Software Stack).
# Usage:
#   torch_cuda_based_add_library(cuda_target)
#
macro(torch_cuda_based_add_library cuda_target)
  if(USE_ROCM)
    hip_add_library(${cuda_target} ${ARGN})
  elseif(USE_CUDA)
    add_library(${cuda_target} ${ARGN})
  else()
  endif()
endmacro()

##############################################################################
# Get the HIP arch flags specified by PYTORCH_ROCM_ARCH.
# Usage:
#   torch_hip_get_arch_list(variable_to_store_flags)
#
macro(torch_hip_get_arch_list store_var)
  if(DEFINED ENV{PYTORCH_ROCM_ARCH})
    set(_TMP $ENV{PYTORCH_ROCM_ARCH})
  else()
    # Use arch of installed GPUs as default
    execute_process(COMMAND "rocm_agent_enumerator" COMMAND bash "-c" "grep -v gfx000 | sort -u | xargs | tr -d '\n'"
                    RESULT_VARIABLE ROCM_AGENT_ENUMERATOR_RESULT
                    OUTPUT_VARIABLE ROCM_ARCH_INSTALLED)
    if(NOT ROCM_AGENT_ENUMERATOR_RESULT EQUAL 0)
      message(FATAL_ERROR " Could not detect ROCm arch for GPUs on machine. Result: '${ROCM_AGENT_ENUMERATOR_RESULT}'")
    endif()
    set(_TMP ${ROCM_ARCH_INSTALLED})
  endif()
  string(REPLACE " " ";" ${store_var} "${_TMP}")
endmacro()

##############################################################################
# Get the NVCC arch flags specified by TORCH_CUDA_ARCH_LIST and CUDA_ARCH_NAME.
# Usage:
#   torch_cuda_get_nvcc_gencode_flag(variable_to_store_flags)
#
macro(torch_cuda_get_nvcc_gencode_flag store_var)
  # setting nvcc arch flags
  if((NOT DEFINED TORCH_CUDA_ARCH_LIST) AND (DEFINED ENV{TORCH_CUDA_ARCH_LIST}))
    message(WARNING
        "In the future we will require one to explicitly pass "
        "TORCH_CUDA_ARCH_LIST to cmake instead of implicitly setting it as an "
        "env variable. This will become a FATAL_ERROR in future version of "
        "pytorch.")
    set(TORCH_CUDA_ARCH_LIST $ENV{TORCH_CUDA_ARCH_LIST})
  endif()
  if(DEFINED CUDA_ARCH_NAME)
    message(WARNING
        "CUDA_ARCH_NAME is no longer used. Use TORCH_CUDA_ARCH_LIST instead. "
        "Right now, CUDA_ARCH_NAME is ${CUDA_ARCH_NAME} and "
        "TORCH_CUDA_ARCH_LIST is ${TORCH_CUDA_ARCH_LIST}.")
    set(TORCH_CUDA_ARCH_LIST TORCH_CUDA_ARCH_LIST ${CUDA_ARCH_NAME})
  endif()

  # Invoke cuda_select_nvcc_arch_flags from proper cmake FindCUDA.
  cuda_select_nvcc_arch_flags(${store_var} ${TORCH_CUDA_ARCH_LIST})
endmacro()


##############################################################################
# Add standard compile options.
# Usage:
#   torch_compile_options(lib_name)
function(torch_compile_options libname)
  set_property(TARGET ${libname} PROPERTY CXX_STANDARD 17)

  # until they can be unified, keep these lists synced with setup.py
  if(MSVC)

    if(MSVC_Z7_OVERRIDE)
      set(MSVC_DEBINFO_OPTION "/Z7")
    else()
      set(MSVC_DEBINFO_OPTION "/Zi")
    endif()

    target_compile_options(${libname} PUBLIC
      $<$<COMPILE_LANGUAGE:CXX>:
        ${MSVC_RUNTIME_LIBRARY_OPTION}
        $<$<OR:$<CONFIG:Debug>,$<CONFIG:RelWithDebInfo>>:${MSVC_DEBINFO_OPTION}>
        /EHsc
        /bigobj>
      )
  else()
    set(private_compile_options
      -Wall
      -Wextra
      -Wdeprecated
      -Wno-unused-parameter
      -Wno-missing-field-initializers
      -Wno-type-limits
      -Wno-array-bounds
      -Wno-unknown-pragmas
      -Wno-strict-overflow
      -Wno-strict-aliasing
      )
    list(APPEND private_compile_options -Wunused-function)
    list(APPEND private_compile_options -Wunused-variable)
    if(CMAKE_CXX_COMPILER_ID STREQUAL "GNU")
      list(APPEND private_compile_options -Wunused-but-set-variable)
    endif()
    if("${CMAKE_CXX_COMPILER_ID}" MATCHES "Clang")
      list(APPEND private_compile_options -Wunused-private-field)
    endif()
    if(NOT "${CMAKE_CXX_COMPILER_ID}" MATCHES "Clang")
      list(APPEND private_compile_options
        # Considered to be flaky.  See the discussion at
        # https://github.com/pytorch/pytorch/pull/9608
        -Wno-maybe-uninitialized)
    endif()

    if(WERROR)
      list(APPEND private_compile_options
        -Werror
        -Wno-strict-overflow
        -Werror=inconsistent-missing-override
        -Werror=inconsistent-missing-destructor-override
        -Werror=unused-function
<<<<<<< HEAD
        -Werror=unused-variable)
=======
        -Werror=unused-variable
        -Werror=pedantic
      )
>>>>>>> d3ab8cec
      if(CMAKE_CXX_COMPILER_ID STREQUAL "GNU")
        list(APPEND private_compile_options -Werror=unused-but-set-variable)
      endif()
    endif()
  endif()


  target_compile_options(${libname} PRIVATE
      $<$<COMPILE_LANGUAGE:CXX>:${private_compile_options}>)
  if(USE_CUDA)
    string(FIND "${private_compile_options}" " " space_position)
    if(NOT space_position EQUAL -1)
      message(FATAL_ERROR "Found spaces in private_compile_options='${private_compile_options}'")
    endif()
    # Convert CMake list to comma-separated list
    string(REPLACE ";" "," private_compile_options "${private_compile_options}")
    target_compile_options(${libname} PRIVATE
        $<$<COMPILE_LANGUAGE:CUDA>:-Xcompiler=${private_compile_options}>)
  endif()

  if(NOT WIN32 AND NOT USE_ASAN)
    # Enable hidden visibility by default to make it easier to debug issues with
    # TORCH_API annotations. Hidden visibility with selective default visibility
    # behaves close enough to Windows' dllimport/dllexport.
    #
    # Unfortunately, hidden visibility messes up some ubsan warnings because
    # templated classes crossing library boundary get duplicated (but identical)
    # definitions. It's easier to just disable it.
    target_compile_options(${libname} PRIVATE
        $<$<COMPILE_LANGUAGE:CXX>: -fvisibility=hidden>)
  endif()

  # Use -O2 for release builds (-O3 doesn't improve perf, and -Os results in perf regression)
  target_compile_options(${libname} PRIVATE
      $<$<AND:$<COMPILE_LANGUAGE:CXX>,$<OR:$<CONFIG:Release>,$<CONFIG:RelWithDebInfo>>>:-O2>)

endfunction()

##############################################################################
# Set old-style FindCuda.cmake compile flags from modern CMake cuda flags.
# Usage:
#   torch_update_find_cuda_flags()
function(torch_update_find_cuda_flags)
  # Convert -O2 -Xcompiler="-O2 -Wall" to "-O2;-Xcompiler=-O2,-Wall"
  if(USE_CUDA)
    separate_arguments(FLAGS UNIX_COMMAND "${CMAKE_CUDA_FLAGS}")
    string(REPLACE " " "," FLAGS "${FLAGS}")
    set(CUDA_NVCC_FLAGS ${FLAGS} PARENT_SCOPE)

    separate_arguments(FLAGS_DEBUG UNIX_COMMAND "${CMAKE_CUDA_FLAGS_DEBUG}")
    string(REPLACE " " "," FLAGS_DEBUG "${FLAGS_DEBUG}")
    set(CUDA_NVCC_FLAGS_DEBUG "${FLAGS_DEBUG}" PARENT_SCOPE)

    separate_arguments(FLAGS_RELEASE UNIX_COMMAND "${CMAKE_CUDA_FLAGS_RELEASE}")
    string(REPLACE " " "," FLAGS_RELEASE "${FLAGS_RELEASE}")
    set(CUDA_NVCC_FLAGS_RELEASE "${FLAGS_RELEASE}" PARENT_SCOPE)

    separate_arguments(FLAGS_MINSIZEREL UNIX_COMMAND "${CMAKE_CUDA_FLAGS_MINSIZEREL}")
    string(REPLACE " " "," FLAGS_MINSIZEREL "${FLAGS_MINSIZEREL}")
    set(CUDA_NVCC_FLAGS_MINSIZEREL "${FLAGS_MINSIZEREL}" PARENT_SCOPE)

    separate_arguments(FLAGS_RELWITHDEBINFO UNIX_COMMAND "${CMAKE_CUDA_FLAGS_RELWITHDEBINFO}")
    string(REPLACE " " "," FLAGS_RELWITHDEBINFO "${FLAGS_RELWITHDEBINFO}")
    set(CUDA_NVCC_FLAGS_RELWITHDEBINFO "${FLAGS_RELWITHDEBINFO}" PARENT_SCOPE)

    message(STATUS "Converting CMAKE_CUDA_FLAGS to CUDA_NVCC_FLAGS:\n"
                    "    CUDA_NVCC_FLAGS                = ${FLAGS}\n"
                    "    CUDA_NVCC_FLAGS_DEBUG          = ${FLAGS_DEBUG}\n"
                    "    CUDA_NVCC_FLAGS_RELEASE        = ${FLAGS_RELEASE}\n"
                    "    CUDA_NVCC_FLAGS_RELWITHDEBINFO = ${FLAGS_RELWITHDEBINFO}\n"
                    "    CUDA_NVCC_FLAGS_MINSIZEREL     = ${FLAGS_MINSIZEREL}")
  endif()
endfunction()

include(CheckCXXCompilerFlag)

##############################################################################
# CHeck if given flag is supported and append it to provided outputvar
# Also define HAS_UPPER_CASE_FLAG_NAME variable
# Usage:
#   append_cxx_flag_if_supported("-Werror" CMAKE_CXX_FLAGS)
function(append_cxx_flag_if_supported flag outputvar)
    string(TOUPPER "HAS${flag}" _FLAG_NAME)
    string(REGEX REPLACE "[=-]" "_" _FLAG_NAME "${_FLAG_NAME}")
    # GCC silents unknown -Wno-XXX flags, so we detect the corresponding -WXXX.
    if(CMAKE_CXX_COMPILER_ID STREQUAL "GNU")
      string(REGEX REPLACE "Wno-" "W" new_flag "${flag}")
    else()
      set(new_flag ${flag})
    endif()
    check_cxx_compiler_flag("${new_flag}" ${_FLAG_NAME})
    if(${_FLAG_NAME})
        string(APPEND ${outputvar} " ${flag}")
        set(${outputvar} "${${outputvar}}" PARENT_SCOPE)
    endif()
endfunction()

function(target_compile_options_if_supported target flag)
  set(_compile_options "")
  append_cxx_flag_if_supported("${flag}" _compile_options)
  if(NOT "${_compile_options}" STREQUAL "")
    target_compile_options(${target} PRIVATE ${flag})
  endif()
endfunction()<|MERGE_RESOLUTION|>--- conflicted
+++ resolved
@@ -392,13 +392,9 @@
         -Werror=inconsistent-missing-override
         -Werror=inconsistent-missing-destructor-override
         -Werror=unused-function
-<<<<<<< HEAD
-        -Werror=unused-variable)
-=======
         -Werror=unused-variable
         -Werror=pedantic
       )
->>>>>>> d3ab8cec
       if(CMAKE_CXX_COMPILER_ID STREQUAL "GNU")
         list(APPEND private_compile_options -Werror=unused-but-set-variable)
       endif()
