# This workflow is dedicated to host slow jobs that are run only periodically because
# they are too slow to run in every commit.  The list of slow tests can be found in
# https://github.com/pytorch/test-infra/blob/generated-stats/stats/slow-tests.json
name: slow

on:
  schedule:
    - cron: 45 0,4,8,12,16,20 * * *
    - cron: 29 8 * * *  # about 1:29am PDT, for mem leak check and rerun disabled tests
  push:
    tags:
      - ciflow/slow/*
    branches:
      - release/*
  workflow_dispatch:

concurrency:
  group: ${{ github.workflow }}-${{ github.event.pull_request.number || github.ref_name }}-${{ github.ref_type == 'branch' && github.sha }}-${{ github.event_name == 'workflow_dispatch' }}-${{ github.event_name == 'schedule' }}-${{ github.event.schedule }}
  cancel-in-progress: true

permissions: read-all

jobs:
  llm-td:
    name: before-test
    uses: ./.github/workflows/llm_td_retrieval.yml
    permissions:
      id-token: write
      contents: read

  target-determination:
    name: before-test
    uses: ./.github/workflows/target_determination.yml
    needs: llm-td
    permissions:
      id-token: write
      contents: read

  get-label-type:
    name: get-label-type
    uses: ./.github/workflows/_runner-determinator.yml
    with:
      triggering_actor: ${{ github.triggering_actor }}
      issue_owner: ${{ github.event.pull_request.user.login || github.event.issue.user.login }}
      curr_branch: ${{ github.head_ref || github.ref_name }}
      curr_ref_type: ${{ github.ref_type }}

  linux-focal-cuda12_1-py3-gcc9-slow-gradcheck-build:
    name: linux-focal-cuda12.1-py3-gcc9-slow-gradcheck
    uses: ./.github/workflows/_linux-build.yml
    with:
      runner: "amz2023.linux.2xlarge"
      build-environment: linux-focal-cuda12.1-py3-gcc9-slow-gradcheck
      docker-image-name: pytorch-linux-focal-cuda12.1-cudnn9-py3-gcc9
      cuda-arch-list: 8.6
      test-matrix: |
        { include: [
          { config: "default", shard: 1, num_shards: 6, runner: "amz2023.linux.g5.4xlarge.nvidia.gpu" },
          { config: "default", shard: 2, num_shards: 6, runner: "amz2023.linux.g5.4xlarge.nvidia.gpu" },
          { config: "default", shard: 3, num_shards: 6, runner: "amz2023.linux.g5.4xlarge.nvidia.gpu" },
          { config: "default", shard: 4, num_shards: 6, runner: "amz2023.linux.g5.4xlarge.nvidia.gpu" },
          { config: "default", shard: 5, num_shards: 6, runner: "amz2023.linux.g5.4xlarge.nvidia.gpu" },
          { config: "default", shard: 6, num_shards: 6, runner: "amz2023.linux.g5.4xlarge.nvidia.gpu" },
        ]}

  linux-focal-cuda12_1-py3-gcc9-slow-gradcheck-test:
    name: linux-focal-cuda12.1-py3-gcc9-slow-gradcheck
    uses: ./.github/workflows/_linux-test.yml
    needs:
      - linux-focal-cuda12_1-py3-gcc9-slow-gradcheck-build
      - target-determination
    with:
      build-environment: linux-focal-cuda12.1-py3-gcc9-slow-gradcheck
      docker-image: ${{ needs.linux-focal-cuda12_1-py3-gcc9-slow-gradcheck-build.outputs.docker-image }}
      test-matrix: ${{ needs.linux-focal-cuda12_1-py3-gcc9-slow-gradcheck-build.outputs.test-matrix }}
      timeout-minutes: 300

  linux-focal-cuda12_1-py3_10-gcc9-sm86-build:
    name: linux-focal-cuda12.1-py3.10-gcc9-sm86
    uses: ./.github/workflows/_linux-build.yml
    with:
      runner: "amz2023.linux.2xlarge"
      build-environment: linux-focal-cuda12.1-py3.10-gcc9-sm86
      docker-image-name: pytorch-linux-focal-cuda12.1-cudnn9-py3-gcc9
      cuda-arch-list: 8.6
      test-matrix: |
        { include: [
          { config: "slow", shard: 1, num_shards: 2, runner: "amz2023.linux.g5.4xlarge.nvidia.gpu" },
          { config: "slow", shard: 2, num_shards: 2, runner: "amz2023.linux.g5.4xlarge.nvidia.gpu" },
        ]}

  linux-focal-cuda12_1-py3_10-gcc9-sm86-test:
    name: linux-focal-cuda12.1-py3.10-gcc9-sm86
    uses: ./.github/workflows/_linux-test.yml
    needs:
      - linux-focal-cuda12_1-py3_10-gcc9-sm86-build
      - target-determination
    with:
      build-environment: linux-focal-cuda12.1-py3.10-gcc9-sm86
      docker-image: ${{ needs.linux-focal-cuda12_1-py3_10-gcc9-sm86-build.outputs.docker-image }}
      test-matrix: ${{ needs.linux-focal-cuda12_1-py3_10-gcc9-sm86-build.outputs.test-matrix }}

  linux-focal-py3_8-clang10-build:
    name: linux-focal-py3.8-clang10
    uses: ./.github/workflows/_linux-build.yml
    with:
      runner: "amz2023.linux.2xlarge"
      build-environment: linux-focal-py3.8-clang10
      docker-image-name: pytorch-linux-focal-py3.8-clang10
      test-matrix: |
        { include: [
          { config: "slow", shard: 1, num_shards: 2, runner: "amz2023.linux.2xlarge" },
          { config: "slow", shard: 2, num_shards: 2, runner: "amz2023.linux.2xlarge" },
        ]}

  linux-focal-py3_8-clang10-test:
    name: linux-focal-py3.8-clang10
    uses: ./.github/workflows/_linux-test.yml
    needs:
      - linux-focal-py3_8-clang10-build
      - target-determination
    with:
      build-environment: linux-focal-py3.8-clang10
      docker-image: ${{ needs.linux-focal-py3_8-clang10-build.outputs.docker-image }}
      test-matrix: ${{ needs.linux-focal-py3_8-clang10-build.outputs.test-matrix }}

  linux-focal-rocm6_2-py3_8-build:
    name: linux-focal-rocm6.2-py3.8
    uses: ./.github/workflows/_linux-build.yml
    with:
<<<<<<< HEAD
      build-environment: linux-focal-rocm6.2-py3.8
=======
      runner: "amz2023.linux.2xlarge"
      build-environment: linux-focal-rocm6.1-py3.8
>>>>>>> 322c9d03
      docker-image-name: pytorch-linux-focal-rocm-n-py3
      test-matrix: |
        { include: [
          { config: "slow", shard: 1, num_shards: 2, runner: "linux.rocm.gpu" },
          { config: "slow", shard: 2, num_shards: 2, runner: "linux.rocm.gpu" },
        ]}

  linux-focal-rocm6_2-py3_8-test:
    permissions:
      id-token: write
      contents: read
    name: linux-focal-rocm6.2-py3.8
    uses: ./.github/workflows/_rocm-test.yml
    needs:
      - linux-focal-rocm6_2-py3_8-build
      - target-determination
    with:
      build-environment: linux-focal-rocm6.2-py3.8
      docker-image: ${{ needs.linux-focal-rocm6_2-py3_8-build.outputs.docker-image }}
      test-matrix: ${{ needs.linux-focal-rocm6_2-py3_8-build.outputs.test-matrix }}

  linux-jammy-py3_10-clang15-asan-build:
    name: linux-jammy-py3.10-clang15-asan
    uses: ./.github/workflows/_linux-build.yml
    needs: get-label-type
    with:
      runner: "${{ needs.get-label-type.outputs.label-type }}amz2023.linux.2xlarge"
      build-environment: linux-jammy-py3.10-clang15-asan
      docker-image-name: pytorch-linux-jammy-py3-clang15-asan
      test-matrix: |
        { include: [
          { config: "slow", shard: 1, num_shards: 3, runner: "${{ needs.get-label-type.outputs.label-type }}amz2023.linux.4xlarge" },
          { config: "slow", shard: 2, num_shards: 3, runner: "${{ needs.get-label-type.outputs.label-type }}amz2023.linux.4xlarge" },
          { config: "slow", shard: 3, num_shards: 3, runner: "${{ needs.get-label-type.outputs.label-type }}amz2023.linux.4xlarge" },
        ]}
      sync-tag: asan-build

  linux-jammy-py3_10-clang15-asan-test:
    name: linux-jammy-py3.10-clang15-asan
    uses: ./.github/workflows/_linux-test.yml
    needs:
      - linux-jammy-py3_10-clang15-asan-build
      - target-determination
    with:
      build-environment: linux-jammy-py3.10-clang15-asan
      docker-image: ${{ needs.linux-jammy-py3_10-clang15-asan-build.outputs.docker-image }}
      test-matrix: ${{ needs.linux-jammy-py3_10-clang15-asan-build.outputs.test-matrix }}
      sync-tag: asan-test<|MERGE_RESOLUTION|>--- conflicted
+++ resolved
@@ -128,12 +128,8 @@
     name: linux-focal-rocm6.2-py3.8
     uses: ./.github/workflows/_linux-build.yml
     with:
-<<<<<<< HEAD
+      runner: "amz2023.linux.2xlarge"
       build-environment: linux-focal-rocm6.2-py3.8
-=======
-      runner: "amz2023.linux.2xlarge"
-      build-environment: linux-focal-rocm6.1-py3.8
->>>>>>> 322c9d03
       docker-image-name: pytorch-linux-focal-rocm-n-py3
       test-matrix: |
         { include: [
