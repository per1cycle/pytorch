--- conflicted
+++ resolved
@@ -6,11 +6,7 @@
 from typing import Any, Dict, List, Set
 
 
-<<<<<<< HEAD
-REPO_ROOT = pathlib.Path(__file__).absolute().parents[2]
-=======
-REPO_ROOT = Path(__file__).resolve().parents[2]
->>>>>>> 56c7e561
+REPO_ROOT = Path(__file__).absolute().parents[2]
 
 # These tests are slow enough that it's worth calculating whether the patch
 # touched any related files first. This list was manually generated, but for every
