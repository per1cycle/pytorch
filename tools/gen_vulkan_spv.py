--- conflicted
+++ resolved
@@ -9,31 +9,27 @@
 import os
 import pathlib
 import re
+import subprocess
 import sys
-from itertools import product
-
-sys.path.append(os.path.abspath(os.path.join(os.path.dirname(__file__), "..")))
-import subprocess
 import textwrap
 from dataclasses import dataclass
+from itertools import product
 from typing import Any, Dict, List, Optional, Set, Tuple, Union
 
 import yaml
 from yaml.constructor import ConstructorError
 from yaml.nodes import MappingNode
+
 
 try:
     from yaml import CLoader as Loader
 except ImportError:
     from yaml import Loader  # type: ignore[assignment, misc]
 
-<<<<<<< HEAD
 
 REPO_ROOT = pathlib.Path(__file__).resolve().parent.parent
 sys.path.append(str(REPO_ROOT))
 
-=======
->>>>>>> 71fc37af
 CPP_H_NAME = "spv.h"
 CPP_SRC_NAME = "spv.cpp"
 
