--- conflicted
+++ resolved
@@ -172,29 +172,17 @@
 
   /// Returns the stream that was set at the time the guard was most recently
   /// initialized, or nullopt if the guard is uninitialized.
-<<<<<<< HEAD
-  optional<Stream> original_stream() const {
-    return guard_.has_value() ? make_optional(guard_->original_stream())
-                              : nullopt;
-=======
   std::optional<Stream> original_stream() const {
     return guard_.has_value() ? std::make_optional(guard_->original_stream())
                               : std::nullopt;
->>>>>>> 3f031b96
   }
 
   /// Returns the most recent stream that was set using this stream guard,
   /// either from construction, or via reset_stream, if the guard is
   /// initialized, or nullopt if the guard is uninitialized.
-<<<<<<< HEAD
-  optional<Stream> current_stream() const {
-    return guard_.has_value() ? make_optional(guard_->current_stream())
-                              : nullopt;
-=======
   std::optional<Stream> current_stream() const {
     return guard_.has_value() ? std::make_optional(guard_->current_stream())
                               : std::nullopt;
->>>>>>> 3f031b96
   }
 
   /// Restore the original device and stream, resetting this guard to
