--- conflicted
+++ resolved
@@ -2,12 +2,9 @@
 
 #include <c10/core/SymInt.h>
 #include <c10/util/ArrayRef.h>
+#include <c10/util/DimVector.h>
 #include <c10/util/Exception.h>
-<<<<<<< HEAD
-#include <c10/util/Optional.h>
-=======
 #include <c10/util/irange.h>
->>>>>>> 6f275ae4
 #include <cstdint>
 #include <optional>
 
@@ -50,7 +47,22 @@
   return asIntArrayRefUnchecked(ar);
 }
 
+// Even slower than asIntArrayRefSlow, as it forces an allocation for a
+// destination int, BUT it is able to force specialization (it never errors)
+inline c10::DimVector asIntArrayRefSlowAlloc(
+    c10::SymIntArrayRef ar,
+    const char* file,
+    int64_t line) {
+  c10::DimVector res(ar.size(), 0);
+  for (const auto i : c10::irange(ar.size())) {
+    res[i] = ar[i].guard_int(file, line);
+  }
+  return res;
+}
+
 #define C10_AS_INTARRAYREF_SLOW(a) c10::asIntArrayRefSlow(a, __FILE__, __LINE__)
+#define C10_AS_INTARRAYREF_SLOW_ALLOC(a) \
+  c10::asIntArrayRefSlowAlloc(a, __FILE__, __LINE__)
 
 // Prefer using a more semantic constructor, like
 // fromIntArrayRefKnownNonNegative
