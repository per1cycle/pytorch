--- conflicted
+++ resolved
@@ -4430,8 +4430,6 @@
                 self.assertEqual(f_values.shape, (*values.shape[:batch_dim], nnz, *values.shape[batch_dim + 1:]))
                 self.assertEqual(f_values.dtype, values.dtype)
                 self.assertEqual(f_values.device, values.device)
-<<<<<<< HEAD
-=======
 
     @all_sparse_layouts('layout', include_strided=False)
     @parametrize("dtype", [torch.float64])
@@ -4469,7 +4467,6 @@
             m = t.to(device='meta')
             r = torch.add(m, m)
             self.assertEqual(r, m)
->>>>>>> f34905f6
 
 
 class _SparseDataset(torch.utils.data.Dataset):
