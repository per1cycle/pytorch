# Owner(s): ["module: custom-operators"]

from torch.testing._internal.common_utils import *  # noqa: F403
from torch.testing._internal.common_device_type import *  # noqa: F403
import collections

import itertools
import os
import re
import sys
import typing

import torch._custom_ops as custom_ops
import torch._library.utils as utils

import torch.testing._internal.custom_op_db
import torch.testing._internal.optests as optests
import torch.utils.cpp_extension
from functorch import make_fx
from torch import Tensor
from torch._custom_op.impl import custom_op, CustomOp, infer_schema
from torch._utils_internal import get_file_path_2
<<<<<<< HEAD
from torch.library import opaque_op
from torch.testing._internal.common_cuda import TEST_CUDA
from torch.testing._internal.custom_op_db import custom_op_db, numpy_nonzero
=======
from torch.testing._internal import custom_op_db
from torch.testing._internal.common_cuda import TEST_CUDA
>>>>>>> cc24ce4c
from typing import *  # noqa: F403
import numpy as np


class CustomOpTestCaseBase(TestCase):
    test_ns = "_test_custom_op"

    def setUp(self):
        super().setUp()
        self.libraries = []

    def tearDown(self):
        super().tearDown()
        import torch._custom_op

        keys = list(torch._custom_op.impl.global_registry.keys())
        for key in keys:
            if not key.startswith(f"{self.test_ns}::"):
                continue
            torch._custom_op.impl.global_registry[key]._destroy()
        if hasattr(torch.ops, self.test_ns):
            delattr(torch.ops, self.test_ns)
        for lib in self.libraries:
            lib._destroy()
        del self.libraries

    def ns(self):
        return getattr(torch.ops, self.test_ns)

    def lib(self):
        result = torch.library.Library(self.test_ns, "FRAGMENT")  # noqa: TOR901
        self.libraries.append(result)
        return result

    def get_op(self, qualname):
        return torch._custom_op.impl.get_op(qualname)


@unittest.skipIf(IS_WINDOWS, "torch.compile doesn't work with windows")
@unittest.skipIf(
    sys.version_info >= (3, 12), "torch.compile is not supported on python 3.12+"
)
class TestCustomOpTesting(CustomOpTestCaseBase):
    @parametrize("check_gradients", (False, "auto"))
    @parametrize("dynamic", (True, False))
    def test_aot_autograd_check_degenerate_cases(
        self, device, dynamic, check_gradients
    ):
        def simple(x):
            return x.clone()

        # Should not raise
        x = torch.randn(3, device=device)
        optests.aot_autograd_check(
            simple, (x,), {}, dynamic=dynamic, check_gradients=check_gradients
        )

        def outputs_dont_require_grad(x):
            return x.detach()

        # Should not raise
        y = torch.randn(3, device=device, requires_grad=True)
        optests.aot_autograd_check(
            simple, (y,), {}, dynamic=dynamic, check_gradients=check_gradients
        )

        def no_outputs(x):
            return x.detach()

        # Should not raise
        x = torch.randn(3, device=device, requires_grad=True)
        y = torch.randn(3, device=device, requires_grad=False)
        optests.aot_autograd_check(
            no_outputs, (x,), {}, dynamic=dynamic, check_gradients=check_gradients
        )
        optests.aot_autograd_check(
            no_outputs, (y,), {}, dynamic=dynamic, check_gradients=check_gradients
        )

    def test_incorrect_schema_mutation(self, device):
        lib = self.lib()
        lib.define("foo(Tensor x) -> Tensor")
        op = self.ns().foo.default

        class Foo(torch.autograd.Function):
            @staticmethod
            def forward(ctx, x):
                guard = torch._C._AutoDispatchBelowAutograd()
                try:
                    return op(x)
                finally:
                    del guard

            @staticmethod
            def backward(ctx, gx):
                return gx

        def foo_impl(x):
            x.sin_()
            return x.clone()

        lib.impl("foo", Foo.apply, "Autograd")
        lib.impl("foo", foo_impl, "CPU")
        lib.impl("foo", foo_impl, "CUDA")

        x = torch.tensor(3.14159 / 3, requires_grad=True, device=device)
        with self.assertRaisesRegex(
            optests.OpCheckError, "Argument x is not defined as mutable but was mutated"
        ):
            optests.opcheck(op, (x,), {})

    def test_incorrect_schema_view(self, device):
        lib = self.lib()
        lib.define("foo(Tensor x) -> Tensor")
        op = self.ns().foo.default

        class Foo(torch.autograd.Function):
            @staticmethod
            def forward(ctx, x):
                # Emulate AutoDispatchBelowADInplaceOrView, which is not bound into python
                with torch._C._AutoDispatchBelowAutograd():
                    with torch._C._ExcludeDispatchKeyGuard(
                        torch._C.DispatchKeySet(torch._C.DispatchKey.ADInplaceOrView)
                    ):
                        return op(x)

            @staticmethod
            def backward(ctx, gx):
                return gx

        def foo_impl(x):
            return x.view_as(x)

        def foo_meta(x):
            return x.view_as(x)

        lib.impl("foo", Foo.apply, "Autograd")
        lib.impl("foo", foo_impl, "CPU")
        lib.impl("foo", foo_meta, "Meta")

        x = torch.tensor(3.14159 / 3, requires_grad=True)
        with self.assertRaisesRegex(
            optests.OpCheckError,
            "Argument x is not defined to alias output but was aliasing",
        ):
            optests.opcheck(op, (x,), {})

    def test_missing_abstract_impl(self, device):
        lib = self.lib()
        lib.define("foo(Tensor x) -> Tensor")
        op = self.ns().foo.default

        class Foo(torch.autograd.Function):
            @staticmethod
            def forward(ctx, x):
                with torch._C._AutoDispatchBelowAutograd():
                    return op(x)

            @staticmethod
            def backward(ctx, gx):
                return 2 * gx

        def foo_impl(x):
            return torch.tensor(x.cpu().numpy() ** 2, device=x.device)

        lib.impl("foo", Foo.apply, "Autograd")
        lib.impl("foo", foo_impl, "CPU")
        lib.impl("foo", foo_impl, "CUDA")

        x = torch.tensor([0, 1.0], requires_grad=True)
        with self.assertRaisesRegex(
            optests.OpCheckError,
            "_test_custom_op.foo.default",
        ):
            optests.opcheck(op, (x,), {})

    def test_incorrect_abstract_impl(self, device):
        lib = self.lib()
        lib.define("foo(Tensor x) -> Tensor")
        op = self.ns().foo.default

        class Foo(torch.autograd.Function):
            @staticmethod
            def forward(ctx, x):
                # Emulate AutoDispatchBelowADInplaceOrView, which is not bound into python
                guard = torch._C._AutoDispatchBelowAutograd()
                guard2 = torch._C.ExcludeDispatchKeyGuard(
                    torch._C.DispatchKeySet(torch._C.DispatchKey.ADInplaceOrView)
                )
                try:
                    return op(x)
                finally:
                    del guard
                    del guard2

            @staticmethod
            def backward(ctx, gx):
                return gx

        def foo_impl(x):
            return x**2

        def foo_meta(x):
            return x.unsqueeze(1) ** 2

        lib.impl("foo", Foo.apply, "Autograd")
        lib.impl("foo", foo_impl, "CPU")
        lib.impl("foo", foo_impl, "CUDA")
        lib.impl("foo", foo_meta, "Meta")

        x = torch.tensor([0, 1.0], requires_grad=True)
        with self.assertRaisesRegex(optests.OpCheckError, "Shapes .* are not equal"):
            optests.opcheck(op, (x,), {})

    def test_missing_functionalization(self, device):
        lib = self.lib()
        lib.define("foo(Tensor(a!) x) -> Tensor(a!)")
        op = self.ns().foo.default

        class Foo(torch.autograd.Function):
            @staticmethod
            def forward(ctx, x):
                ctx.mark_dirty(x)
                with torch._C._AutoDispatchBelowAutograd():
                    return op(x)

            @staticmethod
            def backward(ctx, gx):
                return gx

        def foo_impl(x):
            return x.sin_()

        def foo_meta(x):
            return x

        lib.impl("foo", Foo.apply, "Autograd")
        lib.impl("foo", foo_impl, "CPU")
        lib.impl("foo", foo_impl, "CUDA")
        lib.impl("foo", foo_meta, "Meta")

        x = torch.tensor([0, 1.0])
        y = x.clone()
        with self.assertRaisesRegex(
            optests.OpCheckError,
            "Getting these operators to work with functionalization requires some extra work",
        ):
            optests.opcheck(op, (y,), {})

    def test_autograd_registered_at_backend(self, device):
        lib = self.lib()
        lib.define("foo(Tensor x) -> Tensor")
        op = self.ns().foo.default

        class Foo(torch.autograd.Function):
            @staticmethod
            def forward(ctx, x):
                return x.clone()

            @staticmethod
            def backward(ctx, gx):
                return gx * 0.5

        lib.impl("foo", Foo.apply, "CPU")
        lib.impl("foo", Foo.apply, "CUDA")
        lib.impl("foo", lambda x: x.clone(), "Meta")

        x = torch.randn([], requires_grad=True)

        with self.assertRaisesRegex(
            torch.testing._internal.optests.OpCheckError,
            "does not have an autograd kernel",
        ):
            optests.opcheck(op, (x,), {})

        # I'm not sure why this is necessary
        del lib

    def test_global_state_mutation(self, device):
        lib = self.lib()
        lib.define("foo(Tensor x) -> Tensor")
        op = self.ns().foo.default

        class Foo(torch.autograd.Function):
            invoked = 0

            @staticmethod
            def forward(ctx, x):
                Foo.invoked += 1
                return x.clone() * Foo.invoked

            @staticmethod
            def backward(ctx, gx):
                return gx

        lib.impl("foo", Foo.apply, "CompositeImplicitAutograd")

        x = torch.tensor(3.14159 / 3, requires_grad=True)
        with self.assertRaisesRegex(
            optests.OpCheckError, "eager-mode PyTorch vs AOTAutograd"
        ):
            optests.opcheck(op, (x,), {})

    @ops(custom_op_db.custom_op_db, dtypes=OpDTypes.any_one)
    def test_opcheck_opinfo(self, device, dtype, op):
        for sample_input in op.sample_inputs(
            device, dtype, requires_grad=op.supports_autograd
        ):
            args = [sample_input.input] + list(sample_input.args)
            kwargs = sample_input.kwargs
            if op.op in (
                numpy_nonzero._opoverload,
                torch.ops._torch_testing.numpy_nms,
            ):
                ctx = self.assertRaisesRegex(optests.OpCheckError, "failed with")
            else:
                ctx = contextlib.nullcontext()
            with ctx:
                optests.opcheck(
                    op.op,
                    args,
                    kwargs,
                )

    def test_opcheck_fails_basic(self, device):
        @custom_op(f"{self.test_ns}::foo")
        def foo(x: torch.Tensor) -> torch.Tensor:
            ...

        @foo.impl(["cpu", "cuda"])
        def foo_impl(x):
            return x.sum()

        x = torch.randn(3, device=device, requires_grad=True)
        # Triggers the CustomOp autograd NYI error
        with self.assertRaisesRegex(
            optests.OpCheckError, "Autograd has not been implemented for operator"
        ):
            optests.opcheck(self.get_op(f"{self.test_ns}::foo"), (x,), {})

    def test_autograd_registration_check_autograd_kernel(self, device):
        lib = self.lib()
        lib.define("foo(Tensor x) -> Tensor")
        op = self.ns().foo.default

        class Foo(torch.autograd.Function):
            @staticmethod
            def forward(ctx, x):
                with torch._C._AutoDispatchBelowAutograd():
                    return op(x)

            @staticmethod
            def backward(ctx, gx):
                return gx

        def foo_impl(x):
            return x.sin()

        lib.impl("foo", Foo.apply, "Autograd")
        lib.impl("foo", foo_impl, "CPU")
        lib.impl("foo", foo_impl, "CUDA")

        x = torch.randn(3, requires_grad=True, device=device)
        # Should not raise
        optests.autograd_registration_check(op, (x,), {})

    def test_autograd_registration_check_compositeimplicitautograd(self, device):
        lib = self.lib()
        lib.define("foo(Tensor x) -> Tensor")
        op = self.ns().foo.default

        def foo_impl(x):
            return x.sin().cos()

        lib.impl("foo", foo_impl, "CompositeImplicitAutograd")

        x = torch.randn(3, requires_grad=True, device=device)
        # Should not raise
        optests.autograd_registration_check(op, (x,), {})

    def test_autograd_registration_check_incorrect_composite(self, device):
        lib = self.lib()
        lib.define("foo(Tensor x) -> Tensor")
        op = self.ns().foo.default

        def foo_impl(x):
            return x.sin().cos()

        lib.impl("foo", foo_impl, "CompositeExplicitAutograd")

        x = torch.randn(3, requires_grad=True, device=device)
        with self.assertRaisesRegex(AssertionError, "incorrectly registered"):
            optests.autograd_registration_check(op, (x,), {})

    def test_autograd_registration_check_incorrect(self, device):
        lib = self.lib()
        lib.define("foo(Tensor x) -> Tensor")
        op = self.ns().foo.default

        class Foo(torch.autograd.Function):
            @staticmethod
            def forward(ctx, x):
                return torch.sin(x)

            @staticmethod
            def backward(ctx, gx):
                return gx

        lib.impl("foo", Foo.apply, "CPU")
        lib.impl("foo", Foo.apply, "CUDA")

        x = torch.randn(3, requires_grad=True, device=device)
        with self.assertRaisesRegex(AssertionError, "incorrectly registered"):
            optests.autograd_registration_check(op, (x,), {})

    def test_assert_raises_regex(self, device):
        from torch.testing._internal.optests.aot_autograd import assert_raises_regex

        with assert_raises_regex(RuntimeError, "c"):
            raise RuntimeError("abcd")
        with assert_raises_regex(RuntimeError, "c.*"):
            raise RuntimeError("abcd")
        with self.assertRaisesRegex(AssertionError, "instead got"):
            with assert_raises_regex(RuntimeError, "c.*"):
                raise ValueError("abcd")
        with self.assertRaisesRegex(AssertionError, "Expected exception"):
            with assert_raises_regex(RuntimeError, "c.*"):
                pass
        with self.assertRaisesRegex(AssertionError, "to match regex"):
            with assert_raises_regex(RuntimeError, "f"):
                raise RuntimeError("abcd")


class TestCustomOp(CustomOpTestCaseBase):
    test_ns = "_test_custom_op"

    def test_invalid_schemas(self):
        # function schmea validation goes through torchgen, so this is just a
        # basic test.
        with self.assertRaisesRegex(AssertionError, "Invalid function schema: foo"):
            custom_ops.custom_op(f"{TestCustomOp.test_ns}::foo", "(")

    def test_invalid_qualname(self):
        with self.assertRaisesRegex(ValueError, "overload"):
            custom_ops.custom_op(f"{TestCustomOp.test_ns}::foo.Tensor", "() -> ()")

    def test_name_must_match(self):
        with self.assertRaisesRegex(ValueError, "to have name"):

            @custom_ops.custom_op(f"{TestCustomOp.test_ns}::foo")
            def baz(x: Tensor) -> Tensor:
                raise NotImplementedError()

    def test_unsupported_schemas(self):
        with self.assertRaisesRegex(ValueError, "only supports functional"):
            custom_ops.custom_op(
                f"{TestCustomOp.test_ns}::foo", "(Tensor(a!) x) -> Tensor(a)"
            )(foo)
        with self.assertRaisesRegex(ValueError, "only supports functional"):
            custom_ops.custom_op(
                f"{TestCustomOp.test_ns}::foo", "(Tensor(a) x) -> Tensor(a)"
            )(foo)
        with self.assertRaisesRegex(ValueError, "only supports functional"):
            custom_ops.custom_op(f"{TestCustomOp.test_ns}::foo", "(Tensor x) -> ()")(
                foo
            )
        with self.assertRaisesRegex(ValueError, "self"):
            custom_ops.custom_op(f"{TestCustomOp.test_ns}::foo", "(Tensor self) -> ()")(
                foo
            )

    # Tests for the older custom_op API
    def test_schema_matches_signature(self):
        with self.assertRaisesRegex(ValueError, "signature to match"):

            @custom_op(f"{TestCustomOp.test_ns}::blah", "(Tensor y) -> Tensor")
            def blah(x):
                pass

        with self.assertRaisesRegex(ValueError, "signature to match"):

            @custom_op(
                f"{TestCustomOp.test_ns}::blah2", "(Tensor x, *, Tensor y) -> Tensor"
            )
            def blah2(x, y):
                pass

        with self.assertRaisesRegex(ValueError, "signature to match"):

            @custom_op(
                f"{TestCustomOp.test_ns}::blah3",
                "(Tensor x, *, Tensor w, Tensor z) -> Tensor",
            )
            def blah3(x, *, y, z):
                pass

        with self.assertRaisesRegex(ValueError, "signature to match"):

            @custom_op(
                f"{TestCustomOp.test_ns}::blah4",
                "(Tensor x, *, Tensor z, Tensor y) -> Tensor",
            )
            def blah4(x, *, y, z):
                pass

        with self.assertRaisesRegex(ValueError, "not supported"):

            @custom_op(f"{TestCustomOp.test_ns}::blah5", "(Tensor x) -> Tensor")
            def blah5(*args):
                pass

        with self.assertRaisesRegex(ValueError, "not supported"):

            @custom_op(
                f"{TestCustomOp.test_ns}::blah6", "(*, Tensor z, Tensor y) -> Tensor"
            )
            def blah6(**kwargs):
                pass

        with self.assertRaisesRegex(ValueError, "default arguments"):

            @custom_op(
                f"{TestCustomOp.test_ns}::blah7", "(Tensor x, *, Tensor y) -> Tensor"
            )
            def blah7(x=1, *, y):
                pass

        with self.assertRaisesRegex(ValueError, "default arguments"):

            @custom_op(
                f"{TestCustomOp.test_ns}::blah8", "(Tensor x, *, Tensor y) -> Tensor"
            )
            def blah8(x, *, y=1):
                pass

        # kwonly-arg works
        @custom_op(
            f"{TestCustomOp.test_ns}::blah9", "(Tensor x, *, Tensor y) -> Tensor"
        )
        def blah9(x, *, y):
            pass

    def test_infer_schema_supported(self):
        def a(x: Tensor) -> Tensor:
            return torch.empty([])

        self.assertExpectedInline(infer_schema(a), """(Tensor x) -> Tensor""")

        def b(
            x: Tensor,
            y: int,
            z: bool,
            a: float,
            b: torch.dtype,
            c: torch.device,
            d: torch.types.Number,
        ) -> Tuple[Tensor, int, float, bool]:
            return torch.empty([]), 1, 0.1, True

        self.assertExpectedInline(
            infer_schema(b),
            """(Tensor x, SymInt y, bool z, float a, ScalarType b, Device c, Scalar d) -> (Tensor, SymInt, float, bool)""",
        )

        def c(
            x: Tensor,
            y: Sequence[Tensor],
            z: Optional[Tensor],
            w: Sequence[Optional[Tensor]],
        ) -> List[Tensor]:
            return [torch.empty([])]

        self.assertExpectedInline(
            infer_schema(c),
            """(Tensor x, Tensor[] y, Tensor? z, Tensor?[] w) -> Tensor[]""",
        )

        def d(x: Tensor) -> Tuple[List[Tensor], Tensor]:
            return [torch.empty([])], torch.empty([])

        self.assertExpectedInline(
            infer_schema(d), """(Tensor x) -> (Tensor[], Tensor)"""
        )

        def e() -> Tensor:
            return torch.empty([])

        self.assertExpectedInline(infer_schema(e), """() -> Tensor""")

        def f(x: Tensor) -> None:
            pass

        self.assertExpectedInline(infer_schema(f), """(Tensor x) -> ()""")

        def g(
            x: Tensor, y: List[Tensor], z: List[Tensor], w: List[Optional[Tensor]]
        ) -> None:
            pass

        self.assertExpectedInline(
            infer_schema(g), """(Tensor x, Tensor[] y, Tensor[] z, Tensor?[] w) -> ()"""
        )

        self.assertExpectedInline(
            infer_schema(g, mutated_args={"x", "w", "z"}),
            """(Tensor(a0!) x, Tensor[] y, Tensor(a2!)[] z, Tensor(a3!)?[] w) -> ()""",
        )

    def test_infer_schema_unsupported(self):
        with self.assertRaisesRegex(ValueError, "varargs"):

            def foo(*args):
                raise NotImplementedError()

            infer_schema(foo)

        with self.assertRaisesRegex(ValueError, "varkwargs"):

            def foo(**kwargs):
                raise NotImplementedError()

            infer_schema(foo)

        with self.assertRaisesRegex(ValueError, "must have a type annotation"):

            def foo(x):
                raise NotImplementedError()

            infer_schema(foo)

        with self.assertRaisesRegex(ValueError, "default value"):

            def foo(x: Optional[Tensor] = None):
                raise NotImplementedError()

            infer_schema(foo)

        with self.assertRaisesRegex(ValueError, "default value"):

            def foo(x: Optional[Tensor] = None):
                raise NotImplementedError()

            infer_schema(foo)

        with self.assertRaisesRegex(ValueError, "unsupported"):

            def foo(x: Tensor) -> Tuple[Tensor, ...]:
                raise NotImplementedError()

            infer_schema(foo)

        with self.assertRaisesRegex(ValueError, "can be mutated"):

            def foo(x: Tensor, y: int) -> Tensor:
                raise NotImplementedError()

            infer_schema(foo, mutated_args={"y"})

    def test_blackbox_basic(self):
        @opaque_op(mutated_args=())
        def f(x: Tensor, y: float) -> Tensor:
            return x + y

        x = torch.randn(3)
        y = 3.14
        z = f(x, y)
        self.assertEqual(z, x + y)

        @f.impl("cpu")
        def _(x, y):
            return x - y

        z = f(x, y)
        self.assertEqual(z, x - y)

        with self.assertRaises(RuntimeError):
            with torch._subclasses.fake_tensor.FakeTensorMode():
                x = torch.randn(3)
                f(x, y)

        @f.impl_abstract
        def _(x, y):
            return torch.empty_like(x)

        with torch._subclasses.fake_tensor.FakeTensorMode():
            x = torch.randn(3)
            z = f(x, y)
            self.assertEqual(z.shape, x.shape)

    @skipIfTorchDynamo("recursive dynamo")
    @unittest.skipIf(IS_WINDOWS, "torch.compile doesn't work on windows")
    @unittest.skipIf(
        sys.version_info >= (3, 12), "torch.compile is not supported on python 3.12+"
    )
    def test_blackbox_compile(self):
        @torch.library.opaque_op(mutated_args=())
        def custom_linear(x: Tensor, weight: Tensor, bias: Tensor) -> Tensor:
            return (x @ weight.t()) + bias

        @custom_linear.impl_abstract
        def _(x, weight, bias):
            assert x.dim() == 2
            assert weight.dim() == 2
            assert bias.dim() == 1
            assert x.shape[1] == weight.shape[1]
            assert weight.shape[0] == bias.shape[0]
            assert x.device == weight.device
            return x.new_empty(x.size(0), weight.size(0))

        x = torch.randn(2, 2)
        weight = torch.randn(2, 2)
        bias = torch.randn(2)
        out = torch.compile(custom_linear, backend="eager", fullgraph=True)(
            x, weight, bias
        )
        assert torch.allclose(out, torch.nn.functional.linear(x, weight, bias))

    def test_blackbox_replaces(self):
        @opaque_op(mutated_args=())
        def f(x: Tensor) -> Tensor:
            return x.sin()

        x = torch.randn(3)
        y = f(x)
        self.assertEqual(y, x.sin())

        @opaque_op(mutated_args=())
        def f(x: Tensor) -> Tensor:
            return x.cos()

        y = f(x)
        self.assertEqual(y, x.cos())

    @unittest.skipIf(not TEST_CUDA, "requires CUDA")
    def test_blackbox_split_device(self):
        @opaque_op(mutated_args=(), types="cpu")
        def f(x: Tensor) -> Tensor:
            return x.sin()

        @f.impl("cuda")
        def _(x: Tensor) -> Tensor:
            return x.cos()

        x = torch.randn(3)
        y = f(x)
        self.assertEqual(y, x.sin())
        x = x.cuda()
        y = f(x)
        self.assertEqual(y, x.cos())

    @unittest.skipIf(not TEST_CUDA, "requires CUDA")
    def test_blackbox_multi_types(self):
        @opaque_op(mutated_args=(), types=("cpu", "cuda"))
        def f(x: Tensor) -> Tensor:
            return x.sin()

        x = torch.randn(3)
        y = f(x)
        self.assertEqual(y, x.sin())
        x = x.cuda()
        y = f(x)
        self.assertEqual(y, x.sin())

    def test_blackbox_disallows_output_aliasing(self):
        @opaque_op(mutated_args=())
        def f(x: Tensor) -> Tensor:
            return x.view(-1)

        x = torch.randn(3)
        with self.assertRaisesRegex(RuntimeError, "may not alias"):
            f(x)

        @opaque_op(mutated_args=())
        def f(x: Tensor) -> Tensor:
            return x

        x = torch.randn(3)
        with self.assertRaisesRegex(RuntimeError, "may not alias"):
            f(x)

    def test_blackbox_namespace_inference(self):
        self.assertExpectedInline(
            numpy_nonzero._namespace,
            """mangled2__torch__testing___internal__custom_op_db""",
        )

    def _generate_examples(self, typ):
        if typ is int:
            return [17]
        if typ is float:
            return [3.14]
        if typ is bool:
            return [True]
        if typ is str:
            return ["foo"]
        if typ is torch.dtype:
            return [torch.float32]
        if typ is torch.device:
            return [torch.device("cpu")]
        if typ == torch.types.Number:
            return [2.718]
        if typ is torch.Tensor:
            return [torch.tensor(3)]
        if typ == Optional[torch.types.Number]:
            return [None, 2.718]
        origin = typing.get_origin(typ)
        if origin is Union:
            args = typing.get_args(typ)
            assert len(args) == 2 and (args[0] is type(None) or args[1] is type(None))
            elt = args[0] if args[1] is type(None) else args[1]
            return self._generate_examples(elt) + [None]
        if origin is list:
            args = typing.get_args(typ)
            assert len(args) == 1
            elt = args[0]
            return [
                self._generate_examples(elt),
                self._generate_examples(elt),
                self._generate_examples(elt),
            ]
        if origin is collections.abc.Sequence:
            args = typing.get_args(typ)
            assert len(args) == 1
            examples = self._generate_examples(args[0])
            return list(itertools.product(examples, examples)) + []
        raise NotImplementedError(
            f"testrunner cannot generate instanstance of type {typ}"
        )

    def test_mangle_demangle(self):
        examples = [
            "__main__",
            "__main__.foo",
            "foo.bar.baz",
            "X.Z.XZ.ZX.ZZ",
            "Z0ZZ1ZZZ2",
            "torch.testing._internal.custom_op_db.fn0",
            "torch.testing._internal.custom_op_db.get_fn1.<locals>.fn1",
            "torch.testing._internal.custom_op_db.get_fn2.<locals>.<lambda>@0xDEADBEEF",
        ]

        for value in examples:
            mangled = utils.mangle(value)
            self.assertTrue(mangled.isidentifier())
            demangled = utils.demangle(mangled)
            self.assertEqual(demangled, value)

    def test_unique_name(self):
        name = utils.unique_name(custom_op_db.fn0)
        self.assertExpectedInline(name, """torch.testing._internal.custom_op_db.fn0""")

        name = utils.unique_name(custom_op_db.fn1)
        self.assertExpectedInline(
            name, """torch.testing._internal.custom_op_db.get_fn1.<locals>.fn1"""
        )

        name = utils.unique_name(custom_op_db.fn2)
        name = re.sub(r"0x.*", "0xDEADBEEF", name)
        self.assertExpectedInline(
            name,
            """torch.testing._internal.custom_op_db.get_fn2.<locals>.<lambda>@0xDEADBEEF""",
        )

    def test_supported_return_types_single_return(self):
        for typ in torch._custom_op.impl.SUPPORTED_RETURN_TYPES:
            for example in self._generate_examples(typ):
                try:

                    @custom_ops.custom_op(f"{self.test_ns}::foo")
                    def foo(x: Tensor) -> typ:
                        raise NotImplementedError()

                    @custom_ops.impl(f"{self.test_ns}::foo")
                    def foo_impl(x: Tensor) -> typ:
                        return example

                    op = self.get_op(f"{self.test_ns}::foo")
                    result = op(torch.randn([]))
                    self.assertEqual(result, example, msg=f"{typ} {example}")
                finally:
                    custom_ops._destroy(f"{self.test_ns}::foo")

    def test_supported_return_types_multi_return(self):
        for typ in torch._custom_op.impl.SUPPORTED_RETURN_TYPES:
            for example in self._generate_examples(typ):
                try:

                    @custom_ops.custom_op(f"{self.test_ns}::foo")
                    def foo(x: Tensor) -> Tuple[typ, typ]:
                        raise NotImplementedError()

                    @custom_ops.impl(f"{self.test_ns}::foo")
                    def foo_impl(x: Tensor) -> Tuple[typ, typ]:
                        return (example, example)

                    op = self.get_op(f"{self.test_ns}::foo")
                    result = op(torch.randn([]))
                    expected = (example, example)
                    self.assertEqual(result, expected, msg=f"{typ} {example}")
                finally:
                    custom_ops._destroy(f"{self.test_ns}::foo")

    def test_supported_param_types(self):
        for typ in torch._custom_op.impl.SUPPORTED_PARAM_TYPES:

            @custom_ops.custom_op(f"{TestCustomOp.test_ns}::foo")
            def foo(x: Tensor, y: typ) -> Tensor:
                raise NotImplementedError()

            yeet = None

            @custom_ops.impl(f"{TestCustomOp.test_ns}::foo", device_types=["cpu"])
            def foo_cpu(x, y):
                nonlocal yeet
                yeet = y
                return x.clone()

            try:
                for example in self._generate_examples(typ):
                    op = self.get_op(f"{self.test_ns}::foo")
                    op(torch.randn([]), example)
                    self.assertEqual(yeet, example, msg=f"{typ} {example}")
                    yeet = None
            finally:
                custom_ops._destroy(f"{TestCustomOp.test_ns}::foo")

    def test_sequences(self):
        # Sequence[int] gets automagically turned into int[] in the schema.
        # This test checks that we actually do support arbitrary sequence types.
        class MySequence(collections.abc.Sequence):
            def __init__(self):
                self._container = [1, 2, 3]

            def __getitem__(self, idx):
                return self._container[idx]

            def __len__(self):
                return len(self._container)

        @custom_ops.custom_op(f"{self.test_ns}::foo")
        def foo(x: torch.Tensor, sizes: Sequence[int]) -> torch.Tensor:
            raise NotImplementedError()

        called = 0

        @custom_ops.impl(f"{self.test_ns}::foo", device_types="cpu")
        def foo_cpu(x, sizes):
            nonlocal called
            called += 1
            # Dispatcher will normalize the sequence type into a List
            self.assertEqual(sizes, [1, 2, 3])
            return x.clone()

        x = torch.randn([])
        seq = MySequence()
        op = self.get_op(f"{self.test_ns}::foo")
        op(x, seq)
        self.assertEqual(called, 1)

    def test_unsupported_param_types(self):
        # Not comprehensive (it doesn't need to be), just a check that our mechanism works
        with self.assertRaisesRegex(ValueError, "unsupported type"):

            @custom_ops.custom_op(f"{TestCustomOp.test_ns}::foo")
            def foo(x: Tensor, y: List[Optional[int]]) -> Tensor:
                raise NotImplementedError()

            del foo

        with self.assertRaisesRegex(ValueError, "unsupported type"):
            # int[N] in Dispatcher is a bit wild, so we don't try to support it.
            @custom_ops.custom_op(f"{TestCustomOp.test_ns}::foo")
            def foo(x: Tensor, y: Tuple[int, int]) -> Tensor:
                raise NotImplementedError()

            del foo

        with self.assertRaisesRegex(ValueError, "unsupported type"):

            @custom_ops.custom_op(f"{TestCustomOp.test_ns}::foo")
            def foo(x: Tensor, y: Callable) -> Tensor:
                raise NotImplementedError()

            del foo

    def test_supported_schemas(self):
        # All of these should already be tested by PyTorch codegen
        # (we share the same mechanism), but here's a sanity check.
        schemas = [
            "(Tensor x) -> Tensor",
            "(Tensor x) -> Tensor y",
            "(Tensor[] x) -> Tensor y",
            "(Tensor x) -> (Tensor, Tensor)",
            "(Tensor x) -> (Tensor y, Tensor z)",
            "(Tensor x) -> (Tensor y, Tensor z)",
        ]
        other_schemas = [
            "(Tensor x, Tensor w) -> (Tensor y, Tensor z)",
            "(Tensor x, Tensor w) -> (Tensor, Tensor)",
            "(Tensor x, Tensor w) -> Tensor",
            "(Tensor? x, Tensor w) -> Tensor",
            "(Tensor? x, Tensor[] w) -> Tensor",
            "(Tensor x, int[] w) -> Tensor",
            "(Tensor x, SymInt[] w) -> Tensor",
            "(Tensor x, Scalar w) -> Tensor",
            "(Tensor x, float w) -> Tensor",
            "(Tensor x, float? w) -> Tensor",
            "(Tensor x, bool[] w) -> Tensor",
        ]

        for schema in schemas:
            custom_ops.custom_op(f"{TestCustomOp.test_ns}::foo", schema)
            custom_ops._destroy(f"{TestCustomOp.test_ns}::foo")
        for schema in other_schemas:
            custom_ops.custom_op(f"{TestCustomOp.test_ns}::bar", schema)
            custom_ops._destroy(f"{TestCustomOp.test_ns}::bar")

    def test_reserved_ns(self):
        from torch._custom_op.impl import RESERVED_NS

        for ns in RESERVED_NS:
            with self.assertRaisesRegex(ValueError, "is a reserved namespace"):
                custom_ops.custom_op(f"{ns}::foo", "(Tensor x) -> Tensor")

            with self.assertRaisesRegex(ValueError, "is a reserved namespace"):

                @custom_ops.custom_op(f"{ns}::foo2")
                def foo2(x: torch.Tensor) -> torch.Tensor:
                    raise NotImplementedError()

    def test_private_ctor(self):
        with self.assertRaisesRegex(RuntimeError, "CustomOp constructor is private"):
            CustomOp(None, None, None, None, None)

    def test_lifetime(self):
        @custom_ops.custom_op(f"{TestCustomOp.test_ns}::foo")
        def foo(x: torch.Tensor) -> torch.Tensor:
            raise NotImplementedError()

        custom_op = torch._custom_op.impl.get_op(f"{TestCustomOp.test_ns}::foo")

        # We can't define an op multiple times,
        with self.assertRaisesRegex(RuntimeError, "multiple times"):

            @custom_ops.custom_op(f"{TestCustomOp.test_ns}::foo")
            def foo(x: torch.Tensor) -> torch.Tensor:  # noqa: F811
                raise NotImplementedError()

        # Unless we delete the original op.
        custom_ops._destroy(f"{TestCustomOp.test_ns}::foo")

        # Smoke test
        @custom_ops.custom_op(f"{TestCustomOp.test_ns}::foo")
        def foo(x: torch.Tensor) -> torch.Tensor:  # noqa: F811
            raise NotImplementedError()

        custom_ops._destroy(f"{TestCustomOp.test_ns}::foo")

    def test_autograd_notimplemented(self):
        @custom_ops.custom_op(f"{TestCustomOp.test_ns}::foo")
        def foo(x: torch.Tensor) -> torch.Tensor:  # noqa: F811
            raise NotImplementedError()

        x = torch.randn(3, requires_grad=True)
        op = self.get_op(f"{self.test_ns}::foo")
        with self.assertRaisesRegex(RuntimeError, "Autograd has not been implemented"):
            op(x)
        custom_ops._destroy(f"{TestCustomOp.test_ns}::foo")
        del foo

        @custom_ops.custom_op(f"{TestCustomOp.test_ns}::foo")
        def foo(x: Sequence[torch.Tensor]) -> torch.Tensor:
            raise NotImplementedError()

        x = torch.randn(3, requires_grad=True)
        y = torch.randn(3)
        op = self.get_op(f"{self.test_ns}::foo")
        with self.assertRaisesRegex(RuntimeError, "Autograd has not been implemented"):
            op([y, x])
        custom_ops._destroy(f"{TestCustomOp.test_ns}::foo")
        del foo

        @custom_ops.custom_op(f"{TestCustomOp.test_ns}::foo")
        def foo(x: torch.Tensor, y: torch.Tensor) -> torch.Tensor:
            raise NotImplementedError()

        x = torch.randn(3, requires_grad=True)
        y = torch.randn(3)
        op = self.get_op(f"{self.test_ns}::foo")
        with self.assertRaisesRegex(RuntimeError, "Autograd has not been implemented"):
            op(y, x)
        custom_ops._destroy(f"{TestCustomOp.test_ns}::foo")

    def test_autograd_notimplemented_gradmode(self):
        @custom_ops.custom_op(f"{TestCustomOp.test_ns}::foo")
        def foo(x: torch.Tensor, y: torch.Tensor) -> torch.Tensor:
            raise NotImplementedError()

        @custom_ops.impl(f"{TestCustomOp.test_ns}::foo")
        def foo_impl(x, y):
            return x * y

        x = torch.randn(3, requires_grad=True)
        y = torch.randn(3)
        op = self.get_op(f"{self.test_ns}::foo")
        with torch.no_grad():
            # Shouldn't raise, because we are in no_grad
            op(y, x)

    def test_impl_cpu(self):
        @custom_ops.custom_op(f"{TestCustomOp.test_ns}::foo")
        def foo(x: torch.Tensor) -> torch.Tensor:
            raise NotImplementedError()

        @custom_ops.impl(f"{TestCustomOp.test_ns}::foo", device_types="cpu")
        def foo_cpu(x):
            return x.sin()

        x = torch.randn(3)
        op = self.get_op(f"{self.test_ns}::foo")
        result = op(x)
        self.assertEqual(result, foo_cpu(x))

    def test_impl_invalid_devices(self):
        @custom_ops.custom_op(f"{TestCustomOp.test_ns}::foo")
        def foo(x: torch.Tensor) -> torch.Tensor:
            raise NotImplementedError()

        def foo_impl(x):
            return x.sin()

        from torch._custom_op.impl import SUPPORTED_DEVICE_TYPE_TO_KEY

        for device_type in SUPPORTED_DEVICE_TYPE_TO_KEY.keys():
            # Smoke test: should not raise error
            custom_ops.impl(f"{TestCustomOp.test_ns}::foo", device_types=device_type)(
                foo_impl
            )

        # Not supported by this API: we can either support them in the future
        # or provide some other CustomOp.def_* function. This depends on how
        # common the use cases are.
        for invalid_type in ["hip", "xla", "mkldnn", ["cpu", "hip"]]:
            with self.assertRaisesRegex(ValueError, "we only support device_type"):
                custom_ops.impl(
                    f"{TestCustomOp.test_ns}::foo", device_types=invalid_type
                )(foo_impl)

    def test_backward_partially_registered(self):
        @custom_ops.custom_op(f"{TestCustomOp.test_ns}::foo")
        def foo(x: torch.Tensor) -> torch.Tensor:
            raise NotImplementedError()

        @custom_ops.impl(f"{TestCustomOp.test_ns}::foo")
        def foo_impl(x):
            return x.sin()

        @custom_ops.impl_backward(f"{TestCustomOp.test_ns}::foo")
        def foo_backward(ctx, saved, grad):
            return grad * saved.cos()

        x = torch.randn([], requires_grad=True)
        op = self.get_op(f"{self.test_ns}::foo")
        with self.assertRaisesRegex(
            RuntimeError, "unable to find a 'save_for_backward'"
        ):
            y = op(x)
            y.backward()

    def test_save_for_backward_inputs_are_namedtuple(self):
        @custom_ops.custom_op(f"{TestCustomOp.test_ns}::foo")
        def foo(x: torch.Tensor) -> torch.Tensor:
            raise NotImplementedError()

        @custom_ops.impl(f"{TestCustomOp.test_ns}::foo")
        def foo_impl(x):
            return x.sin()

        hit = 0

        @custom_ops.impl_save_for_backward(f"{TestCustomOp.test_ns}::foo")
        def foo_save_for_backward(inputs, output):
            nonlocal hit
            hit += 1
            self.assertTrue(isinstance(inputs, tuple))
            self.assertEqual(list(inputs._asdict().keys()), ["x"])
            return inputs.x

        @custom_ops.impl_backward(f"{TestCustomOp.test_ns}::foo")
        def foo_backward(ctx, saved, grad):
            return {"x": grad * saved.cos()}

        x = torch.randn([], requires_grad=True)
        op = self.get_op(f"{self.test_ns}::foo")
        y = op(x)
        self.assertEqual(hit, 1)
        y.backward()
        self.assertEqual(hit, 1)

    def test_backward_returns_dict(self):
        @custom_ops.custom_op(f"{TestCustomOp.test_ns}::foo")
        def foo(x: torch.Tensor) -> torch.Tensor:
            raise NotImplementedError()

        @custom_ops.impl(f"{TestCustomOp.test_ns}::foo")
        def foo_impl(x):
            return x.sin()

        @custom_ops.impl_save_for_backward(f"{TestCustomOp.test_ns}::foo")
        def foo_save_for_backward(inputs, output):
            return inputs.x

        @custom_ops.impl_backward(f"{TestCustomOp.test_ns}::foo")
        def foo_backward(ctx, saved, grad):
            return grad * saved.cos()

        x = torch.randn([], requires_grad=True)
        op = self.get_op(f"{self.test_ns}::foo")
        y = op(x)
        with self.assertRaisesRegex(RuntimeError, "to be a dict"):
            y.backward()

    def test_backward_dict_invalid_keys(self):
        @custom_ops.custom_op(f"{TestCustomOp.test_ns}::foo")
        def foo(x: torch.Tensor) -> torch.Tensor:
            raise NotImplementedError()

        @custom_ops.impl(f"{TestCustomOp.test_ns}::foo")
        def foo_impl(x):
            return x.sin()

        @custom_ops.impl_save_for_backward(f"{TestCustomOp.test_ns}::foo")
        def foo_save_for_backward(inputs, output):
            return inputs.x

        @custom_ops.impl_backward(f"{TestCustomOp.test_ns}::foo")
        def foo_backward(ctx, saved, grad):
            return {"x": grad * saved.cos(), "y": None}

        x = torch.randn([], requires_grad=True)
        op = self.get_op(f"{self.test_ns}::foo")
        y = op(x)
        with self.assertRaisesRegex(RuntimeError, "to have keys {'x'}"):
            y.backward()

    def test_backward_dict_grad_for_nontensor(self):
        @custom_ops.custom_op(f"{TestCustomOp.test_ns}::foo")
        def foo(x: torch.Tensor, dim: int) -> torch.Tensor:
            raise NotImplementedError()

        @custom_ops.impl(f"{TestCustomOp.test_ns}::foo")
        def foo_impl(x, dim):
            return x.sin()

        @custom_ops.impl_save_for_backward(f"{TestCustomOp.test_ns}::foo")
        def foo_save_for_backward(inputs, output):
            return inputs.x

        @custom_ops.impl_backward(f"{TestCustomOp.test_ns}::foo")
        def foo_backward(ctx, saved, grad):
            return {"x": grad * saved.cos(), "dim": None}

        x = torch.randn([], requires_grad=True)
        op = self.get_op(f"{self.test_ns}::foo")
        y = op(x, 32)
        with self.assertRaisesRegex(RuntimeError, "non-Tensor-like types"):
            y.backward()

    def test_backward_dict_requires_keys_for_input_tensors(self):
        @custom_ops.custom_op(f"{TestCustomOp.test_ns}::foo")
        def foo(x: torch.Tensor, y: torch.Tensor) -> torch.Tensor:
            raise NotImplementedError()

        @custom_ops.impl(f"{TestCustomOp.test_ns}::foo")
        def foo_impl(x, y):
            return x.sin()

        @custom_ops.impl_save_for_backward(f"{TestCustomOp.test_ns}::foo")
        def foo_save_for_backward(inputs, output):
            return inputs.x

        @custom_ops.impl_backward(f"{TestCustomOp.test_ns}::foo")
        def foo_backward(ctx, saved, grad):
            return {"x": grad * saved.cos()}

        x = torch.randn([], requires_grad=True)
        op = self.get_op(f"{self.test_ns}::foo")
        y = op(x, x)
        with self.assertRaisesRegex(RuntimeError, r"to have keys {.*'y'.*}"):
            y.backward()

    def test_backward_dict_requires_keys_for_input_optional_tensors(self):
        @custom_ops.custom_op(f"{TestCustomOp.test_ns}::foo")
        def foo(x: torch.Tensor, y: Optional[torch.Tensor]) -> torch.Tensor:
            raise NotImplementedError()

        @custom_ops.impl(f"{TestCustomOp.test_ns}::foo")
        def foo_impl(x, y):
            return x.sin()

        @custom_ops.impl_save_for_backward(f"{TestCustomOp.test_ns}::foo")
        def foo_save_for_backward(inputs, output):
            return inputs.x

        @custom_ops.impl_backward(f"{TestCustomOp.test_ns}::foo")
        def foo_backward(ctx, saved, grad):
            return {"x": grad * saved.cos()}

        x = torch.randn([], requires_grad=True)
        op = self.get_op(f"{self.test_ns}::foo")
        y = op(x, None)
        with self.assertRaisesRegex(RuntimeError, r"to have keys {.*'y'.*}"):
            y.backward()

    def test_backward_grads_are_tensor_or_none(self):
        @custom_ops.custom_op(f"{TestCustomOp.test_ns}::foo")
        def foo(x: torch.Tensor) -> torch.Tensor:
            raise NotImplementedError()

        @custom_ops.impl(f"{TestCustomOp.test_ns}::foo")
        def foo_impl(x):
            return x.sin()

        @custom_ops.impl_save_for_backward(f"{TestCustomOp.test_ns}::foo")
        def foo_save_for_backward(inputs, output):
            return inputs.x

        @custom_ops.impl_backward(f"{TestCustomOp.test_ns}::foo")
        def foo_backward(ctx, saved, grad):
            return {"x": (grad * saved.cos(),)}

        x = torch.randn([], requires_grad=True)
        op = self.get_op(f"{self.test_ns}::foo")
        y = op(x)
        with self.assertRaisesRegex(RuntimeError, "either None or a Tensor"):
            y.backward()

    def test_backward_tensorlist_input_requires_list_grads_with_same_numel(self):
        @custom_ops.custom_op(f"{TestCustomOp.test_ns}::foo")
        def foo(xs: Sequence[torch.Tensor]) -> torch.Tensor:
            raise NotImplementedError()

        @custom_ops.impl(f"{TestCustomOp.test_ns}::foo")
        def foo_impl(xs):
            return xs[0].sin()

        @custom_ops.impl_save_for_backward(f"{TestCustomOp.test_ns}::foo")
        def foo_save_for_backward(inputs, output):
            return inputs.xs[0]

        @custom_ops.impl_backward(f"{TestCustomOp.test_ns}::foo")
        def foo_backward(ctx, saved, grad):
            return {"xs": [grad * saved.cos(), None]}

        xs = [torch.randn([], requires_grad=True) for _ in range(3)]
        op = self.get_op(f"{self.test_ns}::foo")
        y = op(xs)
        with self.assertRaisesRegex(RuntimeError, "3 gradients but got 2"):
            y.backward()

    def test_backward_tensorlist_input_requires_list_grads_none_or_Tensor(self):
        @custom_ops.custom_op(f"{TestCustomOp.test_ns}::foo")
        def foo(xs: Sequence[torch.Tensor]) -> torch.Tensor:
            raise NotImplementedError()

        @custom_ops.impl(f"{TestCustomOp.test_ns}::foo")
        def foo_impl(xs):
            return xs[0].sin()

        @custom_ops.impl_save_for_backward(f"{TestCustomOp.test_ns}::foo")
        def foo_save_for_backward(inputs, output):
            return inputs.xs[0]

        @custom_ops.impl_backward(f"{TestCustomOp.test_ns}::foo")
        def foo_backward(ctx, saved, grad):
            return {"xs": [grad * saved.cos(), None, (None,)]}

        xs = [torch.randn([], requires_grad=True) for _ in range(3)]
        op = self.get_op(f"{self.test_ns}::foo")
        y = op(xs)
        with self.assertRaisesRegex(RuntimeError, "None or Tensor"):
            y.backward()

    def test_backward_tensorlist_input_requires_list_grads(self):
        @custom_ops.custom_op(f"{TestCustomOp.test_ns}::foo")
        def foo(xs: Sequence[torch.Tensor]) -> torch.Tensor:
            raise NotImplementedError()

        @custom_ops.impl(f"{TestCustomOp.test_ns}::foo")
        def foo_impl(xs):
            return xs[0].sin()

        @custom_ops.impl_save_for_backward(f"{TestCustomOp.test_ns}::foo")
        def foo_save_for_backward(inputs, output):
            return inputs.xs[0]

        @custom_ops.impl_backward(f"{TestCustomOp.test_ns}::foo")
        def foo_backward(ctx, saved, grad):
            return {"xs": None}

        xs = [torch.randn([], requires_grad=True) for _ in range(3)]
        op = self.get_op(f"{self.test_ns}::foo")
        y = op(xs)
        with self.assertRaisesRegex(RuntimeError, "list of gradients"):
            y.backward()

    def test_backward_output_differentiability_type(self):
        @custom_ops.custom_op(f"{TestCustomOp.test_ns}::foo")
        def foo(xs: Sequence[torch.Tensor]) -> torch.Tensor:
            raise NotImplementedError()

        with self.assertRaisesRegex(RuntimeError, "output_differentiability"):

            @custom_ops.impl_backward(
                f"{TestCustomOp.test_ns}::foo", output_differentiability=True
            )
            def foo_backward(ctx, saved, grad):
                return {"xs": None}

    def test_backward_output_differentiability_numel(self):
        @custom_ops.custom_op(f"{TestCustomOp.test_ns}::foo")
        def foo(xs: Sequence[torch.Tensor]) -> Tuple[torch.Tensor, torch.Tensor]:
            raise NotImplementedError()

        with self.assertRaisesRegex(RuntimeError, "output_differentiability"):

            @custom_ops.impl_backward(
                f"{TestCustomOp.test_ns}::foo", output_differentiability=[True]
            )
            def foo_backward(ctx, saved, grad):
                return {"xs": None}

    def test_backward_output_differentiability_tensorlist(self):
        @custom_ops.custom_op(f"{self.test_ns}::foo")
        def foo(x: Tensor) -> Tuple[List[Tensor], Tensor]:
            raise NotImplementedError()

        @custom_ops.impl(f"{self.test_ns}::foo")
        def foo_impl(x):
            return [x.clone(), x.clone()], x.clone()

        @custom_ops.impl_save_for_backward(f"{TestCustomOp.test_ns}::foo")
        def foo_save_for_backward(inputs, output):
            return []

        @custom_ops.impl_backward(
            f"{TestCustomOp.test_ns}::foo", output_differentiability=[False, True]
        )
        def foo_backward(ctx, saved, grad_lst, grad):
            return {"x": grad}

        op = self.get_op(f"{self.test_ns}::foo")
        x = torch.randn(3, requires_grad=True)
        [a, b], c = op(x)
        self.assertFalse(a.requires_grad)
        self.assertFalse(b.requires_grad)
        self.assertTrue(c.requires_grad)

    def test_backward_output_differentiability_non_tensor(self):
        @custom_ops.custom_op(f"{self.test_ns}::foo")
        def foo(x: Tensor) -> Tuple[Tensor, int]:
            raise NotImplementedError()

        @custom_ops.impl(f"{self.test_ns}::foo")
        def foo_impl(x):
            return x.clone(), 3

        @custom_ops.impl_save_for_backward(f"{TestCustomOp.test_ns}::foo")
        def foo_save_for_backward(inputs, output):
            return []

        @custom_ops.impl_backward(
            f"{TestCustomOp.test_ns}::foo", output_differentiability=[True, True]
        )
        def foo_backward(ctx, saved, grad0, grad1):
            return {"x": grad0}

        op = self.get_op(f"{self.test_ns}::foo")
        x = torch.randn(3, requires_grad=True)
        with self.assertRaisesRegex(RuntimeError, "is not a Tensor"):
            op(x)

    @unittest.skipIf(not TEST_CUDA, "requires CUDA")
    def test_impl_separate(self):
        @custom_ops.custom_op(f"{TestCustomOp.test_ns}::foo")
        def foo(x: torch.Tensor) -> torch.Tensor:
            raise NotImplementedError()

        @custom_ops.impl(f"{TestCustomOp.test_ns}::foo", device_types="cpu")
        def foo_cpu(x):
            return x.sin()

        @custom_ops.impl(f"{TestCustomOp.test_ns}::foo", device_types="cuda")
        def foo_cuda(x):
            return x.cos()

        x = torch.randn(3)
        op = self.get_op(f"{self.test_ns}::foo")
        result = op(x)
        self.assertEqual(result, foo_cpu(x))

        x_cuda = x.cuda()
        op = self.get_op(f"{self.test_ns}::foo")
        result = op(x_cuda)
        self.assertEqual(result, foo_cuda(x_cuda))

    @unittest.skipIf(not TEST_CUDA, "requires CUDA")
    def test_impl_multiple(self):
        @custom_ops.custom_op(f"{TestCustomOp.test_ns}::foo")
        def foo(x: torch.Tensor) -> torch.Tensor:
            raise NotImplementedError()

        @custom_ops.impl(f"{TestCustomOp.test_ns}::foo")
        def foo_impl(x):
            return x.cos()

        op = self.get_op(f"{self.test_ns}::foo")
        x = torch.randn(3)
        result = op(x)
        self.assertEqual(result, foo_impl(x))

        x_cuda = x.cuda()
        result = op(x_cuda)
        self.assertEqual(result, foo_impl(x_cuda))

    def test_impl_abstract_overload(self):
        lib = self.lib()
        lib.define("sin.blah(Tensor x) -> Tensor")

        torch.library.impl_abstract(
            f"{self.test_ns}::sin.blah", torch.empty_like, lib=lib
        )

        op = self.ns().sin.blah
        x = torch.randn(3, device="meta")
        op(x)

    def test_impl_meta(self):
        @custom_ops.custom_op(f"{TestCustomOp.test_ns}::foo")
        def foo(x: torch.Tensor, dim: int) -> torch.Tensor:
            raise NotImplementedError()

        @torch.library.impl_abstract(f"{TestCustomOp.test_ns}::foo", lib=self.lib())
        def foo_meta(x, dim):
            output_shape = list(x.shape)
            del output_shape[dim]
            return x.new_empty(output_shape)

        x = torch.randn(2, 3, device="meta")
        op = self.get_op(f"{self.test_ns}::foo")
        result = op(x, 1)
        self.assertEqual(result.shape, foo_meta(x, 1).shape)

    def test_duplicate_impl(self):
        @custom_ops.custom_op(f"{TestCustomOp.test_ns}::foo")
        def foo(x: torch.Tensor, dim: int) -> torch.Tensor:
            raise NotImplementedError()

        @torch.library.impl_abstract(f"{TestCustomOp.test_ns}::foo", lib=self.lib())
        def foo_meta(x, dim):
            output_shape = list(x.shape)
            del output_shape[dim]
            return x.new_empty(output_shape)

        with self.assertRaisesRegex(RuntimeError, r"test_custom_ops.py:\d+"):

            @torch.library.impl_abstract(f"{TestCustomOp.test_ns}::foo", lib=self.lib())
            def foo_meta2(x, dim):
                output_shape = list(x.shape)
                del output_shape[dim]
                return x.new_empty(output_shape)

    def test_new_data_dependent_symint(self):
        @custom_ops.custom_op(f"{TestCustomOp.test_ns}::foo")
        def foo(x: torch.Tensor) -> torch.Tensor:
            raise NotImplementedError()

        @torch.library.impl_abstract(f"{TestCustomOp.test_ns}::foo", lib=self.lib())
        def foo_meta(x):
            ctx = torch.library.get_ctx()
            ctx.new_dynamic_size(min=1)
            with self.assertRaisesRegex(ValueError, "greater than or equal to 0"):
                ctx.new_dynamic_size(min=-1)
            with self.assertRaisesRegex(ValueError, "SymInt"):
                ctx.new_dynamic_size(max=x.numel())
            return torch.clone(x)

        x = torch.randn(2, 3, device="cpu")
        op = self.get_op(f"{self.test_ns}::foo")
        make_fx(op, tracing_mode="symbolic")(x)

    def test_meta_for_data_dependent_shape_operation(self):
        x = torch.randn(10, device="meta")
        with self.assertRaisesRegex(RuntimeError, "data-dependent output shape"):
            numpy_nonzero(x)

    def test_basic_make_fx(self):
        # More serious tests are in our CustomOp opinfo db,
        # this one is just a sanity check.
        @custom_ops.custom_op(f"{TestCustomOp.test_ns}::foo")
        def foo(x: torch.Tensor) -> torch.Tensor:
            raise NotImplementedError()

        @torch.library.impl_abstract(f"{TestCustomOp.test_ns}::foo", lib=self.lib())
        def foo_meta(x):
            return x.sum()

        x = torch.randn(3)
        op = self.get_op(f"{self.test_ns}::foo")
        gm = make_fx(op, tracing_mode="symbolic")(x)
        self.assertTrue(f"{TestCustomOp.test_ns}.foo" in gm.code)

    def test_not_implemented_error(self):
        @custom_ops.custom_op(f"{TestCustomOp.test_ns}::foo")
        def foo(x: torch.Tensor) -> torch.Tensor:
            raise NotImplementedError()

        x = torch.randn(3)
        op = self.get_op(f"{self.test_ns}::foo")
        with self.assertRaisesRegex(NotImplementedError, "cpu impl registered"):
            op(x)

        x = torch.randn(3, device="meta")
        with self.assertRaisesRegex(
            NotImplementedError, "no abstract impl or Meta kernel"
        ):
            op(x)

        @custom_ops.custom_op(f"{TestCustomOp.test_ns}::bar")
        def bar(sizes: Sequence[int]) -> torch.Tensor:
            raise NotImplementedError()

        op = self.get_op(f"{self.test_ns}::bar")
        with self.assertRaisesRegex(NotImplementedError, "no Tensor inputs"):
            op((1, 2, 3))

    def test_data_dependent_basic(self):
        x = torch.randn(5, 5)
        gm = make_fx(numpy_nonzero, tracing_mode="symbolic")(x)
        self.assertTrue("nonzero" in gm.code)

    def test_data_dependent_fake_tracing(self):
        x = torch.randn(5, 5)
        # We've updated to attempt to use unbacked symints even for fake
        # tracing
        make_fx(numpy_nonzero, tracing_mode="fake")(x)

    def test_symints(self):
        def f(x):
            return torch.ops._torch_testing.numpy_view_copy(x, x.shape)

        x = torch.randn(2, 3, 4)
        gm = make_fx(f, tracing_mode="symbolic")(x)
        result = gm(x)
        self.assertEqual(result, f(x))
        self.assertExpectedInline(
            gm.code.strip(),
            """\
def forward(self, x_1):
    sym_size_int = torch.ops.aten.sym_size.int(x_1, 0)
    sym_size_int_1 = torch.ops.aten.sym_size.int(x_1, 1)
    sym_size_int_2 = torch.ops.aten.sym_size.int(x_1, 2)
    numpy_view_copy = torch.ops._torch_testing.numpy_view_copy.default(x_1, [sym_size_int, sym_size_int_1, sym_size_int_2]);  x_1 = sym_size_int = sym_size_int_1 = sym_size_int_2 = None
    return numpy_view_copy""",  # noqa: B950
        )

    @unittest.skipIf(IS_WINDOWS, "torch.compile doesn't work on windows")
    @unittest.skipIf(
        sys.version_info >= (3, 12), "torch.compile is not supported on python 3.12+"
    )
    def test_data_dependent_compile(self):
        import torch._dynamo.testing
        from torch._dynamo.utils import counters

        counters.clear()
        cnt = torch._dynamo.testing.CompileCounter()

        @torch.compile(backend=cnt)
        def f(x):
            return numpy_nonzero(x.clone()).clone()

        f(torch.randn(10))

        self.assertEqual(len(counters["graph_break"]), 1)
        self.assertEqual(next(iter(counters["graph_break"].values())), 1)
        self.assertExpectedInline(
            next(iter(counters["graph_break"].keys())).replace(";", "\n"),
            """\
dynamic shape operator: mangled2__torch__testing___internal__custom_op_db.numpy_nonzero.default
 to enable, set torch._dynamo.config.capture_dynamic_output_shape_ops = True""",
        )

    # pre-existing problem: torch.compile(dynamic=True) will, by default,
    # graph break on data-dependent operations. Eventually we'll make it so
    # that it never graph breaks on data-dependent operations.
    @unittest.expectedFailure
    def test_data_dependent_nms_dynamic_compile(self):
        import torch._dynamo.testing
        from torch._dynamo.utils import counters

        counters.clear()
        cnt = torch._dynamo.testing.CompileCounter()

        @torch.compile(backend=cnt, dynamic=True)
        def f(x, s, i):
            return torch.ops._torch_testing.numpy_nms(x.clone(), s, i).clone()

        f(torch.randn(20, 4), torch.randn(20), 0.1)

        self.assertEqual(len(counters["graph_break"]), 0)

    def test_impl_on_existing_op(self):
        lib = self.lib()
        lib.define("foo(Tensor x) -> Tensor")
        qualname = f"{self.test_ns}::foo"

        @torch._custom_ops.impl(qualname)
        def foo_impl(x):
            return x.sin()

        op = self.get_op(qualname)
        x = torch.randn(3)
        result = op(x)
        self.assertEqual(result, x.sin())

    @parametrize(
        "key", ["CPU", "CUDA", "CompositeImplicitAutograd", "CompositeExplicitAutograd"]
    )
    def test_impl_on_existing_op_with_cpu_registration(self, key):
        lib = self.lib()
        lib.define("foo(Tensor x) -> Tensor")
        qualname = f"{self.test_ns}::foo"

        def foo_impl(x):
            return x.sin()

        lib.impl("foo", foo_impl, key)
        op = self.get_op(qualname)

        with self.assertRaisesRegex(RuntimeError, "already has an implementation"):
            custom_ops.impl(qualname, func=foo_impl)

    def test_abstract_impl_on_existing_op(self):
        lib = self.lib()
        lib.define("foo(Tensor x) -> Tensor")
        qualname = f"{self.test_ns}::foo"

        @torch.library.impl_abstract(qualname, lib=self.lib())
        def foo_impl(x):
            return x.sin()

        op = self.get_op(qualname)
        with torch._subclasses.FakeTensorMode():
            x = torch.randn(3)
            result = op(x)
            self.assertEqual(result.shape, x.shape)
            self.assertEqual(result.stride(), x.stride())

    def test_abstract_impl_on_existing_op_with_meta(self):
        lib = self.lib()
        lib.define("foo(Tensor x) -> Tensor")
        qualname = f"{self.test_ns}::foo"

        def foo_impl(x):
            return x.sin()

        lib.impl("foo", foo_impl, "Meta")
        op = self.get_op(qualname)

        with self.assertRaisesRegex(RuntimeError, r"already has .*Meta implementation"):
            torch.library.impl_abstract(qualname, func=foo_impl, lib=self.lib())

    def test_abstract_impl_on_existing_op_with_CompositeImplicitAutograd(self):
        lib = self.lib()
        lib.define("foo(Tensor x) -> Tensor")
        qualname = f"{self.test_ns}::foo"

        def foo_impl(x):
            return x.sin()

        lib.impl("foo", foo_impl, "CompositeImplicitAutograd")
        op = self.get_op(qualname)

        with self.assertRaisesRegex(RuntimeError, "CompositeImplicitAutograd"):
            torch.library.impl_abstract(qualname, func=foo_impl, lib=self.lib())

    def test_abstract_impl_on_existing_op_with_CompositeExplicitAutograd(self):
        lib = self.lib()
        lib.define("foo(Tensor x) -> Tensor")
        qualname = f"{self.test_ns}::foo"

        def foo_impl(x):
            return x.sin()

        lib.impl("foo", foo_impl, "CompositeExplicitAutograd")
        op = self.get_op(qualname)

        torch.library.impl_abstract(qualname, func=lambda x: x.sum(), lib=self.lib())
        with torch._subclasses.FakeTensorMode():
            x = torch.randn(10)
            result = op(x)
            self.assertEqual(result.shape, ())

    def _test_backward_impl_raises(self, qualname, err_regex):
        with self.assertRaisesRegex(RuntimeError, err_regex):

            @custom_ops.impl_save_for_backward(qualname)
            def foo2(x):
                return

        with self.assertRaisesRegex(RuntimeError, err_regex):

            @custom_ops.impl_backward(qualname)
            def foo3(x):
                return

    def test_backward_impl_on_existing_op_incorrect_schema_views(self):
        lib = self.lib()
        lib.define("foo(Tensor(a) x) -> Tensor(a)")
        qualname = f"{self.test_ns}::foo"
        self._test_backward_impl_raises(qualname, "operator that returns views")

    def test_backward_impl_on_existing_op_incorrect_schema_mutable(self):
        lib = self.lib()
        lib.define("foo(Tensor(a!) x) -> Tensor")
        qualname = f"{self.test_ns}::foo"
        self._test_backward_impl_raises(qualname, "non-functional")

    def test_backward_impl_on_existing_op_incorrect_schema_no_output(self):
        lib = self.lib()
        lib.define("foo(Tensor x) -> ()")
        qualname = f"{self.test_ns}::foo"
        self._test_backward_impl_raises(qualname, "no returns")

    def test_backward_impl_on_existing_op_CompositeImplicitAutograd(self):
        lib = self.lib()
        lib.define("foo(Tensor x) -> Tensor")
        qualname = f"{self.test_ns}::foo"
        lib.impl("foo", lambda x: x.sin().cos(), "CompositeImplicitAutograd")
        self._test_backward_impl_raises(qualname, "CompositeImplicitAutograd")

    @parametrize("key", ["Autograd", "AutogradCPU", "AutogradCUDA"])
    def test_backward_impl_on_existing_op_with_key(self, key):
        lib = self.lib()
        lib.define("foo(Tensor x) -> Tensor")
        qualname = f"{self.test_ns}::foo"
        lib.impl("foo", lambda x: x.sin().cos(), key)
        self._test_backward_impl_raises(qualname, key)

    def test_backward_impl_on_existing_op(self):
        lib = self.lib()
        lib.define("foo(Tensor x) -> Tensor")
        qualname = f"{self.test_ns}::foo"

        @custom_ops.impl(qualname)
        def foo_impl(x):
            with torch.no_grad():
                return x.sin()

        @custom_ops.impl_save_for_backward(qualname)
        def foo_save_for_backward(inputs, output):
            return inputs.x

        @custom_ops.impl_backward(qualname)
        def foo_backward(ctx, saved, grad_out):
            return {"x": grad_out * saved.cos()}

        op = self.get_op(qualname)
        x = torch.randn([], requires_grad=True)
        y = op(x)
        (gx,) = torch.autograd.grad(y, x)
        self.assertEqual(gx, x.cos())

    @parametrize(
        "tags",
        [
            subtest(torch.Tag.pointwise, "single"),
            subtest((torch.Tag.pointwise,), "tuple"),
            subtest([torch.Tag.pointwise], "list"),
        ],
    )
    def test_define_with_tags(self, tags):
        lib = self.lib()
        tags = (torch.Tag.pointwise,)
        torch.library.define(
            f"{self.test_ns}::foo", "(Tensor x) -> Tensor", lib=lib, tags=tags
        )
        actual = self.ns().foo.default.tags
        self.assertTrue(isinstance(actual, list))
        self.assertEqual(actual, list(tags))

    def test_builtin_aten_ops_are_pt2_compliant(self):
        for op in [torch.ops.aten.sin.default, torch.ops.aten.sum.dim_IntList]:
            self.assertIn(torch.Tag.pt2_compliant_tag, op.tags)

    def test_builtin_torchscript_ops(self):
        for op in [torch.ops.aten.sub.complex, torch.ops.aten.mul.complex]:
            self.assertIn(torch.Tag.pt2_compliant_tag, op.tags)

    def test_autogen_aten_ops_are_pt2_compliant(self):
        for op in [
            torch.ops.aten._foreach_copy.default,
            torch.ops.aten.fill.Tensor_out,
        ]:
            self.assertIn(torch.Tag.generated, op.tags)
            self.assertIn(torch.Tag.pt2_compliant_tag, op.tags)

    def test_resolve_packet(self):
        x = torch.randn(3)
        result = torch._C._jit_resolve_packet("aten::sum", x)
        self.assertEqual(result, "default")

        result = torch._C._jit_resolve_packet("aten::sum", x, dim=1)
        self.assertEqual(result, "dim_IntList")

        with self.assertRaisesRegex(RuntimeError, "failed to match any schema"):
            result = torch._C._jit_resolve_packet("aten::sum", x, x, x)

    def test_define_bad_schema(self):
        lib = self.lib()
        with self.assertRaisesRegex(ValueError, "expected schema to look like"):
            torch.library.define(f"{self.test_ns}::foo", "foo(Tensor x) -> Tensor")

    def test_define_and_impl(self):
        lib = self.lib()
        torch.library.define(f"{self.test_ns}::foo", "(Tensor x) -> Tensor", lib=lib)

        @torch.library.impl(f"{self.test_ns}::foo", "CPU", lib=lib)
        def f(x):
            return torch.from_numpy(np.sin(x.numpy()))

        x = torch.randn(3)
        y = self.ns().foo(x)
        assert torch.allclose(y, x.sin())

    def test_define_validation(self):
        with self.assertRaisesRegex(ValueError, "namespace"):
            torch.library.define("foo", "(Tensor x) -> Tensor")

    def test_legacy_define(self):
        lib = self.lib()

        @torch.library.define(lib, "foo(Tensor x) -> Tensor")
        def f(x):
            return torch.from_numpy(np.sin(x.numpy()))

        x = torch.randn(3)
        y = self.ns().foo(x)
        assert torch.allclose(y, x.sin())

    def test_impl_function(self):
        lib = self.lib()
        torch.library.define(f"{self.test_ns}::foo", "(Tensor x) -> Tensor", lib=lib)

        def f(x):
            return torch.from_numpy(np.sin(x.numpy()))

        torch.library.impl(f"{self.test_ns}::foo", "CPU", f, lib=lib)
        x = torch.randn(3)
        y = self.ns().foo(x)
        assert torch.allclose(y, x.sin())

    def test_legacy_impl(self):
        lib = self.lib()
        torch.library.define(f"{self.test_ns}::foo", "(Tensor x) -> Tensor", lib=lib)

        @torch.library.impl(lib, "foo", "CPU")
        def f(x):
            return torch.from_numpy(np.sin(x.numpy()))

        x = torch.randn(3)
        y = self.ns().foo(x)
        assert torch.allclose(y, x.sin())

    def test_defined_in_python(self):
        self.assertFalse(torch.ops.aten.sin.default._defined_in_python)
        self.assertFalse(torch.ops.aten.sum.dim_IntList._defined_in_python)

        lib = self.lib()
        torch.library.define("{self._test_ns}::foo", "(Tensor x) -> Tensor", lib=lib)
        ns = self.ns()
        self.assertTrue(ns.foo.default._defined_in_python)

        torch.library.define(
            "{self._test_ns}::bar.overload", "(Tensor x) -> Tensor", lib=lib
        )
        self.assertTrue(ns.bar.overload._defined_in_python)

    def _test_impl_device(self, name, types, device):
        lib = self.lib()
        torch.library.define(f"{self.test_ns}::{name}", "(Tensor x) -> Tensor", lib=lib)

        @torch.library.impl(f"{self.test_ns}::{name}", types)
        def f(x):
            x_np = x.cpu().numpy()
            y = torch.from_numpy(np.sin(x_np))
            return y.to(device=x.device)

        x = torch.randn(3, device=device)
        y = getattr(self.ns(), name)(x)
        assert torch.allclose(y, x.sin())

    def test_impl_device_cpu(self):
        self._test_impl_device("foo1", "default", "cpu")
        self._test_impl_device("foo2", ["cpu"], "cpu")
        self._test_impl_device("foo3", ["cpu", "cuda"], "cpu")

    @unittest.skipIf(not TEST_CUDA, "requires cuda")
    def test_impl_device_cuda(self):
        self._test_impl_device("foo4", "default", "cuda")
        self._test_impl_device("foo5", ["cuda"], "cuda")
        self._test_impl_device("foo6", ["cpu", "cuda"], "cuda")

    def test_impl_device_function(self):
        lib = self.lib()
        torch.library.define(f"{self.test_ns}::foo", "(Tensor x) -> Tensor", lib=lib)

        def f(x):
            x_np = x.cpu().numpy()
            y = torch.from_numpy(np.sin(x_np))
            return y.to(device=x.device)

        torch.library.impl(f"{self.test_ns}::foo", "default", f, lib=lib)
        x = torch.randn(3)
        y = self.ns().foo(x)
        assert torch.allclose(y, x.sin())

    def test_impl_device_invalid(self):
        with self.assertRaisesRegex(RuntimeError, "Expected one of cpu, cuda"):
            torch.library.impl("blah::blah", "somethingsomething")

    def test_autograd_function_backed_op(self):
        cpp_source = """
struct CustomOpAutogradFunction : public torch::autograd::Function<CustomOpAutogradFunction> {
  static constexpr bool is_traceable = true;

  static torch::Tensor forward(
      torch::autograd::AutogradContext* ctx,
      const torch::Tensor& x) {
    return x;
  }

  static torch::autograd::variable_list backward(
      torch::autograd::AutogradContext *ctx,
      torch::autograd::variable_list grad_output) {
    return grad_output;
  }
};

torch::Tensor custom_op_backed_by_autograd_fn(const torch::Tensor& x) {
  return CustomOpAutogradFunction::apply(x);
}

TORCH_LIBRARY(mylib, m) {
    m.def("custom_op_backed_by_autograd_fn", custom_op_backed_by_autograd_fn);
}
        """

        module = torch.utils.cpp_extension.load_inline(
            name="mylib",
            cpp_sources=cpp_source,
            functions="custom_op_backed_by_autograd_fn",
            verbose=True,
        )

        x = torch.ones(2, 2, requires_grad=True)
        temp = x.clone().detach()
        out = torch.ops.mylib.custom_op_backed_by_autograd_fn(x)
        loss = out.sum()
        loss.backward()
        self.assertEqual(x.grad, temp)


def op_with_incorrect_schema(testcase, name):
    lib = testcase.lib()
    lib.define(f"{name}(Tensor x) -> Tensor")
    qualname = f"{testcase.test_ns}::{name}"
    lib.impl(name, lambda x: x[:], "CompositeExplicitAutograd")
    return testcase.get_op(qualname)


class MiniOpTest(CustomOpTestCaseBase):
    test_ns = "mini_op_test"

    def _init_op_delayed_backward_error(self):
        name = "delayed_error"
        qualname = f"{self.test_ns}::{name}"
        lib = self.lib()
        lib.define(f"{name}(Tensor x) -> Tensor")
        lib.impl(name, lambda x: x.clone(), "CompositeExplicitAutograd")
        op = self.get_op(qualname)

        class Op(torch.autograd.Function):
            @staticmethod
            def forward(ctx, x):
                with torch._C._AutoDispatchBelowAutograd():
                    return op(x)

            @staticmethod
            def backward(ctx, grad):
                raise NotImplementedError()

        def autograd_impl(x):
            return Op.apply(x)

        lib.impl(name, autograd_impl, "Autograd")
        return op

    def _init_op_with_no_abstract_impl(self):
        name = "no_abstract"
        qualname = f"{self.test_ns}::{name}"
        lib = self.lib()
        lib.define(f"{name}(Tensor x) -> Tensor", tags=(torch.Tag.pt2_compliant_tag,))
        lib.impl(name, lambda x: x.clone(), "CPU")
        return torch._library.utils.lookup_op(qualname)

    def setUp(self):
        super().setUp()
        self._op_with_no_abstract_impl = self._init_op_with_no_abstract_impl()
        self._op_delayed_backward_error = self._init_op_delayed_backward_error()

    @optests.dontGenerateOpCheckTests("Testing this API")
    def test_dont_generate(self):
        op = op_with_incorrect_schema(self, "incorrect_schema")
        x = torch.randn(3)
        op(x)

    def test_mm(self):
        x = torch.randn(2, 3, requires_grad=True)
        y = torch.randn(3, 5)
        result = torch.ops.aten.mm.default(x, y)
        self.assertEqual(result, x @ y)

    def test_mm_meta(self):
        x = torch.randn(2, 3, requires_grad=True, device="meta")
        y = torch.randn(3, 5, device="meta")
        result = torch.ops.aten.mm.default(x, y)
        self.assertEqual(result.shape, (x @ y).shape)

    def test_mm_fake(self):
        with torch._subclasses.fake_tensor.FakeTensorMode():
            x = torch.randn(2, 3, requires_grad=True, device="cpu")
            y = torch.randn(3, 5, device="cpu")
            result = torch.ops.aten.mm.default(x, y)
            self.assertEqual(result.shape, (x @ y).shape)

    def test_mm_errors(self):
        x = torch.randn(2, 3, requires_grad=True)
        y = torch.randn(4, 5)
        with self.assertRaisesRegex(RuntimeError, "cannot be multiplied"):
            result = torch.ops.aten.mm.default(x, y)

    def test_nonzero(self):
        x = torch.tensor([0, 1, 2, 0, 0])
        y = torch.ops.aten.nonzero.default(x)
        self.assertEqual(y, torch.tensor([[1], [2]]))

    def test_inplace(self):
        x = torch.randn(3)
        x_clone = x.clone()
        y = torch.ops.aten.sin_(x)
        self.assertEqual(x, x_clone.sin())

    def test_incorrect_schema(self):
        op = op_with_incorrect_schema(self, "incorrect_schema")
        x = torch.randn(3)
        op(x)

    def test_no_abstract(self):
        op = self._op_with_no_abstract_impl
        x = torch.randn(3)
        op(x)

    def test_delayed_error(self):
        op = self._op_delayed_backward_error
        x = torch.randn([], requires_grad=True)
        y = op(x)
        with self.assertRaises(NotImplementedError):
            y.sum().backward()

    def test_delayed_error_no_requires_grad(self):
        op = self._op_delayed_backward_error
        x = torch.randn([])
        y = op(x)


class MiniOpTestOther(CustomOpTestCaseBase):
    test_ns = "mini_op_test"

    def test_nonzero_again(self):
        x = torch.tensor([0, 1, 2, 0, 0])
        y = torch.ops.aten.nonzero.default(x)
        self.assertEqual(y, torch.tensor([[1], [2]]))


optests.generate_opcheck_tests(
    MiniOpTest,
    ["aten", "mini_op_test"],
    get_file_path_2(
        os.path.dirname(__file__),
        "minioptest_failures_dict.json",
    ),
    additional_decorators={
        "test_pt2_compliant_tag_mini_op_test_no_abstract": [unittest.expectedFailure]
    },
)

optests.generate_opcheck_tests(
    MiniOpTestOther,
    ["aten", "mini_op_test"],
    get_file_path_2(
        os.path.dirname(__file__),
        "minioptest_failures_dict.json",
    ),
)


class TestGenerateOpcheckTests(CustomOpTestCaseBase):
    def test_MiniOpTest(self):
        for orig_test in ["test_mm", "test_nonzero"]:
            for (
                test
            ) in torch.testing._internal.optests.generate_tests.DEFAULT_TEST_UTILS:
                expected_test = f"{test}__{orig_test}"
                self.assertTrue(hasattr(MiniOpTest, expected_test), msg=expected_test)

    def test_generate_repro_save_data(self):
        from torch.testing._internal.optests.generate_tests import generate_repro

        args = (torch.ones(2, 2),)
        kwargs = {"mat2": torch.zeros(2, 2)}
        actual = generate_repro(
            "test_schema",
            torch.ops.aten.sin.default,
            args,
            kwargs,
            save_data=True,
            dry_run=True,
        )
        actual = re.sub(r"torch.load\(\".*\.pt\"\)", 'torch.load("repro.pt")', actual)
        self.assertExpectedInline(
            actual,
            """\
# =========================================================
# BEGIN REPRO SCRIPT
# =========================================================
import torch
from torch.testing._internal.optests import opcheck

# Make sure you have loaded the library that contains the op
# via an import or torch.ops.load_library(...)
op = torch.ops.aten.sin.default

args, kwargs = torch.load("repro.pt")
opcheck(op, args, kwargs, test_utils="test_schema")
# =========================================================
# END REPRO SCRIPT
# =========================================================
""",
        )

    def test_generate_repro_no_save_data(self):
        from torch.testing._internal.optests.generate_tests import generate_repro

        args = (torch.ones(2, 2),)
        kwargs = {"mat2": torch.zeros(2, 2)}
        actual = generate_repro(
            "test_schema",
            torch.ops.aten.sin.default,
            args,
            kwargs,
            save_data=False,
            dry_run=True,
        )
        self.assertExpectedInline(
            actual,
            """\
# =========================================================
# BEGIN REPRO SCRIPT
# =========================================================
import torch
from torch.testing._internal.optests import opcheck

# Make sure you have loaded the library that contains the op
# via an import or torch.ops.load_library(...)
op = torch.ops.aten.sin.default

# If you rerun your test with PYTORCH_OPCHECK_PRINT_BETTER_REPRO=1
# we will fill them in same (args, kwargs) as in your test
args = ()  # args to the operator
kwargs = {}  # kwargs to the operator
opcheck(op, args, kwargs, test_utils="test_schema")
# =========================================================
# END REPRO SCRIPT
# =========================================================
""",
        )

    def test_failures_dict_validation(self):
        from torch.testing._internal.optests.generate_tests import (
            FailuresDict,
            validate_failures_dict_structure,
        )

        failures = {
            "mini_op_test::incorrect_schema": {
                "MiniOpTest.test_aot_dispatch_static__test_delayed_error": {
                    "comment": "",
                    "status": "success",
                }
            }
        }
        with self.assertRaisesRegex(RuntimeError, "got status=success"):
            validate_failures_dict_structure(
                FailuresDict("", failures),
                torch.testing._internal.optests.generate_tests.DEFAULT_TEST_UTILS,
                MiniOpTest,
            )

        failures = {
            "mini_op_test::incorrect_schema": {
                "MiniOpTest.test_aot_dispatch__test_delayed_error": {
                    "comment": "",
                    "status": "xfail",
                },
            }
        }
        with self.assertRaisesRegex(RuntimeError, "should begin with one of"):
            validate_failures_dict_structure(
                FailuresDict("", failures),
                torch.testing._internal.optests.generate_tests.DEFAULT_TEST_UTILS,
                MiniOpTest,
            )

        failures = {
            "mini_op_test::incorrect_schema": {
                "MiniOpTest.test_aot_dispatch_static__test_delayed_error_nopenopenope": {
                    "comment": "",
                    "status": "xfail",
                },
            }
        }
        with self.assertRaisesRegex(RuntimeError, "does not exist on the TestCase"):
            validate_failures_dict_structure(
                FailuresDict("", failures),
                torch.testing._internal.optests.generate_tests.DEFAULT_TEST_UTILS,
                MiniOpTest,
            )

    def test_dont_generate_decorator(self):
        self.assertTrue(hasattr(MiniOpTest, "test_dont_generate"))
        self.assertFalse(hasattr(MiniOpTest, "test_schema__test_dont_generate"))

    def test_opcheck(self):
        x = torch.randn(3, requires_grad=True)
        with self.assertRaisesRegex(ValueError, "OpOverload"):
            optests.opcheck(torch.sin, (x,))
        with self.assertRaisesRegex(ValueError, "test_utils to be subset of"):
            optests.opcheck(torch.ops.aten.sin.default, (x,), test_utils="blah")
        result = optests.opcheck(torch.ops.aten.sin.default, (x,))

        self.assertEqual(
            result,
            {
                "test_schema": "SUCCESS",
                "test_autograd_registration": "SUCCESS",
                "test_faketensor": "SUCCESS",
                "test_aot_dispatch_static": "SUCCESS",
                "test_aot_dispatch_dynamic": "SUCCESS",
            },
        )

        result = optests.opcheck(
            torch.ops.aten.sin.default, (x,), test_utils="test_schema"
        )
        self.assertEqual(
            result,
            {
                "test_schema": "SUCCESS",
            },
        )

        result = optests.opcheck(
            torch.ops.aten.sin.default,
            (x,),
            test_utils=["test_schema", "test_faketensor"],
        )
        self.assertEqual(
            result,
            {
                "test_schema": "SUCCESS",
                "test_faketensor": "SUCCESS",
            },
        )

    def test_is_inside_opcheck_mode(self):
        self.assertFalse(optests.is_inside_opcheck_mode())
        with optests.generate_tests.OpCheckMode(
            ["foo"], "bar", lambda x: x, None, "baz", "brr"
        ):
            self.assertTrue(optests.is_inside_opcheck_mode())

    def test_opcheck_bad_op(self):
        op = op_with_incorrect_schema(self, "foo")
        x = torch.randn(3)
        with self.assertRaisesRegex(Exception, "is not defined to alias output"):
            optests.opcheck(op, (x,))

        result = optests.opcheck(op, (x,), raise_exception=False)
        self.assertTrue(isinstance(result["test_schema"], RuntimeError))
        del result["test_schema"]
        self.assertEqual(
            result,
            {
                "test_autograd_registration": "SUCCESS",
                "test_faketensor": "SUCCESS",
                "test_aot_dispatch_static": "SUCCESS",
                "test_aot_dispatch_dynamic": "SUCCESS",
            },
        )


only_for = ("cpu", "cuda")
instantiate_device_type_tests(TestCustomOpTesting, globals(), only_for=only_for)
instantiate_parametrized_tests(TestCustomOp)

if __name__ == "__main__":
    run_tests()<|MERGE_RESOLUTION|>--- conflicted
+++ resolved
@@ -20,14 +20,9 @@
 from torch import Tensor
 from torch._custom_op.impl import custom_op, CustomOp, infer_schema
 from torch._utils_internal import get_file_path_2
-<<<<<<< HEAD
-from torch.library import opaque_op
-from torch.testing._internal.common_cuda import TEST_CUDA
-from torch.testing._internal.custom_op_db import custom_op_db, numpy_nonzero
-=======
 from torch.testing._internal import custom_op_db
 from torch.testing._internal.common_cuda import TEST_CUDA
->>>>>>> cc24ce4c
+from torch.testing._internal.custom_op_db import numpy_nonzero
 from typing import *  # noqa: F403
 import numpy as np
 
@@ -685,134 +680,6 @@
                 raise NotImplementedError()
 
             infer_schema(foo, mutated_args={"y"})
-
-    def test_blackbox_basic(self):
-        @opaque_op(mutated_args=())
-        def f(x: Tensor, y: float) -> Tensor:
-            return x + y
-
-        x = torch.randn(3)
-        y = 3.14
-        z = f(x, y)
-        self.assertEqual(z, x + y)
-
-        @f.impl("cpu")
-        def _(x, y):
-            return x - y
-
-        z = f(x, y)
-        self.assertEqual(z, x - y)
-
-        with self.assertRaises(RuntimeError):
-            with torch._subclasses.fake_tensor.FakeTensorMode():
-                x = torch.randn(3)
-                f(x, y)
-
-        @f.impl_abstract
-        def _(x, y):
-            return torch.empty_like(x)
-
-        with torch._subclasses.fake_tensor.FakeTensorMode():
-            x = torch.randn(3)
-            z = f(x, y)
-            self.assertEqual(z.shape, x.shape)
-
-    @skipIfTorchDynamo("recursive dynamo")
-    @unittest.skipIf(IS_WINDOWS, "torch.compile doesn't work on windows")
-    @unittest.skipIf(
-        sys.version_info >= (3, 12), "torch.compile is not supported on python 3.12+"
-    )
-    def test_blackbox_compile(self):
-        @torch.library.opaque_op(mutated_args=())
-        def custom_linear(x: Tensor, weight: Tensor, bias: Tensor) -> Tensor:
-            return (x @ weight.t()) + bias
-
-        @custom_linear.impl_abstract
-        def _(x, weight, bias):
-            assert x.dim() == 2
-            assert weight.dim() == 2
-            assert bias.dim() == 1
-            assert x.shape[1] == weight.shape[1]
-            assert weight.shape[0] == bias.shape[0]
-            assert x.device == weight.device
-            return x.new_empty(x.size(0), weight.size(0))
-
-        x = torch.randn(2, 2)
-        weight = torch.randn(2, 2)
-        bias = torch.randn(2)
-        out = torch.compile(custom_linear, backend="eager", fullgraph=True)(
-            x, weight, bias
-        )
-        assert torch.allclose(out, torch.nn.functional.linear(x, weight, bias))
-
-    def test_blackbox_replaces(self):
-        @opaque_op(mutated_args=())
-        def f(x: Tensor) -> Tensor:
-            return x.sin()
-
-        x = torch.randn(3)
-        y = f(x)
-        self.assertEqual(y, x.sin())
-
-        @opaque_op(mutated_args=())
-        def f(x: Tensor) -> Tensor:
-            return x.cos()
-
-        y = f(x)
-        self.assertEqual(y, x.cos())
-
-    @unittest.skipIf(not TEST_CUDA, "requires CUDA")
-    def test_blackbox_split_device(self):
-        @opaque_op(mutated_args=(), types="cpu")
-        def f(x: Tensor) -> Tensor:
-            return x.sin()
-
-        @f.impl("cuda")
-        def _(x: Tensor) -> Tensor:
-            return x.cos()
-
-        x = torch.randn(3)
-        y = f(x)
-        self.assertEqual(y, x.sin())
-        x = x.cuda()
-        y = f(x)
-        self.assertEqual(y, x.cos())
-
-    @unittest.skipIf(not TEST_CUDA, "requires CUDA")
-    def test_blackbox_multi_types(self):
-        @opaque_op(mutated_args=(), types=("cpu", "cuda"))
-        def f(x: Tensor) -> Tensor:
-            return x.sin()
-
-        x = torch.randn(3)
-        y = f(x)
-        self.assertEqual(y, x.sin())
-        x = x.cuda()
-        y = f(x)
-        self.assertEqual(y, x.sin())
-
-    def test_blackbox_disallows_output_aliasing(self):
-        @opaque_op(mutated_args=())
-        def f(x: Tensor) -> Tensor:
-            return x.view(-1)
-
-        x = torch.randn(3)
-        with self.assertRaisesRegex(RuntimeError, "may not alias"):
-            f(x)
-
-        @opaque_op(mutated_args=())
-        def f(x: Tensor) -> Tensor:
-            return x
-
-        x = torch.randn(3)
-        with self.assertRaisesRegex(RuntimeError, "may not alias"):
-            f(x)
-
-    def test_blackbox_namespace_inference(self):
-        self.assertExpectedInline(
-            numpy_nonzero._namespace,
-            """mangled2__torch__testing___internal__custom_op_db""",
-        )
 
     def _generate_examples(self, typ):
         if typ is int:
@@ -1716,7 +1583,7 @@
         self.assertExpectedInline(
             next(iter(counters["graph_break"].keys())).replace(";", "\n"),
             """\
-dynamic shape operator: mangled2__torch__testing___internal__custom_op_db.numpy_nonzero.default
+dynamic shape operator: DONT_USE_THIS_GIVE_EXPLICIT_NAMESPACE_IF_NEEDED.torchXtestingX_internalXcustom_op_dbXnumpy_nonzero.default
  to enable, set torch._dynamo.config.capture_dynamic_output_shape_ops = True""",
         )
 
@@ -2212,6 +2079,220 @@
         op = self._op_delayed_backward_error
         x = torch.randn([])
         y = op(x)
+
+
+class TestCustomOpAPI(TestCase):
+    def test_basic(self):
+        @torch.library.custom_op(mutated_args=())
+        def add(x: Tensor, y: float) -> Tensor:
+            x_np = x.cpu().numpy()
+            out_np = x_np + y
+            return torch.from_numpy(out_np).to(x.device)
+
+        x = torch.randn(3)
+        y = 3.14
+        z = add(x, y)
+        self.assertEqual(z, x + y)
+
+        cpu_called = False
+
+        @add.register_impl("cpu")
+        def _(x, y):
+            nonlocal cpu_called
+            cpu_called = True
+            x_np = x.numpy()
+            out_np = x_np + y
+            return torch.from_numpy(out_np)
+
+        z = add(x, y)
+        self.assertEqual(z, x + y)
+        self.assertTrue(cpu_called)
+
+    def test_fake(self):
+        @torch.library.custom_op(mutated_args=())
+        def add(x: Tensor, y: float) -> Tensor:
+            x_np = x.cpu().numpy()
+            out_np = x_np + y
+            return torch.from_numpy(out_np).to(x.device)
+
+        x = torch.randn(3)
+        y = 3.14
+        z = add(x, y)
+        self.assertEqual(z, x + y)
+
+        try:
+            with torch._subclasses.fake_tensor.FakeTensorMode():
+                x = torch.randn(3)
+                add(x, y)
+            raise AssertionError("should not be hit")
+        except RuntimeError as e:
+            abstract_impl_error_msg = str(e)
+        abstract_impl_error_msg = re.sub(
+            r"0x.*>\)>", "0xDEADBEEF>)>", abstract_impl_error_msg
+        ).replace(". ", ".\n")
+        self.assertExpectedInline(
+            abstract_impl_error_msg,
+            """\
+There was no fake impl registered for <CustomOpDef(<function TestCustomOpAPI.test_fake.<locals>.add at 0xDEADBEEF>)>.
+This is necessary for torch.compile/export/fx tracing to work.
+Please use `add.register_fake` to add an fake impl.""",
+        )
+
+        if not IS_WINDOWS:
+
+            @torch.compile(backend="eager")
+            def f(x, y):
+                return add(x, y)
+
+            x = torch.randn(3)
+            with self.assertRaisesRegex(RuntimeError, "no fake impl"):
+                f(x, y)
+
+        abstract_called = False
+
+        @add.register_fake
+        def _(x, y):
+            nonlocal abstract_called
+            abstract_called = True
+            return torch.empty_like(x)
+
+        with torch._subclasses.fake_tensor.FakeTensorMode():
+            x = torch.randn(3)
+            z = add(x, y)
+            self.assertEqual(z.shape, x.shape)
+            self.assertTrue(abstract_called)
+
+    @skipIfTorchDynamo("recursive dynamo")
+    @unittest.skipIf(IS_WINDOWS, "torch.compile doesn't work on windows")
+    @unittest.skipIf(
+        sys.version_info >= (3, 12), "torch.compile is not supported on python 3.12+"
+    )
+    def test_compile(self):
+        called_impl = False
+        called_abstract = False
+
+        @torch.library.custom_op(mutated_args=())
+        def custom_linear(x: Tensor, weight: Tensor, bias: Tensor) -> Tensor:
+            nonlocal called_impl
+            called_impl = True
+            x_np = x.numpy()
+            w_np = weight.numpy()
+            b_np = bias.numpy()
+            out_np = np.add(x_np @ w_np.T, bias)
+            return out_np
+
+        @custom_linear.register_fake
+        def _(x, weight, bias):
+            nonlocal called_abstract
+            called_abstract = True
+            assert x.dim() == 2
+            assert weight.dim() == 2
+            assert bias.dim() == 1
+            assert x.shape[1] == weight.shape[1]
+            assert weight.shape[0] == bias.shape[0]
+            assert x.device == weight.device
+            return x.new_empty(x.size(0), weight.size(0))
+
+        x = torch.randn(2, 2)
+        weight = torch.randn(2, 2)
+        bias = torch.randn(2)
+        out = torch.compile(custom_linear, backend="eager", fullgraph=True)(
+            x, weight, bias
+        )
+        self.assertEqual(out, torch.nn.functional.linear(x, weight, bias))
+        self.assertTrue(called_impl)
+        self.assertTrue(called_abstract)
+
+    def test_replacement(self):
+        @torch.library.custom_op(mutated_args=())
+        def f(x: Tensor) -> Tensor:
+            return x.sin()
+
+        x = torch.randn(3)
+        y = f(x)
+        self.assertEqual(y, x.sin())
+
+        @torch.library.custom_op(mutated_args=())
+        def f(x: Tensor) -> Tensor:
+            return x.cos()
+
+        y = f(x)
+        self.assertEqual(y, x.cos())
+
+    @unittest.skipIf(not TEST_CUDA, "requires CUDA")
+    def test_split_device(self):
+        cpu_call_count = 0
+        cuda_call_count = 0
+
+        @torch.library.custom_op(mutated_args=(), types="cpu")
+        def f(x: Tensor) -> Tensor:
+            nonlocal cpu_call_count
+            cpu_call_count += 1
+            x_np = x.numpy()
+            out_np = np.sin(x_np)
+            return torch.from_numpy(out_np)
+
+        @f.register_impl("cuda")
+        def _(x: Tensor) -> Tensor:
+            nonlocal cuda_call_count
+            cuda_call_count += 1
+            x_np = x.cpu().numpy()
+            out_np = np.sin(x_np)
+            return torch.from_numpy(out_np).to(x.device)
+
+        x = torch.randn(3)
+        y = f(x)
+        self.assertEqual(y, x.sin())
+        self.assertEqual(cpu_call_count, 1)
+        self.assertEqual(cuda_call_count, 0)
+
+        x = x.cuda()
+        y = f(x)
+        self.assertEqual(y, x.sin())
+        self.assertEqual(cpu_call_count, 1)
+        self.assertEqual(cuda_call_count, 1)
+
+    @unittest.skipIf(not TEST_CUDA, "requires CUDA")
+    def test_multi_types(self):
+        @torch.library.custom_op(mutated_args=(), types=("cpu", "cuda"))
+        def f(x: Tensor) -> Tensor:
+            x_np = x.cpu().numpy()
+            out_np = np.sin(x_np)
+            return torch.from_numpy(out_np).to(x.device)
+
+        x = torch.randn(3)
+        y = f(x)
+        self.assertEqual(y, x.sin())
+        x = x.cuda()
+        y = f(x)
+        self.assertEqual(y, x.sin())
+
+    def test_disallows_output_aliasing(self):
+        @torch.library.custom_op(mutated_args=())
+        def f(x: Tensor) -> Tensor:
+            return x.view(-1)
+
+        x = torch.randn(3)
+        with self.assertRaisesRegex(RuntimeError, "may not alias"):
+            f(x)
+
+        @torch.library.custom_op(mutated_args=())
+        def f(x: Tensor) -> Tensor:
+            return x
+
+        x = torch.randn(3)
+        with self.assertRaisesRegex(RuntimeError, "may not alias"):
+            f(x)
+
+    def test_name_inference(self):
+        self.assertExpectedInline(
+            numpy_nonzero._namespace,
+            """DONT_USE_THIS_GIVE_EXPLICIT_NAMESPACE_IF_NEEDED""",
+        )
+        self.assertExpectedInline(
+            numpy_nonzero._name,
+            """torchXtestingX_internalXcustom_op_dbXnumpy_nonzero""",
+        )
 
 
 class MiniOpTestOther(CustomOpTestCaseBase):
@@ -2453,6 +2534,7 @@
 only_for = ("cpu", "cuda")
 instantiate_device_type_tests(TestCustomOpTesting, globals(), only_for=only_for)
 instantiate_parametrized_tests(TestCustomOp)
+instantiate_parametrized_tests(TestCustomOpAPI)
 
 if __name__ == "__main__":
     run_tests()