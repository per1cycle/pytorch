--- conflicted
+++ resolved
@@ -13,11 +13,7 @@
 from torch import nn
 from torch._dynamo import compiled_autograd
 from torch._inductor import comms
-<<<<<<< HEAD
-
-=======
 from torch._inductor.utils import run_and_get_code
->>>>>>> afd82f05
 from torch.distributed._composable.fsdp import fully_shard
 from torch.distributed._composable.fsdp._fsdp_common import TrainingState
 from torch.distributed._composable.fsdp._fsdp_param_group import FSDPParamGroup
@@ -145,15 +141,6 @@
         torch.compile(f, backend="aot_eager")(x)
         self.assertEqual(x, ref_x)
 
-<<<<<<< HEAD
-    # @unittest.skipIf(not has_triton(), "Inductor+gpu needs triton and recent GPU arch")
-    # @skip_if_lt_x_gpu(2)
-    # def test_enforce_comm_ordering_for_fsdp(self):
-    #     pass
-
-    # # TODO: add small unit test to show that enforce FSDP comm ordering pass works,
-    # # by using FSDP AG ops and RS ops (and their associated copy ops)
-=======
     def _reinplace_all_gather_with_checks(self, graph, orig_fn):
         self.assertTrue(
             _is_op_in_graph(
@@ -174,7 +161,6 @@
                 torch.ops._c10d_functional.all_gather_into_tensor_out.default,
             )
         )
->>>>>>> afd82f05
 
     @torch._dynamo.config.patch(inline_inbuilt_nn_modules=True)
     @torch._functorch.config.patch(recompute_views=True)
