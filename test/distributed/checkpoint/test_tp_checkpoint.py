# Owner(s): ["oncall: distributed"]

from copy import deepcopy

import torch
<<<<<<< HEAD
import torch.distributed.checkpoint as DCP
=======
import torch.distributed.checkpoint as dcp

>>>>>>> dee69ffa
from torch.distributed._tensor import init_device_mesh
from torch.distributed.checkpoint.default_planner import (
    DefaultLoadPlanner,
    DefaultSavePlanner,
)
from torch.distributed.tensor.parallel import (
    ColwiseParallel,
    parallelize_module,
    RowwiseParallel,
)
from torch.testing._internal.common_utils import run_tests
from torch.testing._internal.distributed._tensor.common_dtensor import (
    DTensorTestBase,
    MLPModule,
    skip_if_lt_x_gpu,
    with_comms,
)
from torch.testing._internal.distributed.checkpoint_utils import with_temp_dir


class UnevenShardedModel(torch.nn.Module):
    def __init__(self, device):
        super().__init__()
        torch.manual_seed(5)
        self.net1 = torch.nn.Linear(5, 10, device=device)
        self.relu = torch.nn.ReLU()
        self.net2 = torch.nn.Linear(10, 15, device=device)
        self.net3 = torch.nn.Linear(15, 1, device=device)

    def forward(self, x):
        return self.net3(self.net2(self.relu(self.net1(x))))


class TestTpCheckpoint(DTensorTestBase):
    @with_comms
    @skip_if_lt_x_gpu(2)
    @with_temp_dir
    def test_tp_checkpoint(self):
        CHECKPOINT_DIR = self.temp_dir
        mesh_shpe = (self.world_size,)
        tp_mesh = init_device_mesh(self.device_type, mesh_shpe)

        # create model and move it to GPU with id rank
        model = MLPModule(self.device_type).cuda(self.rank)
        # Parallelize the module based on the given Parallel Style.
        parallelize_plan = {
            "net1": ColwiseParallel(),
            "net2": RowwiseParallel(),
        }
        model = parallelize_module(model, tp_mesh, parallelize_plan)
        optimizer = torch.optim.SGD(model.parameters(), lr=0.25)
        original_state_dict = deepcopy(model.state_dict())

        dcp.save(
            state_dict=original_state_dict,
            storage_writer=dcp.FileSystemWriter(CHECKPOINT_DIR),
            planner=DefaultSavePlanner(),
        )

        # Update the parameters so model.state_dict() will be different from original_state_dict.
        torch.manual_seed(0)
        inp = torch.rand(20, 10).cuda(self.rank)
        output = model(inp)
        output.sum().backward()
        optimizer.step()
        state_dict = model.state_dict()

        # ensure the current model parameters are different from original_state_dict before loading from checkpoint
        for param1, param2 in zip(original_state_dict.values(), state_dict.values()):
            self.assertNotEqual(param1.to_local(), param2.to_local())

        dcp.load(
            state_dict=state_dict,
            storage_reader=dcp.FileSystemReader(CHECKPOINT_DIR),
            planner=DefaultLoadPlanner(),
        )

        # now load from checkpoint to check current model parameters are the same as original_state_dict
        for param1, param2 in zip(original_state_dict.values(), state_dict.values()):
            self.assertEqual(param1.to_local(), param2.to_local())

    @with_comms
    @skip_if_lt_x_gpu(2)
    @with_temp_dir
    def test_tp_checkpoint_load_on_meta_device(self):
        CHECKPOINT_DIR = self.temp_dir
        mesh_shpe = (self.world_size,)
        tp_mesh = init_device_mesh(self.device_type, mesh_shpe)

        # create model and move it to GPU with id rank
        model = UnevenShardedModel(self.device_type).cuda(self.rank)
        # Parallelize the module based on the given Parallel Style.
        parallelize_plan = {
            "net1": RowwiseParallel(),
            "net2": ColwiseParallel(),
        }
        model = parallelize_module(model, tp_mesh, parallelize_plan=parallelize_plan)
        original_state_dict = deepcopy(model.state_dict())

        dcp.save(
            state_dict=original_state_dict,
            storage_writer=dcp.FileSystemWriter(CHECKPOINT_DIR),
        )

        model2 = parallelize_module(
            UnevenShardedModel("meta"), tp_mesh, parallelize_plan=parallelize_plan
        )
        state_dict_to_load = model2.state_dict()

        dcp.load(
            state_dict=state_dict_to_load,
            storage_reader=dcp.FileSystemReader(CHECKPOINT_DIR),
        )
        model2.load_state_dict(state_dict_to_load, assign=True)
        state_dict_after_load = model2.state_dict()

        # After loading, check whether params in state_dict_after_load are equal to original_state_dict.
        for param1, param2 in zip(
            original_state_dict.values(), state_dict_after_load.values()
        ):
            self.assertEqual(param1, param2)


if __name__ == "__main__":
    run_tests()<|MERGE_RESOLUTION|>--- conflicted
+++ resolved
@@ -3,12 +3,7 @@
 from copy import deepcopy
 
 import torch
-<<<<<<< HEAD
-import torch.distributed.checkpoint as DCP
-=======
 import torch.distributed.checkpoint as dcp
-
->>>>>>> dee69ffa
 from torch.distributed._tensor import init_device_mesh
 from torch.distributed.checkpoint.default_planner import (
     DefaultLoadPlanner,
