# Owner(s): ["module: inductor"]
# flake8: noqa: E731
# Skip do not assign a lambda expression, use a def
from unittest.mock import patch

import torch
import torch._dynamo.testing

import torch._inductor.test_case

from torch._higher_order_ops.triton_kernel_wrap import (
    generate_ttir,
    triton_kernel_wrapper_functional,
    triton_kernel_wrapper_mutation,
)
from torch._inductor import metrics
from torch._inductor.utils import run_and_get_code
from torch.testing._internal import common_utils
from torch.testing._internal.common_utils import skipIfRocm, skipIfXpu, TEST_WITH_ROCM

# Defines all the kernels for tests
from torch.testing._internal.triton_utils import *  # noqa: F403
from torch.testing._internal.inductor_utils import GPU_TYPE, HAS_CUDA, HAS_GPU, HAS_XPU

if HAS_GPU:
    import triton
    from triton import language as tl

    if not TEST_WITH_ROCM:
        if HAS_CUDA:
            from triton.language.extra.cuda.libdevice import (
                fast_dividef,
                fast_dividef as my_fast_dividef,
            )
        elif HAS_XPU:
            from triton.language.extra.intel.libdevice import (
                fast_dividef,
                fast_dividef as my_fast_dividef,
            )


# Define shared triton constants here.
CONSTANT_C = 4
STRING_CONSTANT_C = "CONSTANT_C"
BOOL_CONSTANT_C = True


class KernelTests(torch._inductor.test_case.TestCase):
    @requires_gpu
    def test_triton_kernel_with_kernel_param(self):
        @triton.jit
        def pass_kernel(kernel):
            pass

        @torch.compile(backend="eager")
        def f(x):
            grid = (x.numel(),)
            pass_kernel[grid](kernel=x)

        t1 = torch.rand(5, device=GPU_TYPE)
        f(t1)
        # No need to assert anything, the goal is to make sure dynamo does
        # not crash

    @requires_gpu
    def test_triton_kernel_higher_order_func(self):
        from torch._higher_order_ops.triton_kernel_wrap import kernel_side_table

        add_kernel_id = kernel_side_table.add_kernel(add_kernel)

        t1 = torch.rand(5, device=GPU_TYPE)
        t2 = torch.rand(5, device=GPU_TYPE)

        torch_add = t1 + t2

        # Test higher order function with mutation
        output = torch.zeros_like(t1)
        n_elements = output.numel()
        constant_args_idx = kernel_side_table.add_constant_args(
            {"n_elements": n_elements, "BLOCK_SIZE": 16}
        )
        grid = lambda meta: (triton.cdiv(n_elements, meta["BLOCK_SIZE"]),)
        triton_kernel_wrapper_mutation(
            kernel_idx=add_kernel_id,
            constant_args_idx=constant_args_idx,
            grid=[grid],
            kwargs={
                "in_ptr0": t1,
                "in_ptr1": t2,
                "out_ptr": output,
            },
        )
        self.assertEqual(output, torch_add)
        # Make sure it is modified
        self.assertNotEqual(output, torch.zeros_like(t1))

        # Test higher order function without mutation
        output = torch.zeros_like(t1)
        out_dict = triton_kernel_wrapper_functional(
            kernel_idx=add_kernel_id,
            constant_args_idx=constant_args_idx,
            grid=[grid],
            kwargs={
                "in_ptr0": t1,
                "in_ptr1": t2,
                "out_ptr": output,
            },
            tensors_to_clone=["in_ptr0", "in_ptr1", "out_ptr"],
        )
        self.assertEqual(out_dict["out_ptr"], torch_add)
        # Make sure it is NOT modified
        self.assertEqual(output, torch.zeros_like(t1))

    @requires_gpu
    @skipIfRocm
    def test_triton_kernel_functionalize(self):
        from functorch import make_fx
        from torch._higher_order_ops.triton_kernel_wrap import kernel_side_table
        from torch._subclasses.functional_tensor import (
            CppFunctionalizeAPI,
            FunctionalTensorMode,
            PythonFunctionalizeAPI,
        )

        kernel_side_table.reset_table()

        def f(x, output):
            out = triton_kernel_wrapper_functional(
                kernel_idx=kernel_side_table.add_kernel(mul2_kernel),
                constant_args_idx=kernel_side_table.add_constant_args(
                    {"n_elements": output.numel(), "BLOCK_SIZE": 16}
                ),
                grid=[(x.numel(),)],
                kwargs={
                    "in_ptr0": x,
                    "out_ptr": output,
                },
                tensors_to_clone=["in_ptr0", "out_ptr"],
            )
            return out["out_ptr"]

        t1 = torch.rand(5, device=GPU_TYPE)
        t2 = torch.rand(5, device=GPU_TYPE)
        with FunctionalTensorMode():
            gm = make_fx(PythonFunctionalizeAPI().functionalize(f))(t1, t2)
        # Make sure t2 was not modified
        self.assertNotEqual(gm(t1, t2), t2)

        gm = make_fx(CppFunctionalizeAPI().functionalize(f))(t1, t2)
        # Make sure t2 was not modified
        self.assertNotEqual(gm(t1, t2), t2)

        gm = make_fx(torch.func.functionalize(f))(t1, t2)
        # Make sure t2 was not modified
        self.assertNotEqual(gm(t1, t2), t2)

        gm = make_fx(f, tracing_mode="fake")(t1, t2)
        self.assertExpectedInline(
            gm.code.strip(),
            """\
def forward(self, x_1, output_1):
    triton_kernel_wrapper_functional_proxy = torch._higher_order_ops.triton_kernel_wrap.triton_kernel_wrapper_functional(kernel_idx = 0, constant_args_idx = 3, grid = [(5,)], kwargs = {'in_ptr0': x_1, 'out_ptr': output_1}, tensors_to_clone = ['in_ptr0', 'out_ptr']);  x_1 = output_1 = None
    getitem = triton_kernel_wrapper_functional_proxy['in_ptr0']
    getitem_1 = triton_kernel_wrapper_functional_proxy['out_ptr'];  triton_kernel_wrapper_functional_proxy = None
    return getitem_1""",
        )

    @requires_gpu
    @skipIfRocm
    def test_triton_kernel_mutation_type(self):
        from torch._higher_order_ops.triton_kernel_wrap import kernel_side_table
        from torch._subclasses.fake_tensor import FakeTensorMode
        from torch._subclasses.functional_tensor import (
            FunctionalTensor,
            FunctionalTensorMode,
        )

        def prep():
            x = torch.ones(4, device=GPU_TYPE, requires_grad=True)
            with FunctionalTensorMode():
                x_func = FunctionalTensor.to_functional(x)
            self.assertTrue(torch._is_functional_tensor(x_func.elem))
            return x_func

        # normal mutation only
        with FakeTensorMode():
            x_func = prep()

            with FunctionalTensorMode():
                x_func.mul_(2)

            self.assertFalse(
                torch._functionalize_are_all_mutations_hidden_from_autograd(x_func.elem)
            )

        # triton kernel mutation only
        with FakeTensorMode():
            x_func = prep()

            with FunctionalTensorMode():
                triton_kernel_wrapper_mutation(
                    kernel_idx=kernel_side_table.add_kernel(mul2_inplace_kernel),
                    constant_args_idx=kernel_side_table.add_constant_args(
                        {"n_elements": x_func.numel(), "BLOCK_SIZE": 16}
                    ),
                    grid=[(x_func.numel(),)],
                    kwargs={
                        "ptr": x_func,
                    },
                )

            self.assertTrue(
                torch._functionalize_are_all_mutations_hidden_from_autograd(x_func.elem)
            )

        # normal mutation + triton kernel mutation
        with FakeTensorMode():
            x_func = prep()

            with FunctionalTensorMode():
                x_func.mul_(2)
                triton_kernel_wrapper_mutation(
                    kernel_idx=kernel_side_table.add_kernel(mul2_inplace_kernel),
                    constant_args_idx=kernel_side_table.add_constant_args(
                        {"n_elements": x_func.numel(), "BLOCK_SIZE": 16}
                    ),
                    grid=[(x_func.numel(),)],
                    kwargs={
                        "ptr": x_func,
                    },
                )

            self.assertFalse(
                torch._functionalize_are_all_mutations_hidden_from_autograd(x_func.elem)
            )

    @requires_gpu
    @common_utils.parametrize("dynamic", [False, True])
    @common_utils.parametrize("backend", ["eager", "aot_eager", "inductor"])
    def test_triton_kernel_with_views(self, dynamic, backend):
        def call_triton_take_view(x: torch.Tensor):
            output = torch.zeros_like(x)
            n_elements = output.numel()
            grid = lambda meta: (triton.cdiv(n_elements, meta["BLOCK_SIZE"]),)
            mul2_kernel[grid](x, output, n_elements, BLOCK_SIZE=16)
            return output

        def call_triton_return_view(x: torch.Tensor):
            output = torch.zeros_like(x)
            n_elements = output.numel()
            grid = lambda meta: (triton.cdiv(n_elements, meta["BLOCK_SIZE"]),)
            mul2_kernel[grid](x, output, n_elements, BLOCK_SIZE=16)
            return output.view(4, 4)

        t = torch.rand(4, 4, device=GPU_TYPE)
        t_view = t.view(16)

        compiled_func = torch.compile(
            call_triton_take_view, backend=backend, fullgraph=True, dynamic=dynamic
        )
        self.assertEqual(2 * t_view, compiled_func(t_view))
        self.assertEqual(2 * t, compiled_func(t_view).view(4, 4))

        compiled_func = torch.compile(
            call_triton_return_view, backend=backend, fullgraph=True, dynamic=dynamic
        )
        self.assertEqual(2 * t_view, compiled_func(t).view(16))
        self.assertEqual(2 * t, compiled_func(t))

    @requires_gpu
    @common_utils.parametrize("grad_fn", [torch.no_grad, torch.enable_grad])
    @common_utils.parametrize("backend", ["eager", "aot_eager", "inductor"])
    def test_triton_kernel_with_grad_option(self, grad_fn, backend):
        def call_triton(x: torch.Tensor):
            with grad_fn():
                output = torch.zeros_like(x)
                n_elements = output.numel()
                grid = lambda meta: (triton.cdiv(n_elements, meta["BLOCK_SIZE"]),)
                mul2_kernel[grid](x, output, n_elements, BLOCK_SIZE=16)
                return output

        t = torch.rand(5, device=GPU_TYPE)
        compiled_func = torch.compile(call_triton, backend=backend, fullgraph=True)
        self.assertEqual(2 * t, compiled_func(t))

    @requires_gpu
    @common_utils.parametrize("backend", ["eager", "aot_eager", "inductor"])
    def test_triton_kernel_inner_triton_function(self, backend):
        def f(x: torch.Tensor):
            @triton.jit
            def pow2_kernel(
                in_ptr0,
                out_ptr,
                n_elements,
                BLOCK_SIZE: "tl.constexpr",
            ):
                pid = tl.program_id(axis=0)
                block_start = pid * BLOCK_SIZE
                offsets = block_start + tl.arange(0, BLOCK_SIZE)
                mask = offsets < n_elements
                x = tl.load(in_ptr0 + offsets, mask=mask)
                output = x * x
                tl.store(out_ptr + offsets, output, mask=mask)

            output = torch.zeros_like(x)
            n_elements = output.numel()
            grid = lambda meta: (triton.cdiv(n_elements, meta["BLOCK_SIZE"]),)
            pow2_kernel[grid](x, output, n_elements, BLOCK_SIZE=16)
            return output

        t = torch.rand(5, device=GPU_TYPE)

        compiled_func = torch.compile(f, backend=backend, fullgraph=True)
        # TODO(oulgen): NYI - Support this
        # self.assertEqual(t * t, compiled_func(t))

    @requires_gpu
    @common_utils.parametrize("grad", [False, True])
    @common_utils.parametrize("dynamic", [False, True])
    @patch.object(torch._inductor.config, "implicit_fallbacks", False)
    def test_triton_kernel_no_clones(self, grad, dynamic):
        from torch._inductor.utils import run_and_get_code

        def call_triton(x: torch.Tensor, y: torch.Tensor, output: torch.Tensor):
            n_elements = output.numel()

            tmp = torch.add(x, 1)
            grid = (x.numel(),)
            add_kernel.run(
                x, y, output, n_elements, warmup=False, grid=grid, BLOCK_SIZE=16
            )

            return output, tmp

        t1 = torch.rand(5, device=GPU_TYPE, requires_grad=grad)
        t2 = torch.rand(5, device=GPU_TYPE, requires_grad=grad)
        o1 = torch.zeros_like(t1, requires_grad=grad)

        torch_add = call_triton(t1, t2, o1)
        metrics.reset()
        o2 = torch.zeros_like(t1, requires_grad=grad)
        test, codes = run_and_get_code(
            torch.compile(call_triton, dynamic=dynamic), t1, t2, o2
        )
        if not grad:
            self.assertEqual(metrics.generated_kernel_count, 1)
        self.assertEqual(torch_add, test)
        # These two asserts are not optimal since it requires original aten
        # to be in the metadata, so there might be false negatives
        self.assertTrue("aten.copy" not in codes[0])
        self.assertTrue("aten.clone" not in codes[0])
        # The following checks that there are only the tensor output is in
        # the compiled graph
        if dynamic and grad:
            self.assertTrue("return (buf0, s0, )" in codes[0])
        else:
            self.assertTrue("return (buf0, )" in codes[0])

    @requires_gpu
    @skipIfRocm
    def test_triton_kernel_caching(self):
        from torch._inductor.utils import run_and_get_code

        def add_in_loop(
            x: torch.Tensor,
            y: torch.Tensor,
        ):
            output = torch.zeros_like(x)
            n_elements = output.numel()
            grid = lambda meta: (triton.cdiv(n_elements, meta["BLOCK_SIZE"]),)
            add_kernel_autotuned[grid](x, y, output, n_elements)
            return output

        def call_triton_add(
            x: torch.Tensor,
            y: torch.Tensor,
        ):
            for i in range(4):
                x = add_in_loop(x, y)
            return x

        t1 = torch.ones(5, device=GPU_TYPE)
        t2 = torch.ones(5, device=GPU_TYPE)

        test, (code,) = run_and_get_code(torch.compile(call_triton_add), t1, t2)
        self.assertEqual(test, 5 * torch.ones(5, device=GPU_TYPE))
        self.assertTrue("add_kernel_autotuned_1.run" not in code)

    @requires_gpu
    @skipIfRocm
    def test_triton_kernel_caching_duplicate(self):
        from torch._inductor.utils import run_and_get_code

        class C:
            @triton.jit
            def pass_kernel(
                in_ptr0,
                out_ptr,
                n_elements,
                BLOCK_SIZE: "tl.constexpr",
            ):
                pid = tl.program_id(axis=0)
                block_start = pid * BLOCK_SIZE
                offsets = block_start + tl.arange(0, BLOCK_SIZE)
                mask = offsets < n_elements
                x = tl.load(in_ptr0 + offsets, mask=mask)
                tl.store(out_ptr + offsets, x, mask=mask)

        class D:
            @triton.jit
            def pass_kernel(
                in_ptr0,
                out_ptr,
                n_elements,
                BLOCK_SIZE: "tl.constexpr",
            ):
                pid = tl.program_id(axis=0)
                block_start = pid * BLOCK_SIZE
                offsets = block_start + tl.arange(0, BLOCK_SIZE)
                mask = offsets < n_elements
                x = tl.load(in_ptr0 + offsets, mask=mask)
                tl.store(out_ptr + offsets, x, mask=mask)

        def call_triton(x: torch.Tensor):
            output1 = torch.zeros_like(x)
            output2 = torch.zeros_like(x)
            n_elements = output1.numel()
            grid = (n_elements,)
            C.pass_kernel[grid](x, output1, n_elements, BLOCK_SIZE=16)
            D.pass_kernel[grid](x, output2, n_elements, BLOCK_SIZE=16)
            return output1 + output2

        t = torch.ones(5, device=GPU_TYPE)
        test, (code,) = run_and_get_code(torch.compile(call_triton), t)
        # Make sure we emitted two kernels here
        self.assertTrue("pass_kernel_0.run" in code)
        self.assertTrue("pass_kernel_1.run" in code)

    @requires_gpu
    @skipIfRocm
    def test_triton_kernel_various_args(self):
        @triton.autotune(
            configs=[triton.Config({"BLOCK_SIZE": 128})],
            key=[],
        )
        @triton.jit
        def pass_kernel(
            out_ptr,
            n_elements,
            dummy_None,
            dummy_empty,
            dummy_float,
            BLOCK_SIZE: "tl.constexpr",
            RANDOM_SIZE: "tl.constexpr",
        ):
            pass

        @torch.compile
        def call_triton(output):
            n_elements = output.numel()
            grid = (n_elements,)
            pass_kernel[grid](
                output,
                n_elements,
                None,
                torch.empty_like(output),
                3.1415926,
                RANDOM_SIZE=0,
            )
            return output

        output = torch.randn(5, device=GPU_TYPE)
        # Make sure this does not crash
        call_triton(output)

    @requires_gpu
    @skipIfRocm
    def test_triton_kernel_dependancies(self):
        def call_triton(
            x: torch.Tensor,
            y: torch.Tensor,
        ):
            output = torch.zeros_like(x)
            n_elements = output.numel()
            grid = lambda meta: (triton.cdiv(n_elements, meta["BLOCK_SIZE"]),)
            add_kernel_autotuned[grid](x, y, output, n_elements)
            output2 = torch.zeros_like(output)
            add_kernel_autotuned[grid](output, y, output2, n_elements)
            output3 = torch.add(output2, 1)
            return output3

        t1 = torch.rand(5, device=GPU_TYPE)
        t2 = torch.rand(5, device=GPU_TYPE)
        torch_result = call_triton(t1, t2)
        compiled_result = torch.compile(call_triton)(t1, t2)
        self.assertEqual(torch_result, compiled_result)

    @requires_gpu
    @skipIfRocm
    def test_triton_kernel_reinplace_inplaceable_pass(self):
        def call_triton(
            x: torch.Tensor,
            y: torch.Tensor,
        ):
            output = torch.zeros_like(x)
            n_elements = output.numel()
            grid = lambda meta: (triton.cdiv(n_elements, meta["BLOCK_SIZE"]),)
            add_kernel_autotuned[grid](x, y, output, n_elements)
            add_kernel_autotuned[grid](output, x, output, n_elements)
            return output

        t1 = torch.rand(5, device=GPU_TYPE)
        t2 = torch.rand(5, device=GPU_TYPE)
        torch_result = call_triton(t1, t2)
        compiled_result = torch.compile(call_triton)(t1, t2)
        self.assertEqual(torch_result, compiled_result)

    @requires_gpu
    @common_utils.parametrize("grad", [False, True])
    def test_triton_kernel_multi_kernel(self, grad):
        @triton.jit
        def mul2_and_add_and_zero_negatives_kernel(
            in_ptr0,
            in_ptr1,
            out_ptr,
            n_elements,
            BLOCK_SIZE: "tl.constexpr",
            ACTIVATION: "tl.constexpr",
        ):
            pid = tl.program_id(axis=0)
            block_start = pid * BLOCK_SIZE
            offsets = block_start + tl.arange(0, BLOCK_SIZE)
            mask = offsets < n_elements
            indirection_kernel(
                in_ptr0,
                in_ptr0,
                n_elements,
                BLOCK_SIZE=BLOCK_SIZE,
                ACTIVATION="mul2_inplace_kernel",
            )
            indirection_kernel(
                in_ptr1,
                in_ptr1,
                n_elements,
                BLOCK_SIZE=BLOCK_SIZE,
                ACTIVATION="mul2_inplace_kernel",
            )
            x = tl.load(in_ptr0 + offsets, mask=mask)
            y = tl.load(in_ptr1 + offsets, mask=mask)
            output = x + y
            if ACTIVATION == "zero_negs":
                output = zero_negs(output)
            tl.store(out_ptr + offsets, output, mask=mask)

        @torch.compile
        def call_triton(
            x: torch.Tensor,
            y: torch.Tensor,
            xi: torch.Tensor,
            yi: torch.Tensor,
            output: torch.Tensor,
            outputi: torch.Tensor,
        ):
            n_elements = output.numel()

            grid = (x.numel(),)
            mul2_and_add_and_zero_negatives_kernel[grid](
                x, y, output, n_elements, BLOCK_SIZE=16, ACTIVATION="zero_negs"
            )
            mul2_and_add_and_zero_negatives_kernel[grid](
                xi, yi, outputi, n_elements, BLOCK_SIZE=16, ACTIVATION=None
            )

            return (output, outputi)

        t1 = torch.tensor(
            [-2.0, -1.0, 0.0, 1.0, 2.0], device=GPU_TYPE, requires_grad=grad
        )
        t2 = torch.tensor(
            [-2.0, -1.0, 0.0, 1.0, 2.0], device=GPU_TYPE, requires_grad=grad
        )
        float_result = 2 * t1 + 2 * t2
        float_result = float_result.where(float_result >= 0, 0.0)

        t1i = torch.randint(-2, 2, (5,), device=GPU_TYPE)
        t2i = torch.randint(-2, 2, (5,), device=GPU_TYPE)
        o = torch.zeros_like(t1, requires_grad=grad)
        oi = torch.zeros_like(t1i)
        int_result = 2 * t1i + 2 * t2i

        (result, resulti) = call_triton(t1, t2, t1i, t2i, o, oi)
        self.assertEqual(float_result, result)
        self.assertEqual(int_result, resulti)

<<<<<<< HEAD
    @requires_gpu
    @skipIfRocm
    @skipIfXpu
=======
    @requires_cuda
>>>>>>> 05fa05cb
    def test_triton_kernel_constants(self):
        @triton.jit
        def mulC_kernel(
            in_ptr0,
            out_ptr,
            n_elements,
            BLOCK_SIZE: "tl.constexpr",
            CONSTANT_NAME: "tl.constexpr",
        ):
            pid = tl.program_id(axis=0)
            block_start = pid * BLOCK_SIZE
            offsets = block_start + tl.arange(0, BLOCK_SIZE)
            mask = offsets < n_elements
            x = tl.load(in_ptr0 + offsets, mask=mask)
            if CONSTANT_NAME.value == STRING_CONSTANT_C:
                output = CONSTANT_C * x
            if BOOL_CONSTANT_C:
                output *= CONSTANT_C
            tl.store(out_ptr + offsets, output, mask=mask)

        def call_triton(
            x: torch.Tensor,
        ):
            output = torch.zeros_like(x)
            n_elements = output.numel()

            grid = (x.numel(),)
            mulC_kernel[grid](
                x, output, n_elements, BLOCK_SIZE=16, CONSTANT_NAME="CONSTANT_C"
            )
            return output

        # Triton kernels capture global constants by their parse time value
        # not runtime value
        global CONSTANT_C
        prev_c = CONSTANT_C
        # If the behavior of triton kernels change, this test will fail
        CONSTANT_C = 10
        assert CONSTANT_C != prev_c

        t = torch.randn(5, device=GPU_TYPE)
        torch_result = call_triton(t)
        compiled_result = torch.compile(call_triton)(t)

        self.assertEqual(torch_result, compiled_result)

        # reset back
        CONSTANT_C = prev_c

    @requires_gpu
    @skipIfRocm
    @common_utils.parametrize("grad", [False, True])
    @common_utils.parametrize("dynamic", [False, True])
    @common_utils.parametrize("backend", ["eager", "aot_eager", "inductor"])
    @common_utils.parametrize("grid_type", [1, 2, 3])
    def test_triton_kernel_autotune(self, grad, dynamic, backend, grid_type):
        def call_triton(x: torch.Tensor, y: torch.Tensor, output: torch.Tensor):
            n_elements = output.numel()

            def grid_fn(meta):
                return (triton.cdiv(n_elements, meta["BLOCK_SIZE"]),)

            if grid_type == 1:
                grid = (n_elements,)
            elif grid_type == 2:
                grid = lambda meta: (triton.cdiv(n_elements, meta["BLOCK_SIZE"]),)
            elif grid_type == 3:
                grid = grid_fn

            add_kernel_autotuned[grid](x, y, output, n_elements)
            return output

        t1 = torch.rand(256, device=GPU_TYPE, requires_grad=grad)
        t2 = torch.rand(256, device=GPU_TYPE, requires_grad=grad)
        output = torch.zeros_like(t1, requires_grad=grad)

        torch_add = call_triton(t1, t2, output)
        compiled_func = torch.compile(
            call_triton, backend=backend, fullgraph=True, dynamic=dynamic
        )

        output2 = torch.zeros_like(t1, requires_grad=grad)
        self.assertEqual(compiled_func(t1, t2, output2), torch_add)

    @requires_gpu
    @skipIfRocm
    @common_utils.parametrize("grad", [False, True])
    @common_utils.parametrize("dynamic", [False, True])
    @common_utils.parametrize("backend", ["eager", "aot_eager", "inductor"])
    @common_utils.parametrize("grid_type", [1, 2, 3])
    def test_triton_kernel_2d_autotune(self, grad, dynamic, backend, grid_type):
        def call_triton(x: torch.Tensor, y: torch.Tensor, output: torch.Tensor):
            x_elements = output.size()[0]
            y_elements = output.size()[1]

            def grid_fn(meta):
                return (
                    triton.cdiv(x_elements, meta["BLOCK_SIZE_X"]),
                    triton.cdiv(y_elements, meta["BLOCK_SIZE_Y"]),
                )

            if grid_type == 1:
                grid = (x_elements, y_elements)
            elif grid_type == 2:
                grid = lambda meta: (
                    triton.cdiv(x_elements, meta["BLOCK_SIZE_X"]),
                    triton.cdiv(y_elements, meta["BLOCK_SIZE_Y"]),
                )
            elif grid_type == 3:
                grid = grid_fn

            add_kernel_2d_autotuned[grid](x, y, output, x_elements, y_elements)
            return output

        t1 = torch.rand((512, 256), device=GPU_TYPE, requires_grad=grad)
        t2 = torch.rand((512, 256), device=GPU_TYPE, requires_grad=grad)
        output = torch.zeros_like(t1, requires_grad=grad)

        torch_result = call_triton(t1, t2, output)
        compiled_func = torch.compile(
            call_triton, backend=backend, fullgraph=True, dynamic=dynamic
        )
        output2 = torch.zeros_like(t1, requires_grad=grad)
        self.assertEqual(compiled_func(t1, t2, output2), torch_result)

    @requires_gpu
    @common_utils.parametrize("grad", [False, True])
    @common_utils.parametrize("dynamic", [False, True])
    @common_utils.parametrize("backend", ["eager", "aot_eager", "inductor"])
    @patch.object(torch._inductor.config, "implicit_fallbacks", False)
    def test_triton_kernel_native(self, grad, dynamic, backend):
        def call_triton_add(
            x: torch.Tensor,
            y: torch.Tensor,
            output: torch.Tensor,
            grid_type: int,
            num=1,
            positional=False,
        ):
            n_elements = output.numel()

            def grid_fn(meta):
                return (triton.cdiv(num, meta["BLOCK_SIZE"]),)

            if grid_type == 0:
                grid = (x.numel(),)
            elif grid_type == 1:
                grid = lambda meta: (triton.cdiv(n_elements, meta["BLOCK_SIZE"]),)
            else:
                grid = grid_fn

            if positional:
                add_kernel[grid](x, y, output, n_elements, 16)
            else:
                add_kernel[grid](x, y, output, n_elements, BLOCK_SIZE=16)

            return output

        t1 = torch.rand(5, device=GPU_TYPE, requires_grad=grad)
        t2 = torch.rand(5, device=GPU_TYPE, requires_grad=grad)
        o1 = torch.zeros_like(t1, requires_grad=grad)

        torch_add = t1 + t2

        # No Dynamo -- Make sure triton kernel works
        self.assertEqual(call_triton_add(t1, t2, o1, 1), torch_add)
        # No Dynamo -- Make sure triton kernel works (with positional BLOCK_SIZE)
        o2 = torch.zeros_like(t1, requires_grad=grad)
        self.assertEqual(call_triton_add(t1, t2, o2, 1, True), torch_add)

        # With Dynamo
        compiled_func = torch.compile(
            call_triton_add, backend=backend, fullgraph=True, dynamic=dynamic
        )
        # With simple kernel
        o3 = torch.zeros_like(t1, requires_grad=grad)
        self.assertEqual(compiled_func(t1, t2, o3, 0), torch_add)
        # With lambda kernel
        o4 = torch.zeros_like(t1, requires_grad=grad)
        self.assertEqual(compiled_func(t1, t2, o4, 1), torch_add)
        # With lambda kernel (with positional BLOCK_SIZE)
        o5 = torch.zeros_like(t1, requires_grad=grad)
        self.assertEqual(compiled_func(t1, t2, o5, 1, 1, True), torch_add)
        # With user defined function kernel
        o6 = torch.zeros_like(t1, requires_grad=grad)
        self.assertEqual(compiled_func(t1, t2, o6, 2, 200), torch_add)

    @requires_gpu
    def test_triton_kernel_mutation_not_mark_dirty(self):
        @torch.compile
        def f(x):
            n_elements = x.numel()
            add_kernel[(n_elements,)](x, x, x, n_elements, 16)
            return x

        x = torch.randn(5, device=GPU_TYPE, requires_grad=True)
        x_cloned = x.clone()
        out = x_cloned.sin()
        f(x_cloned)
        out.sum().backward()

    @requires_cuda
    @patch.object(torch._inductor.config, "allow_buffer_reuse", True)
    def test_triton_kernel_inputs_buffer_reuse(self):
        def _mul2(x):
            y = torch.empty_like(x)
            mul2_kernel[(10,)](
                in_ptr0=x,
                out_ptr=y,
                n_elements=x.numel(),
                BLOCK_SIZE=1,
            )
            return y

        @torch.compile
        def f(x):
            for _ in range(4):
                # The output of one kernel is the input to the next kernel, but
                # at some point we should re-use buffers not allocate new ones.
                x = _mul2(x)
            return x + 1

        x = torch.randn(10, device="cuda", dtype=torch.float32)
        eager_out = f(x)
        compiled_out, (code,) = run_and_get_code(torch.compile(f), x)
        self.assertEqual(compiled_out, eager_out)

        # Check that we're allocating the minimal # of buffers.
        num_bufs_allocated = code.count(
            "empty_strided_cuda((10, ), (1, ), torch.float32)"
        )
        self.assertEqual(num_bufs_allocated, 2)

        # Check we're re-using buffers if not allocating.
        num_bufs_reused = code.count("# reuse")
        self.assertEqual(num_bufs_reused, 3)

    @requires_gpu
    def test_triton_kernel_matmul_tracking(self):
        @triton.jit
        def ones_kernel(x_ptr, n_elements, BLOCK_SIZE: "tl.constexpr"):
            pid = tl.program_id(axis=0)
            block_start = pid * BLOCK_SIZE
            offsets = block_start + tl.arange(0, BLOCK_SIZE)
            mask = offsets < n_elements
            x = 1.0
            tl.store(x_ptr + offsets, x, mask=mask)

        @torch.compile
        def f(x):
            out = torch.zeros_like(x)
            ones_kernel[(4,)](out, 16, BLOCK_SIZE=16)
            return torch.mm(out, x) + 10

        x = torch.randn(4, 4, device=GPU_TYPE)
        torch_out = f(x)
        python_out = torch.mm(torch.ones(4, 4, device=GPU_TYPE), x) + 10
        self.assertEqual(torch_out, python_out)

    @requires_gpu
    def test_triton_kernel_strided_input(self):
        def f(inp):
            # left has strides [256, 1]
            left, right = torch.split(inp, [128, 128], dim=1)
            out = torch.empty_like(left)
            X_BLOCK_SIZE, Y_BLOCK_SIZE = 32, 16
            grid = (left.size(1) // X_BLOCK_SIZE, left.size(0) // Y_BLOCK_SIZE)
            double_strided_kernel[grid](
                in_ptr=left,
                out_ptr=out,
                in_y_stride=left.stride(0),
                out_y_stride=out.stride(0),
                X_BLOCK_SIZE=X_BLOCK_SIZE,
                Y_BLOCK_SIZE=Y_BLOCK_SIZE,
            )
            return out

        inp = torch.randn(64, 256, device=GPU_TYPE)

        eager_out = f(inp)
        compiled_out = torch.compile(f)(inp)
        self.assertEqual(compiled_out, eager_out)

    @requires_gpu
    def test_triton_kernel_strided_input_nonzero_offset(self):
        def f(inp):
            # right has strides [256, 1] and storage offset 128
            left, right = torch.split(inp, [128, 128], dim=1)
            out = torch.empty_like(right)
            X_BLOCK_SIZE, Y_BLOCK_SIZE = 32, 16
            grid = (right.size(1) // X_BLOCK_SIZE, right.size(0) // Y_BLOCK_SIZE)
            double_strided_kernel[grid](
                in_ptr=right,
                out_ptr=out,
                in_y_stride=right.stride(0),
                out_y_stride=out.stride(0),
                X_BLOCK_SIZE=X_BLOCK_SIZE,
                Y_BLOCK_SIZE=Y_BLOCK_SIZE,
            )
            return out

        inp = torch.randn(64, 256, device=GPU_TYPE)

        eager_out = f(inp)
        compiled_out = torch.compile(f)(inp)
        self.assertEqual(compiled_out, eager_out)

    @requires_gpu
    def test_triton_kernel_slice_and_view_input(self):
        def f(inp):
            # left has strides [256, 1]
            left = inp[:, :128]
            left = left.view(64, 4, 32)
            out = torch.empty_like(left)
            X_BLOCK_SIZE, Y_BLOCK_SIZE = 32, 16
            grid = (
                (left.size(1) * left.size(2)) // X_BLOCK_SIZE,
                left.size(0) // Y_BLOCK_SIZE,
            )
            double_strided_kernel[grid](
                in_ptr=left,
                out_ptr=out,
                in_y_stride=left.stride(0),
                out_y_stride=out.stride(0),
                X_BLOCK_SIZE=X_BLOCK_SIZE,
                Y_BLOCK_SIZE=Y_BLOCK_SIZE,
            )
            return out + left

        inp = torch.randn(64, 256, device=GPU_TYPE)

        eager_out = f(inp)
        compiled_out = torch.compile(f)(inp)
        self.assertEqual(compiled_out, eager_out)

    @requires_gpu
    def test_triton_kernel_fallback(self):
        def f(x, y):
            out = torch.zeros_like(x)
            out2 = torch.zeros_like(x)
            # torch.mm is ExternKernelOut
            add_kernel[(4,)](x, torch.mm(x, y), out, 4, 16)
            # torch.sort creates fallback kernel and hence MultiOutput
            add_kernel[(4,)](x, torch.sort(y).values, out, 4, 16)
            return out, out2

        x = torch.randn(4, 4, device=GPU_TYPE)
        y = torch.randn(4, 4, device=GPU_TYPE)
        eager_out = f(x, y)
        compiled_out = torch.compile(f)(x, y)
        self.assertEqual(compiled_out, eager_out)

    @requires_gpu
    @skipIfRocm
    def test_triton_kernel_out_of_order(self):
        @triton.jit
        def add_kernel(
            in_ptr0,
            in_ptr1,
            BLOCK_SIZE: "tl.constexpr",
            out_ptr,
            n_elements,
        ):
            pid = tl.program_id(axis=0)
            block_start = pid * BLOCK_SIZE
            offsets = block_start + tl.arange(0, BLOCK_SIZE)
            mask = offsets < n_elements
            x = tl.load(in_ptr0 + offsets, mask=mask)
            y = tl.load(in_ptr1 + offsets, mask=mask)
            output = x + y
            tl.store(out_ptr + offsets, output, mask=mask)

        def f(x, y):
            out = torch.zeros_like(x)
            n_elements = x.numel()
            add_kernel[(n_elements,)](x, y, 4, out, n_elements)
            return out

        x = torch.randn(4, device=GPU_TYPE)
        y = torch.randn(4, device=GPU_TYPE)
        eager_out = f(x, y)
        compiled_out = torch.compile(f)(x, y)
        self.assertEqual(compiled_out, eager_out)

    @requires_gpu
    @skipIfRocm
    @torch._dynamo.config.patch(capture_dynamic_output_shape_ops=True)
    @torch._dynamo.config.patch(capture_scalar_outputs=True)
    @common_utils.parametrize("backend", ["eager", "aot_eager", "inductor"])
    def test_triton_kernel_unbacked_shape_tensor(self, backend):
        @triton.jit
        def square(
            in_ptr,
            out_ptr,
            n_elements,
            BLOCK_SIZE: "tl.constexpr",
        ):
            pid = tl.program_id(axis=0)
            block_start = pid * BLOCK_SIZE
            offsets = block_start + tl.arange(0, BLOCK_SIZE)
            mask = offsets < n_elements
            x = tl.load(in_ptr + offsets, mask=mask)
            output = x * x
            tl.store(out_ptr + offsets, output, mask=mask)

        def f(x):
            x = x[x > 2]
            n_elements = x.numel()
            output = torch.zeros_like(x)
            grid = lambda meta: (triton.cdiv(n_elements, meta["BLOCK_SIZE"]),)
            square[grid](x, output, n_elements, BLOCK_SIZE=16)
            return output

        x = torch.randn(4, device=GPU_TYPE)
        eager_out = f(x)
        compiled_out = torch.compile(f, fullgraph=True, backend=backend)(x)
        self.assertEqual(compiled_out, eager_out)

    @requires_gpu
    @skipIfRocm
    @common_utils.parametrize("dynamic", [False, True])
    def test_triton_kernel_equal_to_1_arg(self, dynamic):
        @triton.jit
        def add_kernel_half_n_elements(
            in_ptr0,
            in_ptr1,
            out_ptr,
            half_n_elements,
            BLOCK_SIZE: "tl.constexpr",
        ):
            pid = tl.program_id(axis=0)
            block_start = pid * BLOCK_SIZE
            offsets = block_start + tl.arange(0, BLOCK_SIZE)
            mask = offsets < half_n_elements * 2
            x = tl.load(in_ptr0 + offsets, mask=mask)
            y = tl.load(in_ptr1 + offsets, mask=mask)
            output = x + y
            tl.store(out_ptr + offsets, output, mask=mask)

        def f(x, y):
            out = torch.empty_like(x)
            half_n_elements = x.numel() // 2
            add_kernel_half_n_elements[(half_n_elements,)](
                x, y, out, half_n_elements, BLOCK_SIZE=16
            )
            return out

        x = torch.randn(2, device=GPU_TYPE)
        y = torch.randn(2, device=GPU_TYPE)
        eager_out = f(x, y)
        compiled_out, sources = run_and_get_code(
            torch.compile(f, dynamic=dynamic), x, y
        )

        if dynamic:
            # when half_n_elements passed to the Triton kernel is
            # dynamic, equal_to_1 specializaiton can't be enforced
            self.assertTrue("equal_to_1=()" in sources[0])
        else:
            self.assertTrue("equal_to_1=(3,)" in sources[0])
        self.assertEqual(compiled_out, eager_out)

    @requires_gpu
    @skipIfRocm
    @common_utils.parametrize("dynamic", [False, True])
    def test_triton_kernel_equal_to_1_float_arg(self, dynamic):
        def f(x, y):
            out = torch.empty_like(x)
            n_elements = x.numel()
            scaling_factor = (n_elements**0) / 1.0
            add_kernel_with_scaling[(n_elements,)](
                x,
                y,
                out,
                n_elements,
                scaling_factor,
                BLOCK_SIZE=16,
            )
            return out

        x = torch.randn(2, device=GPU_TYPE)
        y = torch.randn(2, device=GPU_TYPE)
        eager_out = f(x, y)
        compiled_out, sources = run_and_get_code(
            torch.compile(f, dynamic=dynamic), x, y
        )

        # float 1.0 (both literal or symbolic)
        # should not be added to equal_to_1
        self.assertTrue("equal_to_1=()" in sources[0])
        self.assertEqual(compiled_out, eager_out)

    @requires_gpu
    @skipIfRocm
    def test_triton_kernel_with_imported_symbol(self):
        @triton.jit
        def add_kernel_with_imported_symbol(
            in_ptr,
            out_ptr,
            n_elements,
            BLOCK_SIZE: "tl.constexpr",
        ):
            pid = tl.program_id(axis=0)
            block_start = pid * BLOCK_SIZE
            offsets = block_start + tl.arange(0, BLOCK_SIZE)
            mask = offsets < n_elements
            x = tl.load(in_ptr + offsets, mask=mask)
            output = fast_dividef(x, 3.14)
            tl.store(out_ptr + offsets, output, mask=mask)

        def f(x):
            out = torch.empty_like(x)
            n_elements = x.numel()
            add_kernel_with_imported_symbol[(n_elements,)](
                x, out, n_elements, BLOCK_SIZE=16
            )
            return out

        x = torch.randn(4, device=GPU_TYPE)
        eager_out = f(x)
        compiled_out = torch.compile(f)(x)

        self.assertEqual(compiled_out, eager_out)

    @requires_gpu
    @skipIfRocm
    def test_triton_kernel_with_imported_symbol_with_custom_name(self):
        @triton.jit
        def add_kernel_with_imported_symbol(
            in_ptr,
            out_ptr,
            n_elements,
            BLOCK_SIZE: "tl.constexpr",
        ):
            pid = tl.program_id(axis=0)
            block_start = pid * BLOCK_SIZE
            offsets = block_start + tl.arange(0, BLOCK_SIZE)
            mask = offsets < n_elements
            x = tl.load(in_ptr + offsets, mask=mask)
            output = my_fast_dividef(x, 3.14)
            tl.store(out_ptr + offsets, output, mask=mask)

        def f(x):
            out = torch.empty_like(x)
            n_elements = x.numel()
            add_kernel_with_imported_symbol[(n_elements,)](
                x, out, n_elements, BLOCK_SIZE=16
            )
            return out

        x = torch.randn(4, device=GPU_TYPE)
        eager_out = f(x)
        compiled_out = torch.compile(f)(x)

        self.assertEqual(compiled_out, eager_out)

    @requires_gpu
    @skipIfRocm
    @common_utils.parametrize("size", [4, 16])
    @common_utils.parametrize("dynamic", [False, True])
    def test_triton_kernel_different_shapes(self, size, dynamic):
        from torch._inductor.utils import run_and_get_code

        def f(x, y, xx, yy):
            n_elements = x.numel()
            output_1 = torch.zeros_like(x)
            grid = lambda meta: (triton.cdiv(n_elements, meta["BLOCK_SIZE"]),)
            add_kernel[grid](x, y, output_1, n_elements, BLOCK_SIZE=4)

            n_elements = xx.numel()
            output_2 = torch.zeros_like(xx)
            grid = lambda meta: (triton.cdiv(n_elements, meta["BLOCK_SIZE"]),)
            add_kernel[grid](xx, yy, output_2, n_elements, BLOCK_SIZE=4)

            return output_1, output_2

        x = torch.rand(size, device=GPU_TYPE)
        y = torch.rand(size, device=GPU_TYPE)
        xx = torch.rand(size, size, device=GPU_TYPE)
        yy = torch.rand(size, size, device=GPU_TYPE)
        args = [x, y, xx, yy]

        eager_out = f(*args)
        compiled_out, (code,) = run_and_get_code(
            torch.compile(f, fullgraph=True, dynamic=dynamic, backend="inductor"), *args
        )
        if size == 4 and not dynamic:
            # Produce 2 kernels due to divisibility
            self.assertTrue("add_kernel_0.run" in code)
            self.assertTrue("add_kernel_1.run" in code)
        else:
            # size == 16 or dynamic
            # Only one kernel
            self.assertTrue("add_kernel_0.run" in code)
            self.assertTrue("add_kernel_1.run" not in code)

        self.assertEqual(compiled_out, eager_out)

    @requires_gpu
    @skipIfRocm
    def test_triton_kernel_reset_to_zero(self):
        @triton.autotune(
            configs=[
                triton.Config({"BLOCK_SIZE": 128}, num_stages=3, num_warps=8),
                triton.Config({"BLOCK_SIZE": 64}, num_stages=3, num_warps=8),
            ],
            key=["n_elements"],
            reset_to_zero=["out_ptr"],
        )
        @triton.jit
        def add_kernel_autotuned_reset(
            in_ptr0,
            in_ptr1,
            out_ptr,
            n_elements,
            BLOCK_SIZE: "tl.constexpr",
        ):
            pid = tl.program_id(axis=0)
            block_start = pid * BLOCK_SIZE
            offsets = block_start + tl.arange(0, BLOCK_SIZE)
            mask = offsets < n_elements
            x = tl.load(in_ptr0 + offsets, mask=mask)
            y = tl.load(in_ptr1 + offsets, mask=mask)
            output = x + y
            tl.store(out_ptr + offsets, output, mask=mask)

        @torch.compile(fullgraph=True)
        def f(x, y):
            output = torch.zeros_like(x)
            n_elements = output.numel()
            grid = lambda meta: (triton.cdiv(n_elements, meta["BLOCK_SIZE"]),)
            add_kernel_autotuned_reset[grid](x, y, output, n_elements)
            return output

        x = torch.randn(4, device=GPU_TYPE)
        msg = "Only configs and keys are supported for triton.autotune"
        with self.assertRaisesRegex(torch._dynamo.exc.Unsupported, msg):
            f(x, x)

    @requires_gpu
    @skipIfRocm
    @common_utils.parametrize("dynamic", [False, True])
    @common_utils.parametrize("backend", ["eager", "aot_eager", "inductor"])
    def test_triton_kernel_triton_dtype(self, dynamic, backend):
        @triton.jit
        def add_kernel_with_dtype(
            in_ptr0,
            in_ptr1,
            out_ptr,
            dtype: "tl.constexpr",
            n_elements,
            BLOCK_SIZE: "tl.constexpr",
        ):
            pid = tl.program_id(axis=0)
            block_start = pid * BLOCK_SIZE
            offsets = block_start + tl.arange(0, BLOCK_SIZE)
            mask = offsets < n_elements
            x = tl.load(in_ptr0 + offsets, mask=mask).to(dtype)
            y = tl.load(in_ptr1 + offsets, mask=mask).to(dtype)
            output = x + y
            tl.store(out_ptr + offsets, output, mask=mask)

        def f(x, y, dtype_torch, dtype_triton):
            output = torch.zeros_like(x).to(dtype=dtype_torch)
            n_elements = output.numel()
            grid = lambda meta: (triton.cdiv(n_elements, meta["BLOCK_SIZE"]),)
            add_kernel_with_dtype[grid](
                x, y, output, dtype_triton, n_elements, BLOCK_SIZE=4
            )
            return output

        x = torch.randn(4, device=GPU_TYPE)
        y = torch.randn(4, device=GPU_TYPE)
        args_list = (
            [x, y, torch.float32, tl.float32],
            [x, y, torch.bfloat16, tl.bfloat16],
        )
        for args in args_list:
            eager_out = f(*args)
            compiled_out = torch.compile(
                f, fullgraph=True, backend=backend, dynamic=dynamic
            )(*args)
            self.assertEqual(compiled_out, eager_out)

    @requires_gpu
    @skipIfRocm
    @common_utils.parametrize("backend", ["eager", "aot_eager", "inductor"])
    def test_triton_kernel_special_kwargs_with_autotune(self, backend):
        @triton.autotune(
            configs=[
                triton.Config({"BLOCK_SIZE": 128}),
                triton.Config({"BLOCK_SIZE": 64}),
            ],
            key=["n_elements"],
        )
        @triton.jit
        def add_kernel(
            in_ptr0,
            in_ptr1,
            out_ptr,
            n_elements,
            BLOCK_SIZE: "tl.constexpr",
        ):
            pid = tl.program_id(axis=0)
            block_start = pid * BLOCK_SIZE
            offsets = block_start + tl.arange(0, BLOCK_SIZE)
            mask = offsets < n_elements
            x = tl.load(in_ptr0 + offsets, mask=mask)
            y = tl.load(in_ptr1 + offsets, mask=mask)
            output = x + y
            tl.store(out_ptr + offsets, output, mask=mask)

        @torch.compile(fullgraph=True, backend=backend)
        def f(x, y):
            output = torch.zeros_like(x)
            n_elements = output.numel()
            grid = lambda meta: (triton.cdiv(n_elements, meta["BLOCK_SIZE"]),)
            add_kernel[grid](
                x,
                y,
                output,
                n_elements,
                num_warps=8,
                num_stages=3,
            )
            return output

        x = torch.randn(4, device=GPU_TYPE)
        f(x, x)

    @requires_gpu
    @skipIfRocm
    @common_utils.parametrize("backend", ["eager", "aot_eager", "inductor"])
    def test_triton_kernel_num_ctas(self, backend):
        @triton.jit
        def kernel(X):
            return

        @torch.compile(backend=backend)
        def f(x):
            kernel[(1,)](x, num_ctas=1)
            kernel.run(x, num_ctas=1, grid=(1,), warmup=False)
            return x

        x = torch.randn(4, device="cuda")
        f(x)

    @requires_cuda
    @skipIfRocm
    @common_utils.parametrize("backend", ["eager", "aot_eager", "inductor"])
    def test_triton_kernel_special_kwargs_without_autotune(self, backend):
        @triton.jit
        def add_kernel(
            in_ptr0,
            in_ptr1,
            out_ptr,
            n_elements,
            BLOCK_SIZE: "tl.constexpr",
        ):
            pid = tl.program_id(axis=0)
            block_start = pid * BLOCK_SIZE
            offsets = block_start + tl.arange(0, BLOCK_SIZE)
            mask = offsets < n_elements
            x = tl.load(in_ptr0 + offsets, mask=mask)
            y = tl.load(in_ptr1 + offsets, mask=mask)
            output = x + y
            tl.store(out_ptr + offsets, output, mask=mask)

        @torch.compile(fullgraph=True, backend=backend)
        def f(x, y):
            output = torch.zeros_like(x)
            n_elements = output.numel()
            grid = lambda meta: (triton.cdiv(n_elements, meta["BLOCK_SIZE"]),)
            add_kernel[grid](
                x,
                y,
                output,
                n_elements,
                BLOCK_SIZE=128,
                num_warps=8,
                num_stages=3,
            )
            return output

        x = torch.randn(4, device=GPU_TYPE)
        f(x, x)


def make_mutation_test(fn):
    @requires_gpu
    @skipIfRocm
    def test_fn(self):
        from torch._higher_order_ops.triton_kernel_wrap import identify_mutated_tensors

        kernel, inputs, outputs = fn()
        self.assertListEqual(
            identify_mutated_tensors(kernel, inputs),
            outputs,
        )

    return test_fn


# Triton codegen suffers from scoping issues.
# Define helpers here
if HAS_GPU:

    @triton.jit
    def helper_id(p):
        return p

    @triton.jit
    def helper_add_and_out(x, y, out_ptr):
        return x + y, out_ptr


class MutationTests(torch._inductor.test_case.TestCase):
    # Tests injected below

    @make_mutation_test
    def test_out_of_order_kernel():
        @triton.jit
        def add_kernel_out_of_order(
            in_ptr0,
            n_elements,
            in_ptr1,
            out_ptr,
            BLOCK_SIZE: "tl.constexpr",
        ):
            pid = tl.program_id(axis=0)
            block_start = pid * BLOCK_SIZE
            offsets = block_start + tl.arange(0, BLOCK_SIZE)
            mask = offsets < n_elements
            x = tl.load(in_ptr0 + offsets, mask=mask)
            y = tl.load(in_ptr1 + offsets, mask=mask)
            output = x + y
            tl.store(out_ptr + offsets, output, mask=mask)

        t = torch.randn(4)
        return (
            add_kernel_out_of_order,
            {
                "in_ptr0": t,
                "n_elements": 4,
                "in_ptr1": t,
                "out_ptr": t,
                "BLOCK_SIZE": 4,
            },
            ["out_ptr"],
        )

    @make_mutation_test
    def test_out_of_order_kernel_call():
        @triton.jit
        def add_kernel_out_of_order_fn1(
            in_ptr0,
            n_elements,
            in_ptr1,
            out_ptr,
            BLOCK_SIZE: "tl.constexpr",
        ):
            pid = tl.program_id(axis=0)
            block_start = pid * BLOCK_SIZE
            offsets = block_start + tl.arange(0, BLOCK_SIZE)
            mask = offsets < n_elements
            add_kernel_out_of_order_fn2(
                in_ptr0, in_ptr1, n_elements, out_ptr, BLOCK_SIZE=BLOCK_SIZE
            )

        t = torch.randn(4)
        return (
            add_kernel_out_of_order_fn1,
            {
                "in_ptr0": t,
                "n_elements": 4,
                "in_ptr1": t,
                "out_ptr": t,
                "BLOCK_SIZE": 4,
            },
            ["out_ptr"],
        )

    @make_mutation_test
    def test_reduce_sum():
        @triton.jit
        def reduce_sum_kernel(a_ptr, c_ptr, stride_am, stride_an):
            offs_am = tl.arange(0, 4)
            offs_an = tl.arange(0, 4)
            a_ptrs = a_ptr + (
                offs_am[:, None] * stride_am + offs_an[None, :] * stride_an
            )
            a = tl.load(a_ptrs)
            m = tl.sum(a, axis=1)
            tl.store(c_ptr + tl.arange(0, 4), m)

        t = torch.randn(4)
        kernel = reduce_sum_kernel
        kwargs = {
            "a_ptr": t,
            "c_ptr": t,
            "stride_am": 4,
            "stride_an": 4,
        }

        # TODO(aakhundov): tt.reduce is now supported, but only
        # in the new MLIR-based Triton analysis pass (not in the
        # old TTIR string parsing-based one). remove this gating
        # and use ["c_ptr"] as `expected` after the new Triton
        # pin lands both in OSS and internally.
        ttir_module, _ = generate_ttir(kernel, kwargs)
        if hasattr(ttir_module, "walk"):
            # with MLIR-based Triton analysis pass
            expected = ["c_ptr"]
        else:
            # with TTIR string parsing-based Triton analysis pass
            expected = ["a_ptr", "c_ptr"]

        return (
            kernel,
            kwargs,
            expected,
        )

    @make_mutation_test
    def test_argmax():
        @triton.jit
        def argmax_kernel(a_ptr, c_ptr, stride_am, stride_an):
            offs_am = tl.arange(0, 4)
            offs_an = tl.arange(0, 4)
            a_ptrs = a_ptr + (
                offs_am[:, None] * stride_am + offs_an[None, :] * stride_an
            )
            a = tl.load(a_ptrs)
            m = tl.argmax(a, axis=1)
            tl.store(c_ptr + tl.arange(0, 4), m)

        t = torch.randn(4)
        kernel = argmax_kernel
        kwargs = {
            "a_ptr": t,
            "c_ptr": t,
            "stride_am": 4,
            "stride_an": 4,
        }

        # TODO(aakhundov): tt.reduce is now supported, but only
        # in the new MLIR-based Triton analysis pass (not in the
        # old TTIR string parsing-based one). remove this gating
        # and use ["c_ptr"] as `expected` after the new Triton
        # pin lands both in OSS and internally.
        ttir_module, _ = generate_ttir(kernel, kwargs)
        if hasattr(ttir_module, "walk"):
            # with MLIR-based Triton analysis pass
            expected = ["c_ptr"]
        else:
            # with TTIR string parsing-based Triton analysis pass
            expected = ["a_ptr", "c_ptr"]

        return (
            kernel,
            kwargs,
            expected,
        )

    @make_mutation_test
    def test_cumsum():
        @triton.jit
        def cumsum_kernel(in_ptr, out_ptr, XBLOCK: tl.constexpr, RBLOCK: tl.constexpr):
            rindex = tl.arange(0, RBLOCK)[None, :]
            xindex = tl.arange(0, XBLOCK)[:, None]
            data = tl.load(in_ptr + rindex)
            scan = tl.cumsum(data, 1)
            expected_max = tl.sum(data, 1)
            tl.device_assert(scan <= expected_max)
            tl.store(out_ptr + xindex * RBLOCK + rindex, scan)

        t = torch.randn(4)
        kernel = cumsum_kernel
        kwargs = {
            "in_ptr": t,
            "out_ptr": t,
            "XBLOCK": 4,
            "RBLOCK": 16,
        }

        # TODO(aakhundov): tt.scan is now supported, but only
        # in the new MLIR-based Triton analysis pass (not in the
        # old TTIR string parsing-based one). remove this gating
        # and use ["out_ptr"] as `expected` after the new Triton
        # pin lands both in OSS and internally.
        ttir_module, _ = generate_ttir(kernel, kwargs)
        if hasattr(ttir_module, "walk"):
            # with MLIR-based Triton analysis pass
            expected = ["out_ptr"]
        else:
            # with TTIR string parsing-based Triton analysis pass
            expected = ["in_ptr", "out_ptr"]

        return (
            kernel,
            kwargs,
            expected,
        )

    @make_mutation_test
    def test_fn_call_one_return():
        @triton.jit
        def add_kernel_with_fn_call(
            in_ptr0,
            in_ptr1,
            n_elements,
            out_ptr,
            BLOCK_SIZE: "tl.constexpr",
        ):
            pid = tl.program_id(axis=0)
            block_start = pid * BLOCK_SIZE
            offsets = block_start + tl.arange(0, BLOCK_SIZE)
            mask = offsets < n_elements
            x = tl.load(in_ptr0 + offsets, mask=mask)
            y = tl.load(in_ptr1 + offsets, mask=mask)
            output = x + y
            out = helper_id(out_ptr)
            tl.store(out + offsets, output, mask=mask)

        t = torch.randn(4)
        return (
            add_kernel_with_fn_call,
            {
                "in_ptr0": t,
                "in_ptr1": t,
                "n_elements": 4,
                "out_ptr": t,
                "BLOCK_SIZE": 4,
            },
            ["out_ptr"],
        )

    @make_mutation_test
    def test_fn_call_multi_return():
        @triton.jit
        def add_kernel_with_fn_call(
            in_ptr0,
            in_ptr1,
            n_elements,
            out_ptr,
            BLOCK_SIZE: "tl.constexpr",
        ):
            pid = tl.program_id(axis=0)
            block_start = pid * BLOCK_SIZE
            offsets = block_start + tl.arange(0, BLOCK_SIZE)
            mask = offsets < n_elements
            x = tl.load(in_ptr0 + offsets, mask=mask)
            y = tl.load(in_ptr1 + offsets, mask=mask)
            output, out = helper_add_and_out(x, y, out_ptr)
            tl.store(out + offsets, output, mask=mask)

        t = torch.randn(4)
        return (
            add_kernel_with_fn_call,
            {
                "in_ptr0": t,
                "in_ptr1": t,
                "n_elements": 4,
                "out_ptr": t,
                "BLOCK_SIZE": 4,
            },
            ["out_ptr"],
        )

    @make_mutation_test
    def test_nested_cond_op_kernel():
        @triton.jit
        def nested_cond_op_kernel(
            in_ptr0,
            in_ptr1,
            out_ptr,
            n_elements,
            BLOCK_SIZE: "tl.constexpr",
        ):
            pid = tl.program_id(axis=0)
            block_start = pid * BLOCK_SIZE
            offsets = block_start + tl.arange(0, BLOCK_SIZE)
            mask = offsets < n_elements
            x = tl.load(in_ptr0 + offsets, mask=mask)
            y = tl.load(in_ptr1 + offsets, mask=mask)
            if tl.program_id(0) == 0:
                if tl.program_id(1) == 0:
                    output = x + y
                    tl.store(out_ptr + offsets, output, mask=mask)
            else:
                pass

        t = torch.randn(4)
        return (
            nested_cond_op_kernel,
            {
                "in_ptr0": t,
                "in_ptr1": t,
                "out_ptr": t,
                "n_elements": 4,
                "BLOCK_SIZE": 4,
            },
            ["out_ptr"],
        )

    @make_mutation_test
    def test_add_for_loop():
        @triton.jit
        def add_4_times_kernel(
            in_ptr0,
            in_ptr1,
            out_ptr,
            n_elements,
            BLOCK_SIZE: "tl.constexpr",
        ):
            pid = tl.program_id(axis=0)
            block_start = pid * BLOCK_SIZE
            offsets = block_start + tl.arange(0, BLOCK_SIZE)
            mask = offsets < n_elements
            x = tl.load(in_ptr0 + offsets, mask=mask)
            y = tl.load(in_ptr1 + offsets, mask=mask)
            output = tl.zeros((n_elements,), dtype=tl.float32)
            for i in range(4):
                output += x + y
            tl.store(out_ptr + offsets, output, mask=mask)

        t = torch.randn(4)
        return (
            add_4_times_kernel,
            {
                "in_ptr0": t,
                "in_ptr1": t,
                "out_ptr": t,
                "n_elements": 4,
                "BLOCK_SIZE": 4,
            },
            ["out_ptr"],
        )

    @make_mutation_test
    def test_add_for_loop2():
        @triton.jit
        def add_1_time_kernel(
            in_ptr0,
            in_ptr1,
            out_ptr,
            n_elements,
            BLOCK_SIZE: "tl.constexpr",
        ):
            pid = tl.program_id(axis=0)
            block_start = pid * BLOCK_SIZE
            offsets = block_start + tl.arange(0, BLOCK_SIZE)
            mask = offsets < n_elements
            x = tl.load(in_ptr0 + offsets, mask=mask)
            y = tl.load(in_ptr1 + offsets, mask=mask)
            for i in range(0, BLOCK_SIZE):
                i = tl.multiple_of(i, 1)
            output = x + y
            tl.store(out_ptr + offsets, output, mask=mask)

        t = torch.randn(4)
        return (
            add_1_time_kernel,
            {
                "in_ptr0": t,
                "in_ptr1": t,
                "out_ptr": t,
                "n_elements": 4,
                "BLOCK_SIZE": 4,
            },
            ["out_ptr"],
        )

    @make_mutation_test
    def test_add_nested_for_loop():
        @triton.jit
        def add_4_times_kernel(
            in_ptr0,
            in_ptr1,
            out_ptr,
            n_elements,
            BLOCK_SIZE: "tl.constexpr",
        ):
            pid = tl.program_id(axis=0)
            block_start = pid * BLOCK_SIZE
            offsets = block_start + tl.arange(0, BLOCK_SIZE)
            mask = offsets < n_elements
            x = tl.load(in_ptr0 + offsets, mask=mask)
            y = tl.load(in_ptr1 + offsets, mask=mask)
            output = tl.zeros((n_elements,), dtype=tl.float32)
            for i in range(2):
                for j in range(2):
                    output += x + y
            tl.store(out_ptr + offsets, output, mask=mask)

        t = torch.randn(4)
        return (
            add_4_times_kernel,
            {
                "in_ptr0": t,
                "in_ptr1": t,
                "out_ptr": t,
                "n_elements": 4,
                "BLOCK_SIZE": 4,
            },
            ["out_ptr"],
        )

    @make_mutation_test
    def test_add_nested_for_loop_multi_return():
        @triton.jit
        def add_4_times_kernel(
            in_ptr0,
            in_ptr1,
            out_ptr,
            n_elements,
            BLOCK_SIZE: "tl.constexpr",
        ):
            pid = tl.program_id(axis=0)
            block_start = pid * BLOCK_SIZE
            offsets = block_start + tl.arange(0, BLOCK_SIZE)
            mask = offsets < n_elements
            x = tl.load(in_ptr0 + offsets, mask=mask)
            y = tl.load(in_ptr1 + offsets, mask=mask)
            output1 = tl.zeros((n_elements,), dtype=tl.float32)
            output2 = tl.zeros((n_elements,), dtype=tl.float32)
            for i in range(2):
                for j in range(2):
                    output1 += y
                    output2 += x
            output = output1 + output2
            tl.store(out_ptr + offsets, output, mask=mask)

        t = torch.randn(4)
        return (
            add_4_times_kernel,
            {
                "in_ptr0": t,
                "in_ptr1": t,
                "out_ptr": t,
                "n_elements": 4,
                "BLOCK_SIZE": 4,
            },
            ["out_ptr"],
        )

    @make_mutation_test
    def test_labels():
        @triton.jit
        def kernel_with_label(
            in_ptr0,
            in_ptr1,
            out_ptr,
            n_elements,
            BLOCK_SIZE: "tl.constexpr",
        ):
            pid = tl.program_id(axis=0)
            if pid > 1:
                return
            block_start = pid * BLOCK_SIZE
            offsets = block_start + tl.arange(0, BLOCK_SIZE)
            mask = offsets < n_elements
            x = tl.load(in_ptr0 + offsets, mask=mask)
            y = tl.load(in_ptr1 + offsets, mask=mask)
            output = x + y
            tl.store(out_ptr + offsets, output, mask=mask)

        t = torch.randn(4)
        return (
            kernel_with_label,
            {
                "in_ptr0": t,
                "in_ptr1": t,
                "out_ptr": t,
                "n_elements": 4,
                "BLOCK_SIZE": 4,
            },
            ["out_ptr"],
        )

    @make_mutation_test
    def test_for_loop_arg():
        @triton.jit
        def fwd_kernel(
            X_ptr,
            W1_ptr,
            b1_ptr,
            O_ptr,
            M: tl.constexpr,
            C1: tl.constexpr,
            C2: tl.constexpr,
            BLOCK_SIZE_M: tl.constexpr,
            BLOCK_SIZE_C2: tl.constexpr,
        ):
            # Get program ids
            pid_m = tl.program_id(0)

            # Compute offsets
            offs_c1 = tl.arange(0, C1)
            offs_m = pid_m * BLOCK_SIZE_M + tl.arange(0, BLOCK_SIZE_M)

            # Load input data
            x_block_ptr = X_ptr + offs_m[:, None] * C1 + offs_c1[None, :]
            x = tl.load(x_block_ptr)

            # Compute gating
            for c2 in range(0, tl.cdiv(C2, BLOCK_SIZE_C2)):
                # Compute block pointers
                offs_c2 = c2 * BLOCK_SIZE_C2 + tl.arange(0, BLOCK_SIZE_C2)
                o_block_ptr = O_ptr + offs_m[:, None] * C2 + offs_c2[None, :]
                w1_block_ptr = W1_ptr + offs_c1[:, None] * C2 + offs_c2[None, :]
                b1_block_ptr = b1_ptr + offs_c2

                # Compute output
                w = tl.load(w1_block_ptr)
                b = tl.load(b1_block_ptr)
                o = tl.dot(x, w, allow_tf32=False)
                o += b[None, :]

                # Store output
                tl.store(o_block_ptr, o)

        t = torch.randn(64)
        return (
            fwd_kernel,
            {
                "X_ptr": t,
                "W1_ptr": t,
                "b1_ptr": t,
                "O_ptr": t,
                "M": 64,
                "C1": 64,
                "C2": 64,
                "BLOCK_SIZE_M": 64,
                "BLOCK_SIZE_C2": 64,
            },
            ["O_ptr"],
        )

    @make_mutation_test
    def test_for_loop_arg_2():
        @triton.jit
        def fwd_kernel(
            x_ptr,
            o_ptr,
            M,
            N,
            stride_m,
            stride_n,
            BLOCK_B: tl.constexpr,
            BLOCK_M: tl.constexpr,
            BLOCK_N: tl.constexpr,
        ):
            # Get program ids
            pid_m = tl.program_id(0)
            X_block_ptr = tl.make_block_ptr(
                base=x_ptr,
                shape=(M, N),
                strides=(stride_m, stride_n),
                offsets=(0, 0),
                block_shape=(BLOCK_M, BLOCK_N),
                order=(1, 0),
            )
            O_block_ptr = tl.make_block_ptr(
                base=o_ptr,
                shape=(M, N),
                strides=(stride_m, stride_n),
                offsets=(0, 0),
                block_shape=(BLOCK_M, BLOCK_N),
                order=(1, 0),
            )

            for _ in range(BLOCK_B):
                x = tl.load(X_block_ptr)
                tl.store(O_block_ptr, x)

                X_block_ptr = tl.advance(X_block_ptr, (BLOCK_M, 0))
                O_block_ptr = tl.advance(O_block_ptr, (BLOCK_M, 0))

        t = torch.randn((32, 64, 128))
        o = torch.empty_like(t)
        B, M, N = t.shape
        return (
            fwd_kernel,
            {
                "x_ptr": t,
                "o_ptr": o,
                "M": M,
                "N": N,
                "stride_m": N,
                "stride_n": 1,
                "BLOCK_B": B,
                "BLOCK_M": M,
                "BLOCK_N": N,
            },
            ["o_ptr"],
        )

    @make_mutation_test
    def test_while_loop():
        @triton.jit
        def fwd_kernel(
            x_ptr,
            o_ptr,
            M,
            N,
            stride_m,
            stride_n,
            BLOCK_B: tl.constexpr,
            BLOCK_M: tl.constexpr,
            BLOCK_N: tl.constexpr,
        ):
            # Get program ids
            pid_m = tl.program_id(0)
            X_block_ptr = tl.make_block_ptr(
                base=x_ptr,
                shape=(M, N),
                strides=(stride_m, stride_n),
                offsets=(0, 0),
                block_shape=(BLOCK_M, BLOCK_N),
                order=(1, 0),
            )
            O_block_ptr = tl.make_block_ptr(
                base=o_ptr,
                shape=(M, N),
                strides=(stride_m, stride_n),
                offsets=(0, 0),
                block_shape=(BLOCK_M, BLOCK_N),
                order=(1, 0),
            )

            i = 0
            while i < BLOCK_B:
                x = tl.load(X_block_ptr)
                tl.store(O_block_ptr, x)

                X_block_ptr = tl.advance(X_block_ptr, (BLOCK_M, 0))
                O_block_ptr = tl.advance(O_block_ptr, (BLOCK_M, 0))
                i += 1

        t = torch.randn((32, 64, 128))
        o = torch.empty_like(t)
        B, M, N = t.shape
        return (
            fwd_kernel,
            {
                "x_ptr": t,
                "o_ptr": o,
                "M": M,
                "N": N,
                "stride_m": N,
                "stride_n": 1,
                "BLOCK_B": B,
                "BLOCK_M": M,
                "BLOCK_N": N,
            },
            ["o_ptr"],
        )


if HAS_GPU:
    t = torch.randn(4)
    tt = torch.randn(4, 1)
    tests = [
        [
            add_kernel,
            {
                "in_ptr0": t,
                "in_ptr1": t,
                "out_ptr": t,
                "n_elements": 4,
                "BLOCK_SIZE": 4,
            },
            ["out_ptr"],
        ],
        [
            add_kernel_2d_autotuned,
            {
                "in_ptr0": t,
                "in_ptr1": t,
                "out_ptr": t,
                "x_elements": 4,
                "y_elements": 4,
            },
            ["out_ptr"],
        ],
        [
            indirection_kernel,
            {
                "in_ptr0": t,
                "out_ptr": t,
                "n_elements": 4,
                "BLOCK_SIZE": 4,
                "ACTIVATION": "mul2_inplace_kernel",
            },
            ["in_ptr0", "out_ptr"],
        ],
        [
            indirection_kernel,
            {
                "in_ptr0": t,
                "out_ptr": t,
                "n_elements": 4,
                "BLOCK_SIZE": 4,
                "ACTIVATION": "add_kernel",
            },
            ["out_ptr"],
        ],
        [
            mul2_inplace_kernel,
            {"ptr": t, "n_elements": 4, "BLOCK_SIZE": 4},
            ["ptr"],
        ],
        # Cant optimize since the kernel contains a tl.inline_asm_elementwise
        [
            inline_asm_kernel,
            {"X": t, "Y": t, "Z": t, "n": 4, "BLOCK": 4},
            ["X", "Y", "Z"],
        ],
        [
            add_kernel_with_block_ptr,
            {
                "x_ptr": t,
                "y_ptr": t,
                "output_ptr": t,
                "n_elements": 4,
                "BLOCK_SIZE": 4,
            },
            ["output_ptr"],
        ],
        [
            kernel_with_block_ptr_2d,
            {
                "x_ptr": tt,
                "output_ptr": tt,
                "n_elements": 4,
                "BLOCK_SIZE": 4,
            },
            ["output_ptr"],
        ],
        [
            add_kernel_with_import,
            {
                "in_ptr0": t,
                "in_ptr1": t,
                "out_ptr": t,
                "n_elements": 4,
                "BLOCK_SIZE": 4,
            },
            ["out_ptr"],
        ],
        [
            atomic_add_kernel,
            {
                "in_ptr0": t,
                "in_ptr1": t,
                "out_ptr": t,
                "n_elements": 4,
                "BLOCK_SIZE": 4,
            },
            ["out_ptr"],
        ],
        [
            add_4_times_kernel,
            {
                "in_ptr0": t,
                "in_ptr1": t,
                "out_ptr": t,
                "n_elements": 4,
                "BLOCK_SIZE": 4,
            },
            ["out_ptr"],
        ],
        [
            cond_op_kernel,
            {
                "in_ptr0": t,
                "in_ptr1": t,
                "out_ptr": t,
                "n_elements": 4,
                "BLOCK_SIZE": 4,
            },
            ["out_ptr"],
        ],
    ]
    for kernel, inputs, outputs in tests:
        fn = make_mutation_test(
            # Add default arguments to avoid Python lambda capture pitfall
            # This forces the capture at lambda creation
            lambda kernel=kernel, inputs=inputs, outputs=outputs: (
                kernel,
                inputs,
                outputs,
            )
        )
        name = f"test_mutations_{kernel.fn.__name__}"
        # Poor way to make test names be unique
        while name in MutationTests.__dict__:
            name += "1"

        setattr(MutationTests, name, fn)


common_utils.instantiate_parametrized_tests(KernelTests)


if __name__ == "__main__":
    from torch._inductor.test_case import run_tests

    run_tests()<|MERGE_RESOLUTION|>--- conflicted
+++ resolved
@@ -592,13 +592,8 @@
         self.assertEqual(float_result, result)
         self.assertEqual(int_result, resulti)
 
-<<<<<<< HEAD
-    @requires_gpu
-    @skipIfRocm
+    @requires_gpu
     @skipIfXpu
-=======
-    @requires_cuda
->>>>>>> 05fa05cb
     def test_triton_kernel_constants(self):
         @triton.jit
         def mulC_kernel(
