--- conflicted
+++ resolved
@@ -204,37 +204,6 @@
     inductor_skips["cuda"]["logcumsumexp"] = {f32}
     inductor_skips["cuda"]["special.modified_bessel_i1"] = {f64}
 
-inductor_skips["xpu"] = {
-    # xpu crash case, wait for triton fix:
-    ("nn.functional.interpolate", "bicubic"): {u8, f16, bf16, f32, f64},
-    "cummax": {b8, f16},
-    "cummin": {b8, f16},
-    "__getitem__": {f16},
-    "gather": {f16},
-    "put": {f16},
-    "index_add": {f16},
-    "index_reduce": {f16},
-    "index_select": {f16},
-    "scatter_add": {f16},
-    ("scatter_reduce", "amax"): {f16},
-    ("scatter_reduce", "amin"): {f16},
-    ("scatter_reduce", "sum"): {f16},
-    ("scatter_reduce", "mean"): {f16},
-    ("scatter_reduce", "prod"): {f16},
-    # Jiterator kernel is not expected to work with inductor
-    "jiterator_2inputs_2outputs": {b8, f16, f32, f64, i32, i64},
-    "jiterator_4inputs_with_extra_args": {b8, f16, f32, f64, i32, i64},
-    "jiterator_binary": {b8, f16, f32, f64, i32, i64},
-    "jiterator_binary_return_by_ref": {b8, f16, f32, f64, i32, i64},
-    "jiterator_unary": {b8, f16, f32, f64, i32, i64},
-    # flaky
-    "nn.functional.cosine_embedding_loss": {b8},
-    "native_batch_norm": {f16, f32, f64},
-    "_native_batch_norm_legit": {f16, f32, f64},
-    "_batch_norm_with_update": {f16, f32, f64},
-}
-
-
 inductor_expected_failures_single_sample = defaultdict(dict)
 
 inductor_expected_failures_single_sample["cpu"] = {
@@ -282,18 +251,6 @@
     },  # NYI: could not find kernel for aten.view.default at dispatch key DispatchKey.SparseCUDA
 }
 
-inductor_expected_failures_single_sample["xpu"] = {
-    "_upsample_bilinear2d_aa": {f16, f32, f64},
-    "cholesky": {f32, f64},
-    "multinomial": {f16, f32, f64},
-    "nn.functional.normalize": {f16},
-    ("normal", "in_place"): {f16, f32, f64},
-    ("normal", "number_mean"): {f16, f32, f64},
-    "sparse.sampled_addmm": {f32, f64},
-    "to_sparse": {f16, f32, f64},
-    "torch.ops.aten._efficient_attention_forward": {f16, bf16, f32},
-    "torch.ops.aten._flash_attention_forward": {f16, bf16, f32},
-}
 
 # intentionally not handled
 intentionally_not_handled = {
@@ -302,23 +259,11 @@
 }
 
 inductor_expected_failures_single_sample["cuda"].update(intentionally_not_handled)
-inductor_expected_failures_single_sample["xpu"].update(intentionally_not_handled)
 
 
 inductor_gradient_expected_failures_single_sample = defaultdict(dict)
 
-<<<<<<< HEAD
-inductor_gradient_expected_failures_single_sample["cuda"] = {
-    "nn.functional.normalize": {f16},
-}
-inductor_gradient_expected_failures_single_sample["xpu"] = {
-    "nn.functional.normalize": {f16},
-}
-if not TEST_WITH_ROCM:
-    inductor_gradient_expected_failures_single_sample["cuda"]["tanh"] = {f16}
-=======
 inductor_gradient_expected_failures_single_sample["cuda"] = {}
->>>>>>> 4f3ffa77
 
 if not TEST_MKL:
     inductor_expected_failures_single_sample["cpu"].update({})
@@ -326,7 +271,6 @@
 inductor_should_fail_with_exception = defaultdict(dict)
 inductor_should_fail_with_exception["cpu"] = {}
 inductor_should_fail_with_exception["cuda"] = {}
-inductor_should_fail_with_exception["xpu"] = {}
 
 
 def get_skips_and_xfails(from_dict, xfails=True):
@@ -434,55 +378,6 @@
     ("nn.functional.upsample_bilinear", "cuda", f64): {"atol": 5e-4, "rtol": 0},
     ("nn.functional.interpolate.bicubic", "cpu", f32): {"atol": 5e-3, "rtol": 0},
     ("nn.functional.interpolate.bicubic", "cuda", f64): {"atol": 1e-3, "rtol": 0},
-<<<<<<< HEAD
-    # XPU
-    ("cross", "xpu", f16): {"reference_in_float": True},
-    ("linalg.cross", "xpu", f16): {"reference_in_float": True},
-    ("addr", "xpu", f16): {"reference_in_float": True},
-    ("baddbmm", "xpu", f16): {"atol": 2e-3, "rtol": 0.002},  # decomp affects accuracy
-    ("angle", "xpu", f64): {"reference_in_float": True},
-    ("asin", "xpu", f16): {"reference_in_float": True},
-    ("atanh", "xpu", f16): {"reference_in_float": True},
-    ("cauchy", "xpu"): {"reference_in_float": True},
-    ("cummax", "xpu", f16): {"atol": 5e-4, "rtol": 0.002},
-    ("cumsum", "xpu", f16): {"reference_in_float": True},
-    ("cumprod", "xpu"): {"reference_in_float": True, "atol": 7e-5, "rtol": 0.002},
-    ("logcumsumexp", "xpu"): {"grad_atol": 8e-4, "grad_rtol": 0.001},
-    ("exponential", "xpu"): {"reference_in_float": True},
-    ("geometric", "xpu"): {"reference_in_float": True},
-    ("kron", "xpu", f16): {"reference_in_float": True},
-    ("log_normal", "xpu"): {"reference_in_float": True},
-    ("masked.softmin", "xpu", f16): {"atol": 1e-4, "rtol": 0.01},
-    ("nn.functional.batch_norm", "xpu", f16): {"reference_in_float": True},
-    ("nn.functional.batch_norm.without_cudnn", "xpu", f16): {
-        "reference_in_float": True
-    },
-    ("nn.functional.cosine_similarity", "xpu", f16): {"reference_in_float": True},
-    ("nn.functional.instance_norm", "xpu", f16): {"reference_in_float": True},
-    ("nn.functional.local_response_norm", "xpu", f16): {"reference_in_float": True},
-    ("nn.functional.rms_norm", "xpu", f16): {"reference_in_float": True},
-    ("nn.functional.soft_margin_loss", "xpu", f16): {"reference_in_float": True},
-    ("nn.functional.softmin", "xpu", f16): {"atol": 1e-4, "rtol": 0.01},
-    ("nn.functional.softsign", "xpu", f16): {"reference_in_float": True},
-    ("nn.functional.tanhshrink", "xpu", f16): {"atol": 3e-4, "rtol": 0.001},
-    ("outer", "xpu", f16): {"reference_in_float": True},
-    ("round.decimals_3", "xpu", f16): {"reference_in_float": True},
-    ("nn.functional.triplet_margin_loss", "xpu", f16): {"atol": 1e-4, "rtol": 0.02},
-    ("nn.functional.triplet_margin_with_distance_loss", "xpu", f16): {
-        "atol": 1e-4,
-        "rtol": 0.02,
-    },
-    ("sinc", "xpu", f16): {"atol": 0.008, "rtol": 0.002},
-    ("softmax", "xpu", f16): {"atol": 1e-4, "rtol": 0.02},
-    ("_softmax_backward_data", "xpu", f16): {"atol": 0.008, "rtol": 0.002},
-    ("special.log_ndtr", "xpu", f64): {"atol": 1e-6, "rtol": 1e-5},
-    ("std_mean.unbiased", "xpu", f16): {"reference_in_float": True},
-    ("uniform", "xpu"): {"reference_in_float": True},
-    # High atol due to precision loss
-    ("nn.functional.interpolate.bilinear", "xpu", f64): {"atol": 5e-4, "rtol": 0},
-    ("nn.functional.upsample_bilinear", "xpu", f64): {"atol": 5e-4, "rtol": 0},
-    ("nn.functional.interpolate.bicubic", "xpu", f64): {"atol": 1e-3, "rtol": 0},
-=======
     # Unreasonably high atol requirement:
     ("index_reduce.mean", "cuda", f16): {"check_gradient": False},
     ("index_reduce.mean", "cuda", f32): {"check_gradient": False},
@@ -495,7 +390,6 @@
     ("index_reduce.amax", "cuda", f32): {"check_gradient": False},
     ("index_reduce.amax", "cuda", f16): {"check_gradient": False},
     ("tanh", "cuda", f16): {"atol": 1e-4, "rtol": 1e-2},
->>>>>>> 4f3ffa77
 }
 
 
@@ -785,7 +679,7 @@
         #     print(f"SUCCEEDED OP {op_name} on {device_type} with {dtype}", flush=True, file=f)
 
 
-instantiate_device_type_tests(TestInductorOpInfo, globals(), allow_xpu=True)
+instantiate_device_type_tests(TestInductorOpInfo, globals())
 
 if __name__ == "__main__":
     run_tests()