# Owner(s): ["module: dynamo"]
# flake8: noqa: E731, C405, F811, C418, C417
import collections
import functools
import inspect
import itertools
import math
import operator
import random
import sys
import unittest
from dataclasses import dataclass, field
from typing import Any, Dict, List, NamedTuple
from unittest.mock import patch

import numpy as np

import torch

import torch._dynamo.test_case
import torch._dynamo.testing
from torch import sub
from torch._dynamo.testing import (
    CompileCounterWithBackend,
    EagerAndRecordGraphs,
    normalize_gm,
)
from torch._dynamo.utils import ifdynstaticdefault, same
from torch._dynamo.variables import ConstantVariable
from torch._dynamo.variables.lists import RangeVariable

from torch.nn import functional as F
from torch.testing._internal.common_utils import (
    disable_translation_validation_if_dynamic_shapes,
    instantiate_parametrized_tests,
    parametrize,
)

# Defines all the kernels for tests
from torch.testing._internal.triton_utils import *  # noqa: F403

d = torch.ones(10, 10)
e = torch.nn.Linear(10, 10)
flag = True


class CustomDictSubclass(collections.OrderedDict):
    pass


clip01 = functools.partial(torch.clip, min=0.0, max=1.0)


def constant3(a, b):
    return a - b + (1.0 + 2)


_variable = 0


def update_global(x):
    global _variable
    _variable += 1
    # Check that updated global variable value is picked up
    return x * _variable


def func_with_default(a, b, some_default_arg=True):
    if some_default_arg:
        return a - b


def make_test(fn=None, expected_frame_count=1):
    if fn is None:
        return lambda fn: make_test(fn, expected_frame_count=expected_frame_count)

    nargs = len(inspect.signature(fn).parameters)

    def test_fn(self):
        return torch._dynamo.testing.standard_test(
            self,
            fn=fn,
            nargs=nargs,
            expected_frame_count=expected_frame_count,
        )

    return test_fn


class MyCls:
    a = 1


@torch.jit.script_if_tracing
def inline_script_if_tracing(x):
    return x + 1.2


@torch.jit.ignore
def inline_ignore(x):
    return x + 3.4


@torch.jit.unused
def inline_unused(x):
    return x + 5.6


@functools.lru_cache
def inline_lru_cache_fn_with_default_args(x, y, _=None):
    return torch.sin(x * y)


@torch.jit.script_if_tracing
def inline_script_if_tracing_fn_with_default_args(x, y, c=1.2):
    return torch.cos(x * y) + c


class FunctionTests(torch._dynamo.test_case.TestCase):
    @make_test
    def test_inline_jit_annotations(x):
        x = inline_script_if_tracing(x)
        x = inline_ignore(x)
        x = inline_unused(x)
        return

    @make_test
    def test_inline_script_if_tracing_fn_with_default_args(a, b):
        return inline_script_if_tracing_fn_with_default_args(a, b)

    @make_test
    def test_inline_lru_cache_fn_with_default_args(a, b):
        return inline_lru_cache_fn_with_default_args(a, 2, b)

    @make_test
    def test_add(a, b):
        return a + b

    @make_test
    def test_add_(a, b):
        a_copy = torch.tensor(a)
        return a_copy.add_(b, alpha=5.0)

    @make_test
    def test_addcdiv(a, b, c):
        # dynamo decomposes this to avoid a graph break when
        # the value kwarg is populated
        return torch.addcdiv(a, b, c, value=5.0)

    @make_test
    def test_addcdiv_(a, b, c):
        a_copy = torch.tensor(a)
        return a_copy.addcdiv_(b, c, value=5.0)

    @make_test
    def test_is_not_null(a, b):
        if a is not None and b is not None:
            return a + b

    @make_test
    def test_functools_partial(a, b):
        return clip01(a + b)

    @make_test
    def test_itertools_product(a, b):
        v = a
        for x, i in itertools.product([a, b], [1, 2]):
            v = v + x * i
        return v

    @make_test
    def test_itertools_chain(a, b):
        v = a
        for x in itertools.chain([a, b], [1, 2]):
            v = v + x
        return v

    @make_test
    def test_itertools_chain_from_iterable(a, b):
        v = a
        for x in itertools.chain.from_iterable([[a, b], [1, 2]]):
            v = v + x
        return v

    def test_itertools_reconstruct(self):
        def fn(a):
            it1 = itertools.repeat(1)
            it2 = itertools.count(2)
            for _ in range(3):
                a += next(it1)
                a += next(it2)
            return it1, it2, a

        opt_fn = torch.compile(fn, backend="eager", fullgraph=True)
        i1, i2, a = fn(torch.ones(3, 3))
        it1, it2, b = opt_fn(torch.ones(3, 3))
        self.assertEqual(next(i1), next(it1))
        self.assertEqual(next(i2), next(it2))
        self.assertEqual(a, b)

    @make_test
    def test_obj_eq(a, b):
        v = a + b
        if MyCls() == None:  # noqa: E711
            return -1
        if MyCls() != None:  # noqa: E711
            v = v.sin()
        if MyCls() == MyCls():
            return -2
        if MyCls() != MyCls():
            return v + 1
        return -3

    @make_test
    def test_cls_eq(a, b):
        v = a + b
        if MyCls == None:  # noqa: E711
            return -1
        if MyCls != None:  # noqa: E711
            v = v.sin()
        if MyCls != MyCls:
            return -2
        if MyCls == MyCls:
            return v + 1
        return -3

    @make_test
    def test_obj_is(a, b):
        v = a + b
        if MyCls() is None:  # noqa: E711
            return -1
        if MyCls() is not None:  # noqa: E711
            v = v.sin()
        if MyCls() is MyCls():
            return -2
        if MyCls() is not MyCls():
            return v + 1
        return -3

    @make_test
    def test_cls_is(a, b):
        v = a + b
        if MyCls is None:  # noqa: E711
            return -1
        if MyCls is not None:  # noqa: E711
            v = v.sin()
        if MyCls is not MyCls:
            return -2
        if MyCls is MyCls:
            return v + 1
        return -3

    @make_test
    def test_itertools_combinations(a, b):
        combs = []
        for size in itertools.combinations((1, 2, 3, 4), 2):
            combs.append(torch.ones(size))
        return combs

    @make_test
    def test_np_iinfo(a):
        max_dim = np.iinfo(np.int16).max
        return a + max_dim

    @make_test
    def test_np_finfo(a):
        min_dim = np.finfo(np.float32).min
        return a + min_dim

    @make_test
    def test_constant1(a, b, c):
        return a - b * c + 1.0

    @make_test
    def test_constant2(a, b, c):
        return a - b * c + 1

    @make_test
    def test_constant3(a):
        b = 1
        c = 2
        d = 3
        return b + c - d + a

    @make_test
    def test_constant4(a, b):
        c = 2
        d = 3
        if c > d:
            return a - b
        return b - a

    @make_test
    def test_cls_hasattr(self, x):
        if hasattr(MyCls, "a"):
            x = x + 1
        if hasattr(MyCls, "b"):
            x = x + 2
        return x

    @make_test
    def test_finfo(a, b):
        if torch.iinfo(torch.int32).bits == 32:
            return torch.finfo(a.dtype).min * b

    @make_test
    def test_globalfn(a, b):
        return sub(a, b)

    @make_test
    def test_viatorch(a, b):
        return torch.sub(a, b)

    @make_test
    def test_viamethod(a, b):
        return a.sub(b)

    @make_test
    def test_indirect1(a, b):
        t = a.sub
        return t(b)

    @make_test
    def test_indirect2(a, b):
        t = a.sub
        args = (b,)
        return t(*args)

    @make_test
    def test_indirect3(a, b):
        t = a.sub
        args = (b,)
        kwargs = {}
        return t(*args, **kwargs)

    @make_test
    def test_methodcall1(a, b, c):
        return constant3(a, b) * c

    @make_test
    def test_methodcall2(a, b):
        return constant3(a=b, b=a) + 1

    @make_test
    def test_methodcall3(a, b):
        return constant3(a, b=1.0) + b

    def test_is_integer(self):
        @torch.compile(backend="eager", fullgraph=True)
        def forward(t, m):
            return 2 * t if m.is_integer() else t

        t = torch.tensor([1])
        self.assertEqual(forward(t, 1.0).item(), 2)
        self.assertEqual(forward(t, 1.5).item(), 1)

    @parametrize(
        "method, num_type",
        (
            ("as_integer_ratio", int),
            ("bit_length", int),
            ("conjugate", int),
            ("as_integer_ratio", float),
            ("conjugate", float),
            ("hex", float),
            ("is_integer", float),
        ),
    )
    def test_number_method(self, method, num_type):
        def forward(t, m):
            return 2 * t if getattr(m, method)() else t

        wrapped = torch.compile(backend="eager", fullgraph=True)(forward)

        for i in (0, 1, 2.5):
            m = num_type(i)
            t = torch.tensor([1])
            actual = wrapped(t, m)
            expected = forward(t, m)
            self.assertEqual(actual, expected)

    @make_test
    def test_device_constant(a):
        return a + torch.ones(1, device=torch.device("cpu"))

    @make_test
    def test_tuple1(a, b):
        args = (a, b)
        return sub(*args)

    @make_test
    def test_tuple2(a, b):
        args = [a, b]
        return sub(*args)

    @make_test
    def test_is_in_onnx_export(x, y):
        if torch.onnx.is_in_onnx_export():
            return x - 1
        else:
            return y + 1

    @make_test
    def test_is_fx_tracing(x, y):
        if torch.fx._symbolic_trace.is_fx_tracing():
            return x - 1
        else:
            return y + 1

    @make_test
    def test_listarg1(a, b):
        return torch.cat([a, b])

    @make_test
    def test_listarg2(a, b):
        return torch.cat((a, b), dim=0)

    @make_test
    def test_listarg3(a, b):
        kwargs = {"tensors": (a, b), "dim": 0}
        return torch.cat(**kwargs)

    @make_test
    def test_listarg4(a, b):
        return torch.cat(tensors=[a, b], dim=0)

    @make_test
    def test_listarg5(a, b):
        args = [(a, b)]
        kwargs = {"dim": 0}
        return torch.cat(*args, **kwargs)

    @make_test
    def test_deque(a, b):
        d = collections.deque([a, b])
        d.append(a + 1)
        d.extend([a, b])
        d.insert(0, "foo")
        tmp = d.pop()

        another_deque = collections.deque([tmp])
        d.extendleft(another_deque)
        another_deque.clear()
        d.extend(another_deque)

        d[2] = "setitem"
        d = d.copy()
        d.append(d.popleft())

        empty = collections.deque()
        d.extend(empty)

        return d

    @make_test
    def test_slice1(a):
        return a[5]

    @make_test
    def test_slice2(a):
        return a[:5]

    @make_test
    def test_slice3(a):
        return a[5:]

    @make_test
    def test_slice4(a):
        return a[2:5]

    @make_test
    def test_slice5(a):
        return a[::2]

    @make_test
    def test_slice6(a):
        return torch.unsqueeze(a, 0)[:, 2:]

    @make_test
    def test_range1(a):
        return torch.tensor(range(a.size(0)))

    @make_test
    def test_range2(x, y):
        r = x + y
        for i in range(x.size(0) + 2):
            r = r / y
        return r

    @make_test
    def test_unpack1(a):
        a, b = a[:5], a[5:]
        return a - b

    @make_test
    def test_unpack2(a):
        packed = [a[:5], a[5:]]
        a, b = packed
        return a - b

    @make_test
    def test_unpack3(a):
        packed = (a[:5], a[5:])
        a, b = packed
        return a - b

    @make_test
    def test_fn_with_self_set(a, b):
        # avg_pool2d is an odd one with __self__ set
        return F.avg_pool2d(
            torch.unsqueeze(a, 0) * torch.unsqueeze(b, 1), kernel_size=2, padding=1
        )

    @make_test
    def test_return_tuple1(a, b):
        return (a - b, b - a, a, b)

    @make_test
    def test_globalvar(a, b):
        return a - b + d

    @make_test
    def test_globalmodule(x):
        return e(x)

    @make_test
    def test_inline_with_default(a, b, c):
        return func_with_default(a, b) * c

    @make_test
    def test_inner_function(x):
        def fn(x):
            return torch.add(x, x)

        return fn(x)

    @make_test
    def test_transpose_for_scores(x):
        new_x_shape = x.size()[:-1] + (2, 5)
        x = x.view(*new_x_shape)
        return x.permute(0, 2, 1)

    @make_test
    def test_return_tuple2(x):
        return (torch.add(x, x), x)

    @make_test
    def test_load_global_bool(x):
        if flag:
            return torch.add(x, x)
        else:
            return x

    @make_test
    def test_len_tensor(x):
        z = len(x)
        return torch.add(x, z)

    @make_test
    def test_len_constant_list(x):
        z = len([1, 2, 3])
        return torch.add(x, z)

    @make_test
    def test_len_constant_dict(x):
        z = len({"foo": "bar"})
        return torch.add(x, z)

    @make_test
    def test_dict_copy(x):
        z = dict({"foo": x + 1})
        return z

    @make_test
    def test_dict_keys(x):
        d = {3: x}
        keys = d.keys()
        d[4] = x + 1
        d2 = {3: 2, 4: "aa"}
        return 3 in keys, 4 in keys, 5 in keys, d2.keys() == keys

    @make_test
    def test_dict_values(x):
        d = {3: x}
        values = d.values()
        d[3] = x + 1
        d[4] = x + 2
        return len(values)

    def test_dict_id_guard(self):
        d1 = collections.OrderedDict({"a": 2})
        d2 = d1

        def fn(x):
            # Iteration forces DictGuardManager
            for k in d1:
                x = x * d1[k] * d2[k]
            return x

        opt_fn = torch.compile(fn, backend="eager", fullgraph=True)
        x = torch.randn(4)
        self.assertEqual(fn(x), opt_fn(x))

    @make_test
    def test_callable_lambda(x):
        if callable(lambda x: True):
            return x + 1
        else:
            return x - 1

    @make_test
    def test_callable_torch(x):
        if callable(torch.abs):
            return x + 1
        else:
            return x - 1

    @make_test
    def test_callable_builtin(x):
        if callable(sum):
            return x + 1
        else:
            return x - 1

    def test_callable_class(self):
        class CallableClass:
            def __call__():
                pass

        class NotCallableClass:
            pass

        @torch.compile(backend="eager", fullgraph=True)
        def fn1(x, arg):
            if callable(arg):
                return x
            return x + 1

        @torch.compile(backend="eager", fullgraph=True)
        def fn2(x, arg):
            if callable(arg):
                return x * 2
            return x + 1

        input = torch.randn(4)

        for f in [fn1, fn2]:
            self.assertEqual(f(input, NotCallableClass()), input + 1)
            self.assertEqual(
                f(input, CallableClass()), input if f is fn1 else input * 2
            )

            # passing tensor and scalars
            self.assertEqual(f(input, 1), input + 1)
            self.assertEqual(f(input, 1.1), input + 1)
            self.assertEqual(f(input, True), input + 1)
            self.assertEqual(f(input, input), input + 1)

    def test_callable_list(self):
        @torch.compile(backend="eager", fullgraph=True)
        def fn(x, arg):
            if callable(arg):
                return x
            return x + 1

        input = torch.randn(4)
        self.assertEqual(fn(input, [1, 2, 3]), input + 1)
        self.assertEqual(fn(input, (1, 2, 3)), input + 1)

    @make_test
    def test_len_constant_misc_iterables(x):
        a = len((1, 2, 3))
        b = len("test str")
        c = a + b
        return torch.add(x, c)

    @make_test
    def test_dict_kwargs(x):
        z = dict(text_embed=x + 1, other=x + 2)
        return z

    @make_test
    def test_ordered_dict_kwargs(x):
        z = collections.OrderedDict(sample=torch.ones(10))
        return z

    @make_test
    def test_custom_dict_kwargs(x):
        z = CustomDictSubclass(sample=torch.ones(10))
        return z

    @make_test
    def test_float(x):
        y = float(1.2)  # noqa: UP018
        y += float("1.2")
        return torch.add(x, y)

    @make_test
    def test_is_floating_point(x):
        y = x + 1
        return torch.is_floating_point(y), torch.is_floating_point(input=y)

    @make_test
    def test_dtype(x):
        if x.dtype == torch.float32:
            return x + 1

    @make_test
    def test_get_default_dtype(x):
        if x.dtype == torch.get_default_dtype():
            return x + 1
        else:
            return x - 1

    @make_test
    def test_get_autocast_gpu_dtype(x):
        dtype = torch.get_autocast_gpu_dtype()
        return x.type(dtype)

    @make_test
    def test_is_any_autocast_enabled(x):
        if torch._C._is_any_autocast_enabled():
            return x + 1
        else:
            return x - 1

    @make_test
    def test_list_compare_polyfill(x):
        for a, b, c in [
            [(1, 2, 3), (1, 2, 3), 7.77],
            [(1, 4, 3), (1, 2, 3), 3.33],
            [(1, 2), (1, 2, 3), 5.55],
            [(1, 2, 3), (1, 2), 11.11],
            [(1, -1, 3), (1, 2, 3), 13.33],
        ]:
            if a != b:
                x += 1 * c
            if a == b:
                x += 2 * c
            if a < b:
                x += 4 * c
            if a > b:
                x += 8 * c
            if a <= b:
                x += 16 * c
            if a >= b:
                x += 32 * c
        return x

    @make_test
    def test_promote_types(x):
        if x.dtype == torch.promote_types(torch.int32, torch.float32):
            return x + 1
        else:
            return x - 1

    @make_test
    def test_cublas_allow_tf32(x):
        if torch.backends.cuda.matmul.allow_tf32:
            return x.sin() + 1

        return x.cos() - 1

    @make_test
    def test_get_calculate_correct_fan(x):
        fan_in = torch.nn.init._calculate_correct_fan(x, "fan_in")
        return x + fan_in

    @make_test
    def test_is_complex(x):
        if torch.is_complex(x):
            return x + 1
        else:
            return x - 1

    @make_test
    def test_tensor_is_complex(x):
        if x.is_complex():
            return x + 1
        else:
            return x - 1

    @make_test
    def test_get_privateuse1_name(x):
        if torch._C._get_privateuse1_backend_name() == "privateuseone":
            return x + 1
        else:
            return x - 1

    @make_test
    def test_device(x):
        if not x.is_cuda:
            return x + 1

    @unittest.skipIf(not torch.cuda.is_available(), "requires cuda")
    @make_test
    def test_get_device_properties_tensor_device(a):
        x = a.to("cuda")
        prop = torch.cuda.get_device_properties(x.device)
        if prop.major == 8:
            return x + prop.multi_processor_count
        return x + prop.max_threads_per_multi_processor

    @make_test
    def test_tensor_type(a, b):
        m = a.to(torch.float16)
        return b.type(m.type())

    @unittest.skipIf(not torch.cuda.is_available(), "requires cuda")
    @make_test
    def test_tensor_type2(a, b):
        m = a.to("cuda")
        return m + b.type(m.type())

    @make_test
    def test_tensor_type3(a, b):
        m = a.type(torch.HalfTensor)
        return b.type(m.type())

    @make_test
    def test_tensor_type4(a, b):
        m = a.type("torch.HalfTensor")
        return b.type(m.type())

    @unittest.skipIf(not torch.cuda.is_available(), "requires cuda")
    @make_test
    def test_tensor_type5(a, b):
        m = a.type(torch.cuda.HalfTensor)
        return b.type(m.type())

    @make_test
    def test_tensor_element_size(a):
        if a.element_size() > 1:
            return (a + a.element_size(), a - a.element_size())
        return (a - a.element_size(), a + a.element_size())

    @make_test
    def test_ndim(x):
        if x.ndim == 2 and x.ndimension() == 2 and x.dim() == 2:
            return x + 1

    @make_test
    def test_T(x):
        return torch.ones_like(x.T)

    @make_test
    def test_mT(x):
        return torch.ones_like(x.mT)

    @make_test
    def test_is_sparse(x):
        if not x.is_sparse:
            return x + 1

    @make_test
    def test_shape1(x):
        if x.shape[0] == 10:
            return x + 1

    @make_test
    def test_shape2(x):
        if x.size(1) == 10:
            return x + 1

    @make_test
    def test_del(a, b):
        c = a + 1
        d = c + 2
        del c, a
        return b + d

    @make_test
    def test_chunks1(x):
        chunk_size = 5
        assert x.shape[0] % chunk_size == 0
        assert x.shape[0] // chunk_size == 2
        return x[:chunk_size] - x[chunk_size:]

    @make_test
    def test_import1(x, y):
        import torch
        from torch import sub

        return sub(torch.add(x, y), y)

    @make_test
    def test_return_dict(x, y):
        z = [x + y, y, False]
        return {"x": x, "z": z, "a": x, "b": z, "c": x}

    @make_test
    def test_return_dict2(x, y):
        tmp = {"x": x}
        tmp["z"] = [x + y, y]
        tmp["y"] = y
        tmp["z"].append(False)
        return tmp

    @make_test
    def test_funcdef_closure(x, y):
        x = x + y + 1.0

        def inner(z):
            nonlocal x, y
            y = x + z + 20.0
            x = y + z + 10.0

        inner(2.0)
        inner(3.0)

        return x, y

    @make_test
    def test_module_constant(x, y):
        r = x + y
        for i in range(torch._dynamo.testing.three):
            r = r / y
        return r

    @make_test
    def test_inline_softmax(x, y):
        # This is common in sme huggingface models
        return torch.nn.Softmax(dim=-1)(x + y * 2)

    @make_test
    def test_dtype_compare(a, b):
        if a.dtype == torch.float16:
            return a + 10
        if a.dtype == torch.float32:
            return a - b * 32

    @make_test
    def test_build_list_unpack(a, b):
        it1 = (x + 1 for x in (a, b))
        it2 = (x - 1 for x in (a, b))
        return torch.cat([*it1, *it2], dim=-1)

    @make_test
    def test_tensor_len(a, b):
        return a + b + len(a) + b.__len__()

    @make_test
    def test_pop(a, b):
        ll = [a, b]
        ll.append(a + 1)
        ll.extend(
            [
                b + 2,
                a + b,
            ]
        )
        ll.pop(-1)
        ll.pop(0)
        ll.pop()
        v1, v2 = ll
        return v1 - v2

    @make_test
    def test_list_convert(a, b):
        ll = [a + 2, b]
        ll = tuple(ll)
        tmp = b + 3
        ll = list(ll)
        v1, v2 = ll
        return v1 - v2 + tmp

    @make_test
    def test_list_add(a, b):
        l1 = (a, b)
        l2 = ()  # being a LOAD_CONST in the bytecode
        l3 = l1 + l2
        return l3[0] + l3[1]

    @make_test
    def test_list_index_with_constant_tensor(a, b):
        l1 = [a, b, a + 1, b + 1]
        return l1[torch.as_tensor(2)]

    @make_test
    def test_startswith(a, b):
        x = a + b
        if "foobar".startswith("foo") and "test" in constant3.__module__:
            x = x + 1
        return x

    @make_test
    def test_dict_ops(a, b):
        tmp = {"a": a + 1, "b": b + 2}
        assert tmp.get("zzz") is None
        v = tmp.pop("b") + tmp.get("a") + tmp.get("missing", 3) + tmp.pop("missing", 4)
        tmp.update({"d": 3})
        tmp["c"] = v + tmp["d"]
        if "c" in tmp and "missing" not in tmp:
            return tmp["c"] - tmp["a"] + len(tmp)

    @make_test
    def test_inline_jit__unwrap_optional(x):
        if torch.jit._unwrap_optional(x) is None:
            return torch.ones(2, 2)
        return x.sin()

    def test_dict_param_keys(self):
        a_param = torch.nn.Parameter(torch.ones([4, 4]))

        def fn(a):
            tmp = {"a": a, a_param: 3}
            return tmp["a"] + tmp[a_param]

        test = make_test(fn)
        test(self)

    def test_dict_mutable_map(self):
        from collections.abc import MutableMapping

        class TensorDict(MutableMapping):
            def __init__(self):
                self._dict = {}

            def add(self, key, value):
                self._dict[key] = value

            def items(self):
                return self._dict.items()

            def __delitem__(self, key):
                del self._dict[key]

            def __getitem__(self, key):
                return self._dict[key]

            def __iter__(self):
                return iter(self._dict)

            def __len__(self):
                return len(self._dict)

            def __setitem__(self, key, value):
                self._dict[key] = value

        tensor_dict = TensorDict()
        tensor_dict.add("a", torch.ones(4) * 2)

        def fn(x):
            copy_tensordict = dict(tensor_dict)
            return x * copy_tensordict["a"]

        opt_fn = torch.compile(fn, backend="eager", fullgraph=True)
        x = torch.randn(4)

        ref = fn(x)
        res = opt_fn(x)
        self.assertEqual(ref, res)

    def _test_default_dict_helper(self, factory):
        dd = collections.defaultdict(factory)
        param = torch.nn.Parameter(torch.ones([2, 2]))

        def fn(x):
            dd["a"] = x + 1
            dd[param] = 123
            dd["c"] = x * 2
            return dd["b"], dd

        x = torch.randn(10, 10)
        ref = fn(x)
        opt_fn = torch._dynamo.optimize_assert("eager")(fn)
        res = opt_fn(x)

        self.assertTrue(same(ref[0], res[0]))
        self.assertTrue(same(ref[1]["a"], res[1]["a"]))
        self.assertTrue(same(ref[1]["c"], res[1]["c"]))
        self.assertTrue(same(ref[1][param], res[1][param]))

    def test_default_dict_dict(self):
        self._test_default_dict_helper(dict)

    def test_default_dict_list(self):
        self._test_default_dict_helper(list)

    def test_default_dict_tuple(self):
        self._test_default_dict_helper(tuple)

    def test_default_dict_set(self):
        self._test_default_dict_helper(set)

    def test_default_dict_lambda(self):
        self._test_default_dict_helper(lambda: dict())  # noqa: C408

    def test_default_dict_closure(self):
        def factory():
            return dict()  # noqa: C408

        self._test_default_dict_helper(factory)

    def test_class_dict(self):
        class A:
            x = 4
            y = 5

            def __init__(self):
                self.a = 6

        a = A()

        def fn(x):
            if "x" in type(a).__dict__:
                return x + 1
            return x + 2

        opt_fn = torch.compile(fn, backend="eager", fullgraph=True)
        x = torch.randn(4)
        self.assertEqual(fn(x), opt_fn(x))

    def test_default_dict_constr(self):
        param = torch.nn.Parameter(torch.ones([2, 2]))

        def fn(x):
            dd = collections.defaultdict(lambda: dict())  # noqa: C408
            dd["a"] = x + 1
            dd[param] = 123
            dd["c"] = x * 2
            dd.update({"b": x * 3})
            dd.update([["d", x - 2], ("e", x + 2)])
            dd.update(zip("ab", [x + 3, x + 4]))
            return dd["b"], dd

        x = torch.randn(10, 10)
        ref = fn(x)
        opt_fn = torch._dynamo.optimize_assert("eager")(fn)
        res = opt_fn(x)

        self.assertTrue(same(ref[0], res[0]))
        self.assertTrue(same(ref[1]["a"], res[1]["a"]))
        self.assertTrue(same(ref[1]["b"], res[1]["b"]))
        self.assertTrue(same(ref[1]["c"], res[1]["c"]))
        self.assertTrue(same(ref[1]["d"], res[1]["d"]))
        self.assertTrue(same(ref[1]["e"], res[1]["e"]))
        self.assertTrue(same(ref[1][param], res[1][param]))

    def test_dict_tuple_lazy_guard(self):
        @torch.compile(backend="eager")
        def fn(x, y):
            return torch.sin(x) * y[1]

        fn(torch.randn(3), {1: 1, 2: 2})
        # Changing the value of other key should not causing recompilation
        with unittest.mock.patch("torch._dynamo.config.error_on_recompile", True):
            fn(torch.randn(3), {1: 1, 2: 3})

        fn(torch.randn(3), (1, 2, 3))
        # Changing the value of index 0, 2 (not 1) should not cause recompilation
        with unittest.mock.patch("torch._dynamo.config.error_on_recompile", True):
            fn(torch.randn(3), (11, 2, 13))

    @make_test
    def test_call_dict1(x):
        d1 = dict()  # noqa: C408
        d1["x"] = x + 1
        d2 = collections.OrderedDict()
        d2["x"] = x + 2
        return d1["x"] + d2["x"] + 1

    @make_test
    def test_call_dict2(x):
        d1 = dict()  # noqa: C408
        d1["x"] = x
        d2 = collections.OrderedDict(d1)
        if isinstance(d2, collections.OrderedDict):
            return x + 1
        else:
            return x - 1

    @make_test
    def test_call_dict3(x):
        my_list = [("a", x), ("b", x + 1), ("c", x + 2)]
        d1 = dict(my_list)
        d1["a"] = x + 10
        d2 = collections.OrderedDict(my_list)
        d2["c"] = x + 20
        return d1["a"] + d2["c"] + 1

    @make_test
    def test_call_dict4(x):
        my_list = (("a", x), ("b", x + 1), ("c", x + 2))
        d1 = dict(my_list)
        d1["a"] = x + 10
        d2 = collections.OrderedDict(my_list)
        d2["c"] = x + 20
        return d1["a"] + d2["c"] + 1

    @make_test
    def test_call_dict5(x):
        my_list = iter([("a", x), ("b", x + 1), ("c", x + 2)])
        d1 = dict(my_list)
        d1["a"] = x + 10
        d2 = collections.OrderedDict(my_list)
        d2["c"] = x + 20
        return d1["a"] + d2["c"] + 1

    @make_test
    def test_dict_fromkeys(x, y):
        lst = ["a", "b"]
        d = dict.fromkeys(lst)
        d1 = dict.fromkeys(d, x + 1)
        d2 = collections.defaultdict.fromkeys(iter(d1), x - 2)
        d3 = collections.OrderedDict.fromkeys(tuple(lst), value=y)
        return d1["a"] * d2["b"] + d2["a"] + d1["b"] + d3["a"] + d3["b"] + 1

    @make_test
    def test_dict_copy(x):
        my_list = [("a", x), ("b", x + 1), ("c", x + 2)]
        d1 = dict(my_list)
        d1["a"] = x + 10
        d2 = d1.copy()
        d2["a"] = x - 5
        d2["b"] = x + 3
        d3 = collections.OrderedDict(my_list)
        d3["c"] = x + 20
        d4 = d3.copy()
        d4["c"] = x - 10
        return d1["a"] * d2["a"] + d2["b"] + d3["c"] * d4["c"] + 1

    @make_test
    def test_dict_update(x, y, z):
        d = {"a": x, "b": y}
        d.update({"a": y - 1})
        d.update([("b", z + 1), ["c", z]])
        d.update(zip("ab", [z + 3, y + 2]))

        od = collections.OrderedDict(a=x * 3, b=y + 2)
        od.update({"a": y + 5})
        od.update([["b", z + 6], ("c", z - 7)])
        od.update(zip("ab", [z - 3, x + 2]))
        return d["a"] * od["a"] + od["c"] + d["b"] + od["b"] * d["c"]

    @make_test
    def test_min_max(a, b):
        c = a + b
        a = a.sum()
        b = b.sum()
        a = min(max(a, 0), 1)
        b = max(0, min(1, b))
        return max(a, b) - min(a, b) + c

    @make_test
    def test_symbool_to_int(x):
        # this is roughly the pattern found in einops.unpack()
        if sum(s == -1 for s in x.size()) == 0:
            return x + 1
        else:
            return x - 1

    @make_test
    def test_map_sum(a, b, c, d):
        return sum(map(lambda x: x + 1, [a, b, c, d]))

    @make_test
    def test_sum(a, b, c, d):
        return sum([a, b, c, d])

    @make_test
    def test_sum_with_start_arg(a, b, c, d):
        return sum([b, c, d], a)

    @make_test
    def test_sum_with_start_kwarg(a, b, c, d):
        return sum([b, c, d], start=a)

    @make_test(expected_frame_count=0)
    def test_sum_shortcut():
        return sum([0, 1.0, 2, 3.0])

    @make_test(expected_frame_count=0)
    def test_sum_shortcut_with_start_arg():
        return sum([0, 1.0, 2, 3.0], -10)

    @make_test(expected_frame_count=0)
    def test_sum_shortcut_with_start_kwarg():
        return sum([0, 1.0, 2, 3.0], start=-10)

    @make_test
    def test_reduce(a, b, c, d):
        return functools.reduce(operator.add, [a, b, c, d])

    @make_test
    def test_reduce_with_initial(a, b, c, d):
        return functools.reduce(operator.add, [b, c, d], a)

    @make_test(expected_frame_count=0)
    def test_reduce_with_single(x):
        return functools.reduce(lambda a, b: (a, b), [x])

    @make_test(expected_frame_count=0)
    def test_reduce_with_single_with_initial(x, y):
        return functools.reduce(lambda a, b: (a, b), [y], x)

    @make_test(expected_frame_count=0)
    def test_reduce_with_none_initial(x):
        return functools.reduce(lambda a, b: (a, b), [x], None)

    @make_test
    def test_tuple_contains(a, b):
        v1 = "a"
        v2 = "b"
        v3 = "c"
        vals1 = (v1, v2, v3)
        vals2 = ("d", "e", "f")
        if "a" in vals1 and "b" not in vals2:
            return a + b
        return a - b

    @unittest.skipIf(
        sys.version_info < (3, 9),
        "SET_UPDATE was added at Python 3.9",
    )
    @make_test
    def test_set_update_bytecode(x):
        # This produces bytecode SET_UPDATE since python 3.9
        var = {"apple", "banana", "cherry"}
        if isinstance(var, set):
            return x + 1
        else:
            return x - 1

    @unittest.skipIf(
        sys.version_info < (3, 9),
        "SET_UPDATE was added at Python 3.9",
    )
    @make_test
    def test_set_update_list_with_duplicated_items(x):
        list1 = ["apple", "banana", "apple"]
        list2 = ["orange", "banana"]
        if len({*list1, *list2}) == 3:
            return x + 1
        else:
            return x - 1

    @make_test
    def test_set_contains(a, b):
        vals = set(["a", "b", "c"])
        if "a" in vals:
            x = a + b
        else:
            x = a - b
        if "d" in vals:
            y = a + b
        else:
            y = a - b
        return x, y

    def test_set_isdisjoint(self):
        x = {"apple", "banana", "cherry"}
        y = {"google", "microsoft", "apple"}

        def fn(a):
            if x.isdisjoint(y):
                return a + 1
            else:
                return a - 1

        test = make_test(fn)
        test(self)

    @make_test
    def test_set_intersection(a, b):
        set1 = {"apple", "banana", "cherry"}
        set2 = {"google", "microsoft", "apple"}
        intersection_set = set1.intersection(set2)
        if "apple" in intersection_set:
            x = a + b
        else:
            x = a - b
        if "banana" in intersection_set:
            y = a + b
        else:
            y = a - b
        return x, y

    @make_test
    def test_set_union(a, b):
        set1 = {"apple", "banana", "cherry"}
        set2 = {"google", "microsoft", "apple"}
        union_set = set1.union(set2)
        if "apple" in union_set:
            x = a + b
        else:
            x = a - b
        if "banana" in union_set:
            y = a + b
        else:
            y = a - b
        return x, y

    @make_test
    def test_set_difference(a, b):
        set1 = {"apple", "banana", "cherry"}
        set2 = {"google", "microsoft", "apple"}
        difference_set = set1.difference(set2)
        if "apple" in difference_set:
            x = a + b
        else:
            x = a - b
        if "banana" in difference_set:
            y = a + b
        else:
            y = a - b
        return x, y

    def test_set_keys_view(self):
        from collections.abc import KeysView

        class StringKeys(KeysView):
            def __init__(self, keys):
                self.keys = keys

            def __getitem__(self, key):
                return self.keys.__getitem__(key)

            def __iter__(self):
                yield from self.keys

            def __repr__(self):
                return f"{type(self).__name__}({self.keys})"

            def __len__(self):
                return len(self.keys)

            def __contains__(self, item):
                return self.keys.__contains__(item)

        a = StringKeys([1, 2, 3, 3])

        def fn(x):
            set_a = set(a)
            return len(set_a) * x

        opt_fn = torch.compile(fn, backend="eager", fullgraph=True)
        x = torch.rand(4)
        self.assertEqual(fn(x), opt_fn(x))

    @make_test
    def test_tuple_iadd(a, b):
        output = (a, b)
        output += (a + b, a - b)
        return output

    @make_test
    def test_unpack_ex1(x):
        output = (x, x + 1, x + 2, x + 3)
        a, b, *cd = output
        return a - b / cd[0]

    @make_test
    def test_unpack_ex2(x):
        output = (x, x + 1, x + 2, x + 3)
        *ab, c, d = output
        return c - d / ab[0]

    @make_test
    def test_unpack_ex3(x):
        output = (x, x + 1, x + 2, x + 3)
        a, *bc, d = output
        return a - d / bc[0]

    @make_test
    def test_const_tuple_add1(x):
        output = (x, x + 1, x + 2, x + 3)
        output = () + output + ()
        return output[2] + output[3]

    @make_test
    def test_const_tuple_add2(x):
        output = (x, x + 1, x + 2, x + 3)
        output = (None,) + output + (None,)
        return output[2] + output[3]

    @make_test
    def test_list_truth(a, b):
        tmp = [1, 2, 3]
        if tmp:
            return a + b
        else:
            return a - b

    @make_test
    def test_list_reversed(a, b):
        tmp = [a + 1, a + 2, a + 3]
        return a + b + next(iter(reversed(tmp)))

    @make_test
    def test_list_sorted1(x):
        tmp = [1, 10, 3, 0]
        return x + 1, sorted(tmp), sorted(tmp, reverse=True)

    @make_test
    def test_list_sorted2(x):
        y = [
            ("john", "A", 8),
            ("jane", "B", 5),
            ("dave", "B", 10),
        ]
        return (
            x + 1,
            sorted(y),
            sorted(y, key=lambda student: student[2]),
            sorted(y, key=lambda student: student[2], reverse=True),
        )

    @make_test
    def test_tuple_sorted(x):
        tmp = (1, 10, 3, 0)
        return x + 1, sorted(tmp), sorted(tmp, reverse=True)

    @make_test
    def test_dict_sorted(x):
        tmp = {1: "D", 10: "B", 3: "E", 0: "F"}
        return x + 1, sorted(tmp), sorted(tmp, reverse=True)

    @make_test
    def test_list_clear(a, b):
        tmp = [a + 1, a + 2]
        tmp.clear()
        tmp.append(a + b)
        return tmp

    @make_test
    def test_not_list(a):
        return not [a + 1]

    @make_test
    def test_islice_chain(a, b):
        tmp1 = [a + 1, a + 2]
        tmp2 = [a + 3, a + 4]
        a, b = list(itertools.islice(itertools.chain(tmp1, tmp2), 1, 3))
        c = next(itertools.islice(tmp1, 1, None))
        return a - b / c

    @make_test
    def test_namedtuple(a, b):
        mytuple = collections.namedtuple("mytuple", ["x", "y", "xy"])
        tmp = mytuple(a, b, a + b)
        return mytuple(tmp.x, tmp[1], tmp.xy + b)

    @make_test
    def test_namedtuple_defaults(a, b):
        mytuple = collections.namedtuple(
            "mytuple", ["x", "y", "xy"], defaults=(None, 1, None)
        )
        tmp = mytuple(a, xy=b)
        return mytuple(tmp.x, tmp[1], tmp.xy + b)

    class MyNamedTuple(NamedTuple):
        first: torch.Tensor
        second: torch.Tensor

        def add(self) -> torch.Tensor:
            return self.first + self.second

        @staticmethod
        def static_method() -> int:
            return 1

        @classmethod
        def class_method(cls) -> str:
            return cls.__name__

    @make_test
    def test_namedtuple_user_methods(a, b):
        mytuple = FunctionTests.MyNamedTuple(a, b)
        return mytuple.add(), mytuple.static_method(), mytuple.class_method()

    @make_test
    def test_namedtuple_hasattr(a, b):
        mytuple = FunctionTests.MyNamedTuple(a, b)

        def isinstance_namedtuple(obj) -> bool:
            return (
                isinstance(obj, tuple)
                and hasattr(obj, "_asdict")
                and hasattr(obj, "_fields")
            )

        if isinstance_namedtuple(mytuple):
            return a + b
        else:
            return a - b

    @make_test
    def test_torch_size_hasattr(x):
        if hasattr(x.shape, "_fields"):
            return x + 1
        else:
            return x - 1

    @make_test
    def test_is_quantized(a, b):
        if not a.is_quantized:
            return a + b

    @make_test
    def test_fstrings1(a, b):
        x = 1.229
        tmp = f"{x:.2f} bar"
        if tmp.startswith("1.23"):
            return a + b

    @make_test
    def test_fstrings2(x):
        tmp = f"{x.shape[0]} bar"
        if tmp.startswith("10"):
            return x + 1

    @make_test
    def test_fstrings3(x):
        tmp = f"{x.__class__.__name__} foo"
        if tmp.startswith("Tensor"):
            return x + 1

    @make_test
    def test_fstrings4(x):
        tmp = f"{x.shape[0]} bar"
        if "10" in tmp:
            return x + 1

    @make_test
    def test_fstrings5(x):
        tmp = f"{x.shape[0]} bar"
        if "10" in (tmp + "haha"):
            return x + 1

    @make_test
    def test_fstrings6(x):
        tmp = f"{x.shape[0] + x.shape[1]}"
        if "20" in tmp:
            return x + 1

    @make_test
    def test_tensor_new_with_size(x):
        y = torch.rand(5, 8)
        z = x.new(y.size())
        assert z.size() == y.size()

    @make_test
    def test_tensor_new_with_shape(x):
        y = torch.rand(5, 8)
        z = x.new(y.shape)
        assert z.size() == y.size()

    @make_test
    def test_jit_annotate(x):
        y = torch.jit.annotate(Any, x + 1)
        return y + 2

    @make_test
    def test_is_contiguous_memory_format(tensor):
        if torch.jit.is_scripting():
            return None
        elif tensor.is_contiguous(memory_format=torch.contiguous_format):
            return tensor + 1

    def test_is_contiguous_frame_counts(self):
        data = [
            torch.rand(10),
            torch.rand(2, 3, 32, 32),
            torch.rand(2, 3, 32, 32).contiguous(memory_format=torch.channels_last),
            torch.rand(10)[::2],
            torch.rand(12),
            torch.rand(2, 3, 24, 24).contiguous(memory_format=torch.channels_last),
            torch.rand(50)[::2],
            torch.rand(2, 3, 32, 32)[:, :, 2:-2, 3:-3],
        ]
        # dynamo should recompile for all inputs in static shapes mode
        expected_frame_counts_static = [1, 2, 3, 4, 5, 6, 7, 8]
        # dynamo should recompile for items 0, 1, 2, 6 in dynamic shapes mode
        expected_frame_counts_dynamic = [1, 2, 3, 4, 4, 4, 4, 5]
        expected_frame_counts = ifdynstaticdefault(
            expected_frame_counts_static, expected_frame_counts_dynamic
        )
        dynamic = ifdynstaticdefault(False, True)

        def func(x):
            if x.is_contiguous():
                return x + 1
            elif x.is_contiguous(memory_format=torch.channels_last):
                return x + 2
            else:
                return x + 3

        cnt = torch._dynamo.testing.CompileCounter()
        cfunc = torch._dynamo.optimize_assert(cnt, dynamic=dynamic)(func)

        assert cnt.frame_count == 0
        for i, x in enumerate(data):
            expected = func(x)
            output = cfunc(x)
            self.assertTrue(same(output, expected))
            assert cnt.frame_count == expected_frame_counts[i]

    @make_test
    def test_list_slice_assignment(x):
        m = [1, 2, 3, 4]
        m[1:] = [6] * (len(m) - 1)
        return x + 1

    @make_test
    def test_distributed_is_available(x):
        if torch.distributed.is_available():
            return x + 1
        else:
            return x - 1

    @unittest.skipIf(
        not torch.distributed.is_available(), "requires distributed package"
    )
    @make_test
    def test_distributed_is_initialized(x):
        if torch.distributed.is_initialized():
            return x + 1
        else:
            return x - 1

    @disable_translation_validation_if_dynamic_shapes
    @make_test
    def test_torch_distributions_functions(x):
        normal = torch.distributions.Normal(x, torch.tensor(1))
        independent = torch.distributions.Independent(normal, 1)
        return independent.log_prob(x)

    @make_test
    def test_context_wrapping_nested_functions_no_closure(x):
        @torch.no_grad()
        def augment(x: torch.Tensor) -> torch.Tensor:
            return (x + 1) * 2

        return augment(x)

    # # This is to test the new syntax for pattern matching
    # # ("match ... case ...") added on python 3.10.
    # # Uncomment these test cases if you run on 3.10+
    # @make_test
    # def test_match_sequence(a):
    #     point = (5, 8)
    #     match point:
    #         case (0, 0):
    #             return a
    #         case (0, y):
    #             return a - y
    #         case (x, 0):
    #             return a + x
    #         case (x, y):
    #             return a + x - y

    # @make_test
    # def test_match_mapping_and_match_keys(x):
    #     param = {"a": 0.5}
    #     match param:
    #         case {"a": param}:
    #             return x * param
    #         case {"b": param}:
    #             return x / param

    def test_math_radians(self):
        def func(x, a):
            return x + math.radians(a)

        cnt = torch._dynamo.testing.CompileCounter()
        cfunc = torch._dynamo.optimize_assert(cnt)(func)

        assert cnt.frame_count == 0
        x = torch.rand(10)
        expected = func(x, 12)
        output = cfunc(x, 12)
        self.assertTrue(same(output, expected))
        assert cnt.frame_count == 1

    @make_test
    def test_numpy_meshgrid(x, y):
        r1, r2 = np.meshgrid(x.numpy(), y.numpy())
        return torch.from_numpy(r1), torch.from_numpy(r2)

    @make_test
    def test_torch_from_numpy(x):
        a = x.numpy()
        b = torch.from_numpy(a)
        if b.size(0) == 1:
            return torch.tensor(True)
        else:
            return torch.tensor(False)

    @make_test
    def test_numpy_size(x):
        a = x.numpy()
        return a.size

    @make_test
    def test_numpy_attributes(x):
        a = x.numpy()
        return (
            a.itemsize,
            a.strides,
            a.shape,
            a.ndim,
            a.size,
            torch.from_numpy(a.T),
            torch.from_numpy(a.real),
            torch.from_numpy(a.imag),
        )

    @make_test
    def test_mean_sum_np(x: torch.Tensor):
        x_mean = np.mean(x.numpy(), 1)
        x_sum = np.sum(x_mean)
        x_sum_array = np.asarray(x_sum)
        return torch.from_numpy(x_sum_array)

    @make_test
    def test_return_numpy_ndarray(x):
        a = x.numpy()
        return a.T

    @make_test
    def test_return_multiple_numpy_ndarray(x):
        a = x.numpy()
        return a.T, a.imag, a.real

    @make_test
    def test_ndarray_method(x):
        a = x.numpy()
        return a.copy()

    @make_test
    def test_ndarray_transpose(x):
        a = x.numpy()
        return a.transpose(0, 1)

    @make_test
    def test_ndarray_reshape(x):
        a = x.numpy()
        return a.reshape([1, a.size])

    @make_test
    def test_ndarray_methods_returning_scalar(x):
        a = x.numpy()
        return a.max(axis=0), a.all(axis=0)

    @make_test
    def test_ndarray_builtin_functions(x):
        a = x.numpy()
        return a + a, a - a

    @make_test
    def test_numpy_dtype_argument_to_function(x):
        return np.ones_like(x, dtype=np.float64)

    @make_test
    def test_numpy_dtype_call_in_function(x):
        dt = np.dtype("float")
        return np.full_like(x, 2.4, dtype=dt)

    @make_test
    def test_numpy_linalg(x):
        return np.linalg.norm(x.numpy(), axis=0)

    @make_test
    def test_numpy_fft(x):
        return np.fft.fftshift(x.numpy())

    @make_test
    def test_numpy_random():
        x = np.random.randn(2, 2)
        return x - x

    @make_test
    def test_partials_torch_op_kwarg(x):
        par_mul = functools.partial(torch.mul, other=torch.ones(10, 10))
        return par_mul(x)

    @make_test
    def test_partials_torch_op_arg(x):
        par_mul = functools.partial(torch.mul, torch.ones(10, 10))
        return par_mul(x)

    @make_test
    def test_partials_udf_arg(x):
        par_mul = functools.partial(udf_mul, torch.ones(10, 10))
        return par_mul(x)

    @make_test
    def test_list_add_then_mutate(x):
        my_list = [1, x]
        y = x / 4.0
        my_list = my_list + [x / 2.0, 4]
        my_list.append(y)
        return sum(my_list)

    @make_test
    def test_list_expand_lhs(x):
        return sum(4 * [x])

    @make_test
    def test_in_not_in(x):
        mylist = [1, 2, 3, 4, 5, x]
        myotherlist = [1, 2, 3, 4, 5]
        assert 3 in mylist
        assert 6 not in myotherlist
        return sum(mylist)

    @make_test
    def test_partials_udf_kwarg(x):
        par_mul = functools.partial(udf_mul, y=torch.ones(10, 10))
        return par_mul(x)

    @make_test
    def test_partials_udf_kwarg_module(x, y):
        par_mod = functools.partial(udf_module, mod=SmallNN())
        return par_mod(x=x, y=y)

    @make_test
    def test_partials_udf_kwarg_method(x, y):
        par_mod = functools.partial(udf_module, mod=SmallNN().forward)
        return par_mod(x=x, y=y)

    @make_test
    def test_partials_lambda(x):
        multiply = lambda x, y: x * y
        triple = functools.partial(multiply, y=3)
        return triple(x)

    @unittest.skipUnless(torch.distributed.is_available(), "requires torch.distributed")
    @make_test
    def test_flat_param_same_storage_size(x, y):
        import torch.distributed.fsdp._flat_param as flat_param

        if flat_param._same_storage_size(x, 100):
            x = x + 1
        else:
            x = x - 1
        if flat_param._same_storage_size(y, 123):
            y = y + 1
        else:
            y = y - 1
        return x, y

    @parametrize(
        "attr",
        (
            # True
            "__subclasshook__",
            "__lt__",
            "__hash__",
            "__ge__",
            "__le__",
            "__gt__",
            "__dict__",
            "__getattribute__",
            "__setattr__",
            "__doc__",
            "__repr__",
            "__dir__",
            "__init__",
            "__new__",
            "__class__",
            "__eq__",
            "__delattr__",
            "__reduce__",
            "__module__",
            "__format__",
            "__str__",
            "__sizeof__",
            "__ne__",
            "__call__",
            "__reduce_ex__",
            "__init_subclass__",
            "args",
            "keywords",
            "func",
            # False
            "__code__",
            "__kwdefaults__",
            "__defaults__",
            "__name__",
            "__annotations__",
            "__get__",
            "__builtins__",
            "__qualname__",
            "__globals__",
            "__closure__",
        ),
    )
    def test_partials_hasattr(self, attr):
        def fn(t):
            f = lambda x, y: torch.sin(x) + torch.cos(y)
            p = functools.partial(f, y=t)
            if hasattr(p, attr):
                return p(t)
            else:
                return torch.zeros_like(t)

        t = torch.randn(3, 4)
        counter = torch._dynamo.testing.CompileCounter()
        opt_fn = torch.compile(fullgraph=True, backend=counter)(fn)
        self.assertEqual(opt_fn(t), fn(t))
        self.assertGreater(counter.frame_count, 0)

    @unittest.expectedFailure
    def test_partials_hasattr_set_attr(self):
        def fn(t):
            f = lambda x, y: torch.sin(x) + torch.cos(y)
            p = functools.partial(f, y=t)
            p.__name__ = "test"
            if hasattr(p, "__name__"):
                return p(t)
            else:
                return torch.zeros_like(t)

        t = torch.randn(3, 4)
        counter = torch._dynamo.testing.CompileCounter()
        opt_fn = torch.compile(fullgraph=True, backend=counter)(fn)
        self.assertEqual(opt_fn(t), fn(t))

    def test_pow_int(self):
        def fn(a, b):
            return torch.pow(a, b)

        x = torch.ones(2, 2)
        opt_fn = torch.compile(fullgraph=True, backend="eager", dynamic=True)(fn)
        self.assertEqual(opt_fn(x, 2), fn(x, 2))

    def test_tensor_size_indexed_by_symint(self):
        def fn(x, y):
            index = x.shape[-1]
            return x + y.shape[index]

        x = torch.rand(10, 2)
        y = torch.rand(10, 8, 6)
        opt_fn = torch.compile(backend="eager", fullgraph=True)(fn)
        self.assertEqual(opt_fn(x, y), fn(x, y))

    def test_partials_as_input_partials_lambda(self):
        def fn(f0, f1, x):
            return f0(x) * f1(x)

        multiply = lambda x, y: x * y
        lambda0 = functools.partial(multiply, y=3)
        lambda1 = functools.partial(multiply, y=2)

        cnts = torch._dynamo.testing.CompileCounter()
        torch._dynamo.optimize(cnts, nopython=True)(fn)(
            lambda0, lambda1, torch.randn(2, 2)
        )
        self.assertEqual(cnts.frame_count, 1)

    def test_partials_as_input_partials_mod(self):
        def fn(f0, f1, x):
            return f0(x) * f1(x)

        lambda0 = functools.partial(SmallNN(), y=torch.randn(2, 2))
        lambda1 = functools.partial(SmallNN(), y=torch.randn(2, 2))

        cnts = torch._dynamo.testing.CompileCounter()
        x = torch.randn(2, 2)
        dynamo_result = torch._dynamo.optimize(cnts, nopython=True)(fn)(
            lambda0, lambda1, x
        )
        self.assertEqual(cnts.frame_count, 1)

        eager_result = fn(lambda0, lambda1, x)
        self.assertEqual(eager_result, dynamo_result)

    def test_partials_as_input_UDF(self):
        def fn(f0, f1, x):
            return f0(x) * f1(x)

        lambda0 = functools.partial(udf_mul, y=torch.randn(2, 2))
        lambda1 = functools.partial(udf_mul, y=torch.randn(2, 2))

        cnts = torch._dynamo.testing.CompileCounter()
        x = torch.randn(2, 2)
        dynamo_result = torch._dynamo.optimize(cnts, nopython=True)(fn)(
            lambda0, lambda1, x
        )
        self.assertEqual(cnts.frame_count, 1)

        eager_result = fn(lambda0, lambda1, x)
        self.assertEqual(eager_result, dynamo_result)

    def test_partials_graph_break_reconstruct(self):
        def fn(udf_mul_0, udf_mul_1, x):
            lambda0 = functools.partial(udf_mul_0, y=x)
            lambda1 = functools.partial(udf_mul_1, y=x)

            print("break")
            return torch.mul(lambda0(x), lambda1(x))

        backend = EagerAndRecordGraphs()
        cnts = CompileCounterWithBackend(backend)
        x = torch.randn(2, 2)
        dynamo_result = torch._dynamo.optimize(cnts)(fn)(udf_mul, udf_mul, x)

        eager_result = fn(udf_mul, udf_mul, x)
        gm = backend.graphs[0]
        self.assertEqual(eager_result, dynamo_result)
        if torch._dynamo.config.assume_static_by_default:
            self.assertExpectedInline(
                normalize_gm(backend.graphs[0].print_readable(print_output=False)),
                """\
class GraphModule(torch.nn.Module):
    def forward(self, L_lambda0_keywords_y_: "f32[2, 2]"):
        l_lambda0_keywords_y_ = L_lambda0_keywords_y_

        mul: "f32[2, 2]" = l_lambda0_keywords_y_ * l_lambda0_keywords_y_
        mul_1: "f32[2, 2]" = l_lambda0_keywords_y_ * l_lambda0_keywords_y_;  l_lambda0_keywords_y_ = None

        mul_2: "f32[2, 2]" = torch.mul(mul, mul_1);  mul = mul_1 = None
        return (mul_2,)
""",
            )
        else:
            self.assertExpectedInline(
                normalize_gm(backend.graphs[0].print_readable(print_output=False)),
                """\
class GraphModule(torch.nn.Module):
    def forward(self, s0: "Sym(s0)", L_lambda0_keywords_y_: "f32[s0, s0]"):
        l_lambda0_keywords_y_ = L_lambda0_keywords_y_

        mul: "f32[s0, s0]" = l_lambda0_keywords_y_ * l_lambda0_keywords_y_
        mul_1: "f32[s0, s0]" = l_lambda0_keywords_y_ * l_lambda0_keywords_y_;  l_lambda0_keywords_y_ = None

        mul_2: "f32[s0, s0]" = torch.mul(mul, mul_1);  mul = mul_1 = None
        return (mul_2,)
""",
            )

    def test_partials_graph_break_reconstruct_mix(self):
        def fn(udf_mul_0, udf_add_1, x):
            lambda0 = functools.partial(udf_mul_0, y=x)
            lambda1 = functools.partial(udf_add_1, x)

            print("break")
            return torch.mul(lambda0(x), lambda1(x))

        backend = EagerAndRecordGraphs()
        cnts = CompileCounterWithBackend(backend)
        x = torch.randn(2, 2)
        dynamo_result = torch._dynamo.optimize(cnts)(fn)(udf_mul, udf_add, x)

        eager_result = fn(udf_mul, udf_add, x)
        gm = backend.graphs[0]
        self.assertEqual(eager_result, dynamo_result)
        if torch._dynamo.config.assume_static_by_default:
            self.assertExpectedInline(
                normalize_gm(backend.graphs[0].print_readable(print_output=False)),
                """\
class GraphModule(torch.nn.Module):
    def forward(self, L_lambda0_keywords_y_: "f32[2, 2]"):
        l_lambda0_keywords_y_ = L_lambda0_keywords_y_

        mul: "f32[2, 2]" = l_lambda0_keywords_y_ * l_lambda0_keywords_y_

        add: "f32[2, 2]" = l_lambda0_keywords_y_ + l_lambda0_keywords_y_;  l_lambda0_keywords_y_ = None

        mul_1: "f32[2, 2]" = torch.mul(mul, add);  mul = add = None
        return (mul_1,)
""",
            )
        else:
            self.assertExpectedInline(
                normalize_gm(backend.graphs[0].print_readable(print_output=False)),
                """\
class GraphModule(torch.nn.Module):
    def forward(self, s0: "Sym(s0)", L_lambda0_keywords_y_: "f32[s0, s0]"):
        l_lambda0_keywords_y_ = L_lambda0_keywords_y_

        mul: "f32[s0, s0]" = l_lambda0_keywords_y_ * l_lambda0_keywords_y_

        add: "f32[s0, s0]" = l_lambda0_keywords_y_ + l_lambda0_keywords_y_;  l_lambda0_keywords_y_ = None

        mul_1: "f32[s0, s0]" = torch.mul(mul, add);  mul = add = None
        return (mul_1,)
""",
            )

    def test_partials_graph_break_reconstruct_mix_no_source(self):
        def fn(udf_mul_0, x):
            udf_add_1 = lambda x, y: x + y

            lambda0 = functools.partial(udf_mul_0, y=x)
            lambda1 = functools.partial(udf_add_1, x)

            print("break")
            return torch.mul(lambda0(x), lambda1(x))

        backend = EagerAndRecordGraphs()
        cnts = CompileCounterWithBackend(backend)
        x = torch.randn(2, 2)
        dynamo_result = torch._dynamo.optimize(cnts)(fn)(udf_mul, x)

        eager_result = fn(udf_mul, x)
        gm = backend.graphs[0]
        self.assertEqual(eager_result, dynamo_result)
        if torch._dynamo.config.assume_static_by_default:
            self.assertExpectedInline(
                normalize_gm(backend.graphs[0].print_readable(print_output=False)),
                """\
class GraphModule(torch.nn.Module):
    def forward(self, L_lambda0_keywords_y_: "f32[2, 2]"):
        l_lambda0_keywords_y_ = L_lambda0_keywords_y_

        mul: "f32[2, 2]" = l_lambda0_keywords_y_ * l_lambda0_keywords_y_

        add: "f32[2, 2]" = l_lambda0_keywords_y_ + l_lambda0_keywords_y_;  l_lambda0_keywords_y_ = None

        mul_1: "f32[2, 2]" = torch.mul(mul, add);  mul = add = None
        return (mul_1,)
""",
            )
        else:
            self.assertExpectedInline(
                normalize_gm(backend.graphs[0].print_readable(print_output=False)),
                """\
class GraphModule(torch.nn.Module):
    def forward(self, s0: "Sym(s0)", L_lambda0_keywords_y_: "f32[s0, s0]"):
        l_lambda0_keywords_y_ = L_lambda0_keywords_y_

        mul: "f32[s0, s0]" = l_lambda0_keywords_y_ * l_lambda0_keywords_y_

        add: "f32[s0, s0]" = l_lambda0_keywords_y_ + l_lambda0_keywords_y_;  l_lambda0_keywords_y_ = None

        mul_1: "f32[s0, s0]" = torch.mul(mul, add);  mul = add = None
        return (mul_1,)
""",
            )

    def test_partials_graph_break_reconstruct_args_and_kwargs(self):
        def fn(udf_mul_0, x):
            lambda0 = functools.partial(udf_mul_0, x, 4, z=x)
            lambda1 = functools.partial(udf_mul_0, 4, z=x)

            return torch.mul(lambda0(), lambda1(5))

        backend = EagerAndRecordGraphs()
        cnts = CompileCounterWithBackend(backend)
        x = torch.randn(2, 2)
        dynamo_result = torch._dynamo.optimize(cnts)(fn)(udf_mul2, x)

        eager_result = fn(udf_mul2, x)
        gm = backend.graphs[0]
        self.assertEqual(eager_result, dynamo_result)
        if torch._dynamo.config.assume_static_by_default:
            self.assertExpectedInline(
                normalize_gm(backend.graphs[0].print_readable(print_output=False)),
                """\
class GraphModule(torch.nn.Module):
    def forward(self, L_x_: "f32[2, 2]"):
        l_x_ = L_x_

        mul: "f32[2, 2]" = l_x_ * 4
        mul_1: "f32[2, 2]" = mul * l_x_;  mul = None
        mul_2: "f32[2, 2]" = 20 * l_x_;  l_x_ = None

        mul_3: "f32[2, 2]" = torch.mul(mul_1, mul_2);  mul_1 = mul_2 = None
        return (mul_3,)
""",
            )
        else:
            self.assertExpectedInline(
                normalize_gm(backend.graphs[0].print_readable(print_output=False)),
                """\
class GraphModule(torch.nn.Module):
    def forward(self, s0: "Sym(s0)", L_x_: "f32[s0, s0]"):
        l_x_ = L_x_

        mul: "f32[s0, s0]" = l_x_ * 4
        mul_1: "f32[s0, s0]" = mul * l_x_;  mul = None
        mul_2: "f32[s0, s0]" = 20 * l_x_;  l_x_ = None

        mul_3: "f32[s0, s0]" = torch.mul(mul_1, mul_2);  mul_1 = mul_2 = None
        return (mul_3,)
""",
            )

    def test_partials_recompilation(self):
        def fn(f0, f1, x):
            return f0(x) * f1(x)

        lambda0 = functools.partial(udf_mul, y=torch.randn(2, 2))
        lambda1 = functools.partial(udf_mul, y=torch.randn(2, 2))

        cnts = torch._dynamo.testing.CompileCounter()

        x = torch.randn(2, 2)
        fn = torch._dynamo.optimize(cnts, nopython=True)(fn)
        dynamo_result = fn(lambda0, lambda1, x)
        self.assertEqual(cnts.frame_count, 1)

        fn(lambda1, lambda0, x)
        self.assertEqual(
            cnts.frame_count, 1
        )  # No recompile! Tensor and udf_mul guarded

        lambda2 = functools.partial(udf_mul, y=torch.randn(3, 3))
        x = torch.randn(3, 3)
        fn(lambda2, lambda2, x)
        self.assertEqual(cnts.frame_count, 2)  # Recompile! Tensor size changed

        multiply = lambda x, y: x * y
        lambda3 = functools.partial(multiply, y=torch.randn(3, 3))
        x = torch.randn(3, 3)
        fn(lambda3, lambda3, x)

        self.assertEqual(cnts.frame_count, 3)  # Recompile! func id changed

        def fn2(f0, f1, args):
            return f0(*args) * f1(*args)

        cnts = torch._dynamo.testing.CompileCounter()

        x = torch.randn(2, 2)
        fn2 = torch._dynamo.optimize(cnts, nopython=True)(fn2)
        dynamo_result = fn2(lambda0, lambda1, [x])
        self.assertEqual(cnts.frame_count, 1)  # start over

        lambda4 = functools.partial(multiply, y=3, x=torch.randn(3, 3))
        fn2(lambda4, lambda4, [])

        self.assertEqual(cnts.frame_count, 2)  # Recompile! Different kwarg keys

        lambda5 = functools.partial(multiply, 1)
        x = torch.randn(3, 3)
        fn2(lambda5, lambda5, [x])

        self.assertEqual(cnts.frame_count, 3)  # Recompile! Different arg keys

        lambda6 = lambda x: x + x
        fn2(lambda6, lambda6, [x])
        self.assertEqual(
            cnts.frame_count, 4
        )  # Recompile! input is no longer a functools partial

    def test_manual_seed(self):
        @torch.compile
        def foo():
            torch.manual_seed(3)
            return torch.randint(0, 5, (5,))

        self.assertEqual(foo(), foo())
        self.assertEqual(foo(), foo())

    def test_partial_across_graph_break_uninvoked(self):
        from functools import partial

        def bar(x, **kwargs):
            return x + x

        @torch.compile(backend="eager", dynamic=True)
        def foo(x, i):
            def inner():
                print("this is a graph_break")
                return op(x)

            op = partial(bar, dim=10)
            x = inner()
            op = partial(bar, other=10)
            return inner() + x

        foo(torch.rand(1), 10)

    def test_no_recompile_inner_function(self):
        def forward(inp):
            def g(y):
                return inp + y

            print("graph break")
            return g(torch.rand([1]))

        cnts = torch._dynamo.testing.CompileCounter()
        opt_fn = torch._dynamo.optimize(cnts)(forward)

        input = torch.rand([2])
        _ = opt_fn(input)
        _ = opt_fn(input)
        _ = opt_fn(input)
        # Should not have recompiled
        self.assertEqual(cnts.frame_count, 1)

    def test_no_recompile_inner_lambda(self):
        def forward(inp):
            g = lambda y: inp + y
            print("graph break")
            return g(torch.rand([1]))

        cnts = torch._dynamo.testing.CompileCounter()
        opt_fn = torch._dynamo.optimize(cnts)(forward)

        input = torch.rand([2])
        _ = opt_fn(input)
        _ = opt_fn(input)
        _ = opt_fn(input)
        # Should not have recompiled
        self.assertEqual(cnts.frame_count, 1)

    def test_complex_closure(self):
        @torch.compile
        def forward(y):
            def a():
                def x(z):
                    return y + z

                return x

            return a()

        input1 = torch.rand([2])
        input2 = torch.rand([2])
        res = forward(input1)(input2)
        self.assertTrue(same(res, input1 + input2))

    def test_non_inlined_closure(self):
        @torch.compile()
        def program(x, y):
            one = lambda x, y: x + y

            def inner():
                # Force no inlining
                torch._dynamo.graph_break()
                return one(x, y)

            res = inner()
            one = lambda x, y: x - y
            res += inner()
            return res

        input1 = torch.randn(1)
        input2 = torch.randn(1)

        self.assertTrue(same(program(input1, input2), input1 + input1))

    @parametrize("int_or_float", ("int", "float"))
    def test_np_constant_collections_as_input(self, int_or_float):
        info_func = getattr(np, f"{int_or_float[0]}info")
        dt_string_arg = f"{int_or_float}16"
        np_dt_attr = getattr(np, dt_string_arg)

        dt_args = [dt_string_arg, np_dt_attr]
        arg_variants_iter = itertools.chain(
            dt_args, map(np.dtype, dt_args), map(info_func, dt_args)
        )

        def func(a, b, info_or_dt):
            return a + info_func(info_or_dt).max

        opt_fn = torch.compile(func)

        a = torch.randn(2)
        b = torch.randn(2)
        eager_result = func(a, b, dt_args[0])

        for arg in arg_variants_iter:
            opt_result = opt_fn(a, b, arg)
            self.assertTrue(same(opt_result, eager_result))

    @parametrize(
        "typ, info_func",
        [
            (int, np.iinfo),
            (float, np.finfo),
        ],
        name_fn=lambda t, _: t.__name__,
    )
    def test_np_constant_collections_guards(self, typ, info_func):
        def func_info(a, info):
            return a + info.max

        def func_dtype(a, dt):
            return a + info_func(dt).max

        dt_args = [
            np.dtype(typ),
            np.ones((1,), dtype=typ).dtype,
            np.dtype(np.dtype(typ).name),
            np.dtype(typ.__name__),
        ]
        cnts_1 = torch._dynamo.testing.CompileCounter()
        opt_fn_dtype = torch._dynamo.optimize(cnts_1)(func_dtype)
        a = torch.zeros(3, dtype=typ)
        for arg in dt_args:
            r = opt_fn_dtype(a, arg)
        # each should produce an identical arg
        self.assertEqual(cnts_1.frame_count, 1)

        cnts_2 = torch._dynamo.testing.CompileCounter()
        opt_fn_info = torch._dynamo.optimize(cnts_2)(func_info)
        info_args = [info_func(dt) for dt in dt_args]
        for arg in info_args:
            r = opt_fn_info(a, arg)

        # each should produce an identical arg
        self.assertEqual(cnts_2.frame_count, 1)

        if typ is float:
            dt_extra = np.dtype(np.float16)
        else:
            dt_extra = np.dtype(np.int16)
        info_extra = info_func(dt_extra)

        eager_result_dtype = func_dtype(a, dt_extra)
        compile_result_dtype = opt_fn_dtype(a, dt_extra)
        self.assertEqual(cnts_1.frame_count, 2)
        self.assertEqual(eager_result_dtype, compile_result_dtype)

        eager_result_info = func_info(a, info_extra)
        compile_result_info = opt_fn_info(a, info_extra)
        self.assertEqual(cnts_2.frame_count, 2)
        self.assertEqual(eager_result_info, compile_result_info)

    def test_compare_constant_and_tensor(self):
        for op in [
            operator.lt,
            operator.le,
            operator.gt,
            operator.ge,
            operator.ne,
            operator.eq,
            operator.is_,
            operator.is_not,
        ]:
            with self.subTest(op=op):

                def fn(x):
                    return op(-10, x)

                opt_fn = torch.compile(fullgraph=True)(fn)

                x = torch.randn(10)
                self.assertEqual(opt_fn(x), fn(x))

    def test_pos(self):
        def fn(x, y):
            return operator.pos(x) * +y

        opt_fn = torch.compile(fullgraph=True, dynamic=True)(fn)

        def test(x, y):
            self.assertEqual(opt_fn(x, y), fn(x, y))

        test(torch.ones(4), 1)
        test(1, torch.ones(4))
        test(-1, -1)
        test(-1.1, 1.1)
        test(True, False)
        test(torch.ones(4, dtype=torch.float32), 1.1)

    def test_index(self):
        def fn(x, t):
            v = operator.index(x)
            torch.mul(t, v)

        def test(a, b):
            self.assertEqual(opt_fn(a, b), fn(a, b))

        for dynamic in [True, False]:
            torch._dynamo.reset()
            opt_fn = torch._dynamo.optimize(dynamic=dynamic)(fn)
            t = torch.ones(1)
            test(10, t)
            test(-100, t)
            test(10, t)
            test(False, t)
            test(True, t)

    def test_truth(self):
        def fn(x, y):
            return operator.truth(x) and bool(y)

        opt_fn = torch.compile(fullgraph=True, dynamic=False)(fn)

        def test(x, y):
            self.assertEqual(opt_fn(x, y), fn(x, y))

        test(1, 100)
        test(-1.1, True)
        test(-1.1, 1.1)
        test(True, False)
        test(torch.ones(1), 1)
        test(torch.zeros(1), 1)
        test(torch.ones(1), torch.ones(1))

    def test_unary_fold_op(self):
        for op in (operator.abs, abs, operator.neg, operator.pos, operator.truth):
            with self.subTest(op=op):

                def fn():
                    a = range(-10, 10)
                    return list(map(op, a))

                opt_fn = torch._dynamo.optimize(nopython=True)(fn)
                self.assertEqual(opt_fn(), fn())

    def test_unary_fold_op_seq(self):
        for op in (operator.length_hint,):
            with self.subTest(op=op):

                def fn():
                    a = [tuple(range(-10, i)) for i in range(10)]
                    return tuple(map(op, a))

                opt_fn = torch._dynamo.optimize(nopython=True)(fn)
                self.assertEqual(opt_fn(), fn())

    def gen_random_range_args(self):
        args_count = random.randint(1, 3)
        args = [random.randint(-10, 10) for _ in range(args_count)]
        if args_count == 3 and args[2] == 0:
            args[2] = 1
        return args

    def test_range_length(self):
        def test(*args, expected=None):
            r = range(*args)
            range_variable = RangeVariable([ConstantVariable.create(v) for v in args])

            self.assertEqual(len(r), range_variable.range_length())

            if expected is not None:
                self.assertEqual(len(r), expected)

        test(1, 1, 1, expected=0)
        test(1, 0, expected=0)
        test(-10, expected=0)

        test(4, expected=4)
        test(10, expected=10)

        # step >1
        test(1, 10, 2, expected=5)

        # negative step
        test(10, 1, -1, expected=9)
        test(10, 1, -3)

        # Fuzz testing
        for i in range(100):
            args = self.gen_random_range_args()
            print("testing :", args)
            test(*args)

    def test_indexed_range(self):
        def test(range, index, expected=None):
            range_variable = RangeVariable(
                [
                    ConstantVariable.create(v)
                    for v in [range.start, range.stop, range.step]
                ]
            )

            self.assertEqual(
                range[index],
                range_variable.apply_index(index).as_python_constant(),
            )

            if expected is not None:
                self.assertEqual(range[index], expected)

        test(range(10), 1, expected=1)
        test(range(10, 20, 2), 1, expected=12)

        # Fuzz testing
        for i in range(100):
            range_args = self.gen_random_range_args()
            r = range(*range_args)

            if len(r) == 0:
                continue

            index = random.randint(0, len(r) - 1)

            print("testing:", r, index)
            test(r, index)

    def test_sliced_range(self):
        def test(range, slice, expected=None):
            range_variable = RangeVariable(
                [
                    ConstantVariable.create(v)
                    for v in [range.start, range.stop, range.step]
                ]
            )

            self.assertEqual(
                range[slice],
                range_variable.apply_slice(slice).as_python_constant(),
            )

            if expected is not None:
                self.assertEqual(
                    range[slice],
                    expected,
                )

        test(range(10), slice(1, 10, 2), expected=range(1, 10, 2))
        test(range(10), slice(None, 10, None), expected=range(0, 10))
        test(range(10), slice(-1, 7, None), expected=range(9, 7))
        test(range(10), slice(-1, 7, 2), expected=range(9, 7, 2))
        test(range(1, 10, 2), slice(3, 7, 2), expected=range(7, 11, 4))
        test(range(1, 10, 2), slice(-3, 7, 2), expected=range(5, 11, 4))
        test(range(-1, -5, -3), slice(5, None, -3), expected=range(-4, 2, 9))

        def rand_slice():
            def flip_coin():
                # 1 out of 10
                return random.randint(1, 10) == 5

            def r_item(allow_zero=True):
                i = random.randint(-10, 10)
                if not allow_zero and i == 0:
                    i = 1
                if flip_coin():
                    i = None
                return i

            arg_count = random.randint(1, 3)

            if arg_count == 1:
                return slice(r_item())
            elif arg_count == 2:
                return slice(r_item(), r_item())
            else:
                return slice(r_item(), r_item(), r_item(False))

        # Fuzz testing
        for i in range(100):
            range_args = self.gen_random_range_args()
            r = range(*range_args)
            # generate random slice
            s = rand_slice()

            print("testing:", r, s)
            test(r, s)

    def test_range_with_slice_index(self):
        def fn(x):
            acc = 1
            for k in range(2)[1::2]:
                acc *= acc * k
            return x * acc

        opt_fn = torch.compile(fullgraph=True)(fn)
        x = torch.ones(1)
        self.assertEqual(opt_fn(x), fn(x))

    def test_range_with_index(self):
        def fn(x):
            acc = 1
            acc *= acc * range(10, 20, 2)[2]
            return x * acc

        opt_fn = torch.compile(fullgraph=True)(fn)
        x = torch.ones(1)
        self.assertEqual(opt_fn(x), fn(x))

    def test_rand_inlined(self):
        @torch.compile(backend="eager", dynamic=True)
        def fn():
            idx_size = [10]
            idx_size[random.randint(0, 0)] = random.randint(1, 8)
            t = tuple(idx_size)
            src_size = [random.randint(1, 5) + s for s in idx_size]
            idx = torch.empty(t)

        fn()

    def test_rand_tensor_partial(self):
        from collections import namedtuple
        from functools import partial

        SdpaShape = namedtuple(
            "Sdpa_Shape", ["batch", "num_heads", "seq_len", "head_dim"]
        )

        @torch.compile(backend="eager")
        def func():
            make_tensor = partial(
                torch.rand, device="cpu", dtype=torch.float16, requires_grad=True
            )

            bsz, num_heads, seq_len_q, seq_len_kv, head_dim = (16, 16, 128, 128, 16)
            make_q_tensor = partial(
                make_tensor, SdpaShape(bsz, num_heads, seq_len_q, head_dim)
            )
            make_kv_tensor = partial(
                make_tensor, SdpaShape(bsz, num_heads, seq_len_kv, head_dim)
            )
            t1 = make_q_tensor()
            t2 = make_kv_tensor()
            t3 = t1 + t2

        func()

    def test_to(self):
        @torch.compile(backend="eager")
        def fn():
            t = torch.ones(2)
            y = t.to("meta")

        fn()

    def test_elipsis(self):
        @torch.compile(backend="eager", fullgraph=True)
        def fn(a, ind, val):
            a[ind] = val
            return a

        arr = np.zeros(4)
        self.assertEqual(fn(arr, np.s_[...], np.ones(4)), np.ones(4))

        arr = np.array([[1, 1], [2, 2]])
        self.assertEqual(
            fn(arr, np.s_[0, ...], np.zeros(2)), np.array([[0, 0], [2, 2]])
        )

        arr = np.array([[1, 1], [2, 2]])
        self.assertEqual(
            fn(arr, np.s_[1, ...], np.zeros(2)), np.array([[1, 1], [0, 0]])
        )

        arr = np.array([[1, 1], [2, 2]])
        self.assertEqual(
            fn(arr, np.s_[..., 0], np.array([3, 3])), np.array([[3, 1], [3, 2]])
        )

        arr = np.array([[1, 1], [2, 2]])
        self.assertEqual(
            fn(arr, np.s_[..., 1], np.array([3, 3])), np.array([[1, 3], [2, 3]])
        )

    def test_map_return(self):
        def fn(a, b):
            return map(lambda x: x + 1, [a, b])

        opt_fn = torch.compile(fn, backend="eager", fullgraph=True)
        m = opt_fn(torch.randn(3, 3), torch.randn(3, 3))
        self.assertIsInstance(m, map)

    @make_test
    def test_map_max(a, b):
        return max(map(lambda x: x.sum(), [a, b]))

    # max(map(...)) graph breaks
    @unittest.expectedFailure
    @make_test
    def test_map_max_const(a):
        return max(map(lambda x: x, [1, 2, 3])), a + 1

    @make_test
    def test_map_list(a, b):
        return list(map(lambda x: x + 1, [a, b]))

    @make_test
    def test_map_tuple(a, b):
        return tuple(map(lambda x: x + 1, [a, b]))

    @make_test
    def test_map_iter(a, b):
        it = iter(map(lambda x: x + 1, [a, b]))
        return next(it)

    @make_test
    def test_map_zip_dict(a):
        d = dict(
            zip(
                map(lambda x: x + 1, [0, 1, 2]),
                [map(lambda x: x - 1, [y]) for y in [3, 4, 5]],
            )
        )
        return list(d[3])[0], a + 1  # noqa: RUF015

    @make_test
    def test_map_dict_fromkeys(a):
        return dict.fromkeys(map(lambda x: x + 1, [0, 1])), a + 1

    @make_test
    def test_map_set(a):
        return set(map(lambda x: x + 1, [0, 1])), a + 1

    # test_map_sum defined earlier

    @make_test
    def test_map_reduce(a, b):
        return functools.reduce(lambda x, y: x + y, map(lambda x: x + 1, [a, b]))

    @make_test
    def test_map_sorted(a):
        return sorted(map(lambda x: x + 1, [0, 4, 3, 1, 2])), a + 1

    @make_test
    def test_map_list_extend(a, b, c):
        l = [a]
        l.extend(map(lambda x: x + 1, [b, c]))
        return l

    @make_test
    def test_map_list_slice_assign(a, b, c, d, e):
        l = [a, b, c]
        l[1:2] = map(lambda x: x + 1, [d, e])
        return l

    @make_test
    def test_map_deque_extendleft(a, b, c):
        d = collections.deque([a])
        d.extendleft(map(lambda x: x + 1, [b, c]))
        return d

    @make_test
    def test_map_str_join(a):
        return "".join(map(lambda x: x, ["a", "b", "c"])), a + 1

    def test_map_with_graph_break(self):
        def f(a):
            a += 1

            def g(x):
                nonlocal a
                a += 1
                return x + 1

            m = map(g, [1, 2, 3, 4, 5])
            a += next(m)  # won't graph break
            torch._dynamo.graph_break()
            a += next(m)  # will graph break
            return a

        cnts = torch._dynamo.testing.CompileCounter()
        opt_f = torch.compile(f, backend=cnts)
        self.assertEqual(f(torch.ones(3, 3)), opt_f(torch.ones(3, 3)))
        self.assertEqual(cnts.frame_count, 3)

    def test_map_reconstruct(self):
        def fn(a):
            return map(lambda x: x[0] + x[1], zip([1, 2, 3], [1, 2, 3])), a + 1

        opt_fn = torch.compile(fn, backend="eager", fullgraph=True)
        m = opt_fn(torch.ones(3, 3))[0]
        self.assertIsInstance(m, map)
        self.assertEqual(list(m), list(fn(torch.ones(3, 3))[0]))

    def test_zip_reconstruct(self):
        def fn(a):
            return zip([1, 2, 3], map(lambda x: x + 1, [1, 2, 3])), a + 1

        opt_fn = torch.compile(fn, backend="eager", fullgraph=True)
        m = opt_fn(torch.ones(3, 3))[0]
        self.assertIsInstance(m, zip)
        self.assertEqual(list(m), list(fn(torch.ones(3, 3))[0]))

    @make_test
    def test_map_partial_unpack(a, b):
        y = 1

        def f(x):
            nonlocal y
            y += 1
            return x

        l = list(zip([a, b], map(f, [1, 2, 3, 4])))
        return a + y

    @make_test
    def test_map_call_function_ex(a, b):
        def f(x, y):
            return x + y

        return f(*map(lambda x: x + 1, [a, b]))

    @make_test
<<<<<<< HEAD
    def test_enumerate(a, b):
        return list(enumerate([a, b], start=1)), a + 1

    @make_test
    def test_map_enumerate(a, b):
        return list(enumerate(map(lambda x: x + 1, [a, b]), start=1)), a + 1

    def test_enumerate_custom(self):
        class MyClass:
            def __iter__(self):
                self.a = 1
                return self

            def __next__(self):
                if self.a > 3:
                    raise StopIteration
                self.a += 1
                return self.a

        def fn(x):
            for i, it in enumerate(MyClass()):
                x += i + it
            return x

        opt_fn = torch.compile(fn, backend="eager", fullgraph=True)
        self.assertEqual(fn(torch.ones(3, 3)), opt_fn(torch.ones(3, 3)))

    def test_enumerate_reconstruct(self):
        def fn(a, b):
            return enumerate([a, b], start=1)

        opt_fn = torch.compile(fn, backend="eager", fullgraph=True)
        inps = (torch.randn(3, 3), torch.randn(3, 3))
        it1 = fn(*inps)
        it2 = opt_fn(*inps)
        self.assertIsInstance(it2, enumerate)
        self.assertEqual(list(it1), list(it2))

=======
    def test_map_unpack_twice(a, b):
        m = map(lambda x: x + 1, [a, b])
        l1 = list(m)
        l2 = list(m)
        return l1, l2
>>>>>>> 160fe056

def udf_mul(x, y):
    return x * y


def udf_mul2(x, y, z):
    return x * y * z


def udf_add(x, y):
    return x + y


class SmallNN(torch.nn.Module):
    def forward(self, x, y):
        combined = torch.cat((x, y), dim=1)
        out = torch.nn.ReLU()(combined)
        out = torch.nn.ReLU()(out)
        return out


def udf_module(mod, x, y):
    return mod(x, y)


def global_func_with_default_tensor_args(
    x=torch.zeros((2, 2)), *, kw_x=torch.zeros((1, 2))
):
    x.add_(1)
    kw_x.add_(1)
    return x, kw_x


class ModuleWithDefaultTensorArgsMethod(torch.nn.Module):
    def forward(self, x=torch.zeros((2, 2)), *, kw_x=torch.zeros((1, 2))):
        x.add_(1)
        kw_x.add_(1)
        return x, kw_x


class WrapperModule(torch.nn.Module):
    def __init__(self):
        super().__init__()
        self.m = ModuleWithDefaultTensorArgsMethod()

    def forward(self):
        return self.m()


class DefaultsTests(torch._dynamo.test_case.TestCase):
    def test_func_default_tensor_args(self):
        """
        Tests that we indeed reference (and mutate) "the one" default tensor arg
        stored on the globally allocated function object, both from the orig and
        compiled function
        """

        def func():
            return global_func_with_default_tensor_args()

        cnts = torch._dynamo.testing.CompileCounter()
        compiled_func = torch.compile(func, backend=cnts)
        for i in range(4):
            if i % 2 == 0:
                x, kw_x = func()
            else:
                x, kw_x = compiled_func()
            # the inner func mutates += 1 each call
            self.assertTrue(same(x, torch.ones_like(x) + i))
            self.assertTrue(same(kw_x, torch.ones_like(kw_x) + i))
        # Calling compiled_func twice does not recompile
        self.assertEqual(cnts.frame_count, 1)
        self.assertEqual(cnts.op_count, 2)

        # But with a change to the guarded default tensor, we do recompile
        with patch.object(
            global_func_with_default_tensor_args,
            "__defaults__",
            (torch.ones((3, 4, 5)),),
        ):
            x, kw_x = compiled_func()
        self.assertEqual(cnts.frame_count, 2)
        self.assertEqual(cnts.op_count, 4)

        with patch.object(
            global_func_with_default_tensor_args,
            "__kwdefaults__",
            {"kw_x": torch.ones((3, 4, 5))},
        ):
            x, kw_x = compiled_func()
        self.assertEqual(cnts.frame_count, 3)
        self.assertEqual(cnts.op_count, 6)

    def test_meth_default_tensor_args(self):
        """
        Tests that we indeed reference (and mutate) "the one" default tensor arg
        stored on the globally allocated function object, both from the orig and
        compiled function
        """
        mod = WrapperModule()
        cnts = torch._dynamo.testing.CompileCounter()
        compiled_mod = torch.compile(mod, backend=cnts)
        for i in range(4):
            if i % 2 == 0:
                x, kw_x = mod()
            else:
                x, kw_x = compiled_mod()
            # the inner func mutates += 1 each call
            self.assertTrue(same(x, torch.ones_like(x) + i))
            self.assertTrue(same(kw_x, torch.ones_like(kw_x) + i))
        # Calling compiled_func twice does not recompile
        self.assertEqual(cnts.frame_count, 1)
        self.assertEqual(cnts.op_count, 2)

        # But with a change to the guarded default tensor, we do recompile
        with patch.object(
            ModuleWithDefaultTensorArgsMethod.forward,
            "__defaults__",
            (torch.ones((3, 4, 5)),),
        ):
            x, kw_x = compiled_mod()
        self.assertEqual(cnts.frame_count, 2)
        self.assertEqual(cnts.op_count, 4)

        with patch.object(
            ModuleWithDefaultTensorArgsMethod.forward,
            "__kwdefaults__",
            {"kw_x": torch.ones((3, 4, 5))},
        ):
            x, kw_x = compiled_mod()
        self.assertEqual(cnts.frame_count, 3)
        self.assertEqual(cnts.op_count, 6)

    def test_func_default_torch_args(self):
        """
        Tests other types of torch types as function default (size, dtype, device)
        """

        def func_with_default_torch_args(
            dt=torch.float16, ds=torch.Size((1, 2, 3)), dd=torch.device("cpu")
        ):
            return torch.ones(ds, dtype=dt, device=dd)

        def func():
            return func_with_default_torch_args()

        cnts = torch._dynamo.testing.CompileCounter()
        compiled_func = torch.compile(func, backend=cnts)
        out = func()
        compiled_out = compiled_func()
        self.assertEqual(out.dtype, compiled_out.dtype)
        self.assertEqual(out.device, compiled_out.device)
        self.assertEqual(out.size(), compiled_out.size())
        self.assertEqual(cnts.frame_count, 1)
        self.assertEqual(cnts.op_count, 1)

    def test_dataclass_factory(self):
        @dataclass
        class Output:
            scalar: int = 2
            named_tensors: Dict[str, torch.Tensor] = field(default_factory=dict)
            lists: List[torch.Tensor] = field(default_factory=list)

            def scale(self):
                return self.scalar * 2

        def fn(x):
            # Check default dict assignment
            a = Output(1)
            # Check that dataclass methods can be inlined
            scaled_value = a.scale()

            # Check that normal assignment works
            b = Output(5, named_tensors={"x": x})

            # Check default int assignment
            c = Output()

            # Check that the default members are properly initialized
            if isinstance(a.named_tensors, dict):
                x = torch.sin(x)

            # Change dataclass
            c.scalar = 6
            c.named_tensors["x"] = x

            # Return dataclaass as well to check reconstruction
            return c, torch.cos(x) * scaled_value + b.named_tensors["x"] + c.scalar

        cnts = torch._dynamo.testing.CompileCounter()
        compiled_fn = torch.compile(fn, backend=cnts, fullgraph=True)
        x = torch.randn(4)
        eager_dataclass, out = fn(x)
        compiled_dataclass, compiled_out = compiled_fn(x)
        self.assertEqual(eager_dataclass.scalar, compiled_dataclass.scalar)
        self.assertEqual(
            eager_dataclass.named_tensors["x"], compiled_dataclass.named_tensors["x"]
        )
        self.assertTrue(same(out, compiled_out))
        self.assertEqual(cnts.frame_count, 1)
        self.assertEqual(cnts.op_count, 5)

    def test_dataclass_nested(self):
        @dataclass
        class Base:
            outer_a: int
            outer_b: int

        @dataclass
        class Derived(Base):
            inner_a: Any = field(default_factory=list)

        def fn(x):
            l = Derived(1, 2)
            return l.outer_a * x

        opt_fn = torch.compile(fn, backend="eager", fullgraph=True)
        x = torch.randn(4)
        res = fn(x)
        ref = opt_fn(x)
        self.assertEqual(ref, res)

    def test_listlike_of_tensors_contains_constant(self):
        for listlike in [set, list]:

            def fn(x):
                x.add_(1)
                s = listlike([x])
                res = 1 in s
                return res

            opt_fn = torch.compile(fn, backend="eager", fullgraph=True)
            x = torch.randn(1)
            ref = opt_fn(x)
            res = fn(x)
            self.assertEqual(ref, res)

    def test_cast_tensor_single_elem(self):
        with torch._dynamo.config.patch({"capture_scalar_outputs": True}):
            for t, val in [
                (float, 1.0),
                (float, 1),
                (float, True),
                (int, 1),
                (int, False),
                # (int, 1.0), # fails due to a >= 0 comparison in sym_int
            ]:  # , bool, complex]: no casting for sym_bool, no sym_complex

                def fn(x):
                    x = x + 1
                    return t(x)

                opt_fn = torch.compile(
                    fn, backend="eager", fullgraph=True, dynamic=False
                )
                x = torch.tensor([val])
                res = fn(x)
                ref = opt_fn(x)
                self.assertEqual(ref, res)

                # Cannot handle non single-elem
                with self.assertRaises(ValueError):
                    fn(torch.tensor([val] * 2))
                with self.assertRaises(torch._dynamo.exc.TorchRuntimeError):
                    opt_fn(torch.tensor([val] * 2))

    def test_set_construction(self):
        def fn(x):
            y = x.add_(1)
            s = set({x})
            s.add(y)
            return len(s)

        opt_fn = torch.compile(fn, backend="eager", fullgraph=True)
        x = torch.randn(4)
        res = fn(x)
        ref = opt_fn(x)
        self.assertEqual(ref, res)

    def test_is_tensor_tensor(self):
        def fn(x, y):
            if x is y:
                return x * 2
            else:
                return x + y

        fn_opt = torch.compile(backend="eager", fullgraph=True, dynamic=True)(fn)

        x = torch.zeros(2)
        y = torch.ones(2)

        self.assertEqual(fn(x, y), fn_opt(x, y))
        self.assertEqual(fn(x, x), fn_opt(x, x))

    def test_is_not_tensor_tensor(self):
        def fn(x, y):
            if x is not y:
                return x * 2
            else:
                return x + y

        fn_opt = torch.compile(backend="eager", fullgraph=True, dynamic=True)(fn)

        x = torch.zeros(2)
        y = torch.ones(2)

        self.assertEqual(fn(x, y), fn_opt(x, y))
        self.assertEqual(fn(x, x), fn_opt(x, x))

    def test_is_mutated_tensor_tensor(self):
        def fn(x):
            y = x.add_(1)
            return x is y

        fn_opt = torch.compile(backend="eager", fullgraph=True, dynamic=True)(fn)

        z = torch.ones(4)

        self.assertEqual(fn(z), fn_opt(z))

    def test_is_mutated_tensor_tensor_across_graph_break(self):
        def fn(x):
            y = x.add_(1)
            cond = x is y
            x.add_(1)
            # The real tensor values are recovered when graph breaking.
            # Hence we recover the invariant.
            torch._dynamo.graph_break()
            x.add_(1)
            return x is y, cond

        fn_opt = torch.compile(backend="eager", dynamic=True)(fn)

        z = torch.ones(4)

        self.assertEqual(fn(z), fn_opt(z))

    def test_is_mutated_tensor_tensor(self):
        def fn(x):
            y = x.add_(1)
            return y is x

        fn_opt = torch.compile(backend="eager", fullgraph=True, dynamic=True)(fn)

        z = torch.ones(4, 1)

        self.assertEqual(fn(z), fn_opt(z))

    def test_is_init_in_compile_mutated_tensor_tensor(self):
        def fn(x):
            z = x.clone()
            y = z.add_(1)
            return y is z

        fn_opt = torch.compile(backend="eager", fullgraph=True, dynamic=True)(fn)

        z = torch.ones(4, 1)

        self.assertEqual(fn(z), fn_opt(z))

    def test_is_init_in_compile_vmapped_mutated_tensor_tensor(self):
        def fn(z):
            x = z.clone()
            y = torch.vmap(torch.Tensor.acos_)(x)
            _ = y is z
            return y is x

        fn_opt = torch.compile(backend="eager", fullgraph=True, dynamic=True)(fn)

        z = torch.ones(4, 1)

        self.assertEqual(fn(z), fn_opt(z))

    def test_is_vmapped_mutated_tensor_tensor(self):
        def fn(x):
            y = torch.vmap(torch.Tensor.acos_)(x)
            return y is x

        fn_opt = torch.compile(backend="eager", fullgraph=True, dynamic=True)(fn)

        z = torch.ones(4, 1)

        self.assertEqual(fn(z), fn_opt(z))

    def test_is_init_in_compile_vmapped_mutated_tensor_tensor_multi_arg(self):
        def fn(y, z):
            a = y.clone()
            b = z.clone()

            def g(a, b):
                return a.acos_(), b.acos_()

            c, d = torch.vmap(g)(a, b)
            return a is c is b is d

        fn_opt = torch.compile(backend="eager", fullgraph=True, dynamic=True)(fn)

        y = torch.ones(4, 2)
        z = torch.ones(4, 10)

        self.assertEqual(fn(y, z), fn_opt(y, z))
        self.assertEqual(fn(y, y), fn_opt(y, y))

    def test_in_set_would_fail_broadcast(self):
        param = torch.zeros(5)
        param2 = torch.zeros(5, 10)

        tensor_list = set()
        tensor_list.add(param2)
        assert param not in tensor_list

        def fn(param, param2):
            param.add_(1)
            tensor_list = set([param2])
            return param in tensor_list

        cnts = torch._dynamo.testing.CompileCounter()
        opt_fn = torch._dynamo.optimize(cnts, nopython=True)(fn)
        self.assertEqual(opt_fn(param, param2), fn(param, param2))
        self.assertEqual(cnts.frame_count, 1)
        # Test aliased
        self.assertEqual(opt_fn(param, param), fn(param, param))
        self.assertEqual(cnts.frame_count, 2)  # Recompiles

    def test_in_set_inplace(self):
        param = torch.zeros(5)
        param2 = torch.zeros(5, 10)

        tensor_list = set()
        tensor_list.add(param2)
        assert param not in tensor_list

        def fn(param, param2):
            y = param.add_(1)  # Tensor method
            z = torch.Tensor.add_(y, 1)  # torch function
            tensor_list = set([param2])
            return y in tensor_list and z in tensor_list

        cnts = torch._dynamo.testing.CompileCounter()
        opt_fn = torch._dynamo.optimize(cnts, nopython=True)(fn)
        self.assertEqual(opt_fn(param, param2), fn(param, param2))
        self.assertEqual(cnts.frame_count, 1)
        # Test aliased
        self.assertEqual(opt_fn(param, param), fn(param, param))
        self.assertEqual(cnts.frame_count, 2)  # Recompiles

    def test_reconstructed_name(self):
        lst = []

        @torch._dynamo.disable
        def disallowed(g):
            lst.append(g.__name__)

        def f():
            def g():
                return ()

            disallowed(g)

        f_opt = torch._dynamo
        opt_f = torch._dynamo.optimize(backend="eager")(f)
        opt_f()
        f()
        self.assertEqual(len(lst), 2)
        self.assertEqual(lst[0], lst[1])

    @unittest.skipIf(
        sys.version_info < (3, 10),
        "zip strict kwargs not implemented for Python < 3.10",
    )
    def test_zip_strict(self):
        def fn(x, ys, zs):
            x = x.clone()
            for y, z in zip(ys, zs, strict=True):
                x += y * z
            return x

        opt_fn = torch._dynamo.optimize(backend="eager")(fn)
        nopython_fn = torch._dynamo.optimize(backend="eager", nopython=True)(fn)

        x = torch.ones(3)
        ys = [1.0, 2.0, 3.0]
        zs = [2.0, 5.0, 8.0]

        self.assertEqual(opt_fn(x, ys, zs), fn(x, ys, zs))

        # If nopython, should raise UserError
        with self.assertRaisesRegex(torch._dynamo.exc.UserError, "zip()"):
            nopython_fn(x, ys[:1], zs)

        with self.assertRaisesRegex(torch._dynamo.exc.UserError, "zip()"):
            nopython_fn(x, ys, zs[:1])

        # Should cause fallback if allow graph break
        with self.assertRaisesRegex(ValueError, "zip()"):
            opt_fn(x, ys[:1], zs)

        with self.assertRaisesRegex(ValueError, "zip()"):
            opt_fn(x, ys, zs[:1])


instantiate_parametrized_tests(FunctionTests)

if __name__ == "__main__":
    from torch._dynamo.test_case import run_tests

    run_tests()<|MERGE_RESOLUTION|>--- conflicted
+++ resolved
@@ -2972,7 +2972,12 @@
         return f(*map(lambda x: x + 1, [a, b]))
 
     @make_test
-<<<<<<< HEAD
+    def test_map_unpack_twice(a, b):
+        m = map(lambda x: x + 1, [a, b])
+        l1 = list(m)
+        l2 = list(m)
+        return l1, l2
+
     def test_enumerate(a, b):
         return list(enumerate([a, b], start=1)), a + 1
 
@@ -3011,13 +3016,6 @@
         self.assertIsInstance(it2, enumerate)
         self.assertEqual(list(it1), list(it2))
 
-=======
-    def test_map_unpack_twice(a, b):
-        m = map(lambda x: x + 1, [a, b])
-        l1 = list(m)
-        l2 = list(m)
-        return l1, l2
->>>>>>> 160fe056
 
 def udf_mul(x, y):
     return x * y
