--- conflicted
+++ resolved
@@ -2837,7 +2837,7 @@
 
         _vmap_increment_nesting = torch._C._functorch._vmap_increment_nesting(12, 'error');  _vmap_increment_nesting = None
 
-        child_1: "f32[4, 3]" = torch._C._functorch._add_batch_dim(child, 0, 1);  child = None
+        child_1 = torch._C._functorch._add_batch_dim(child, 0, 1);  child = None
 
         _jvp_treespec_compare = torch._functorch.eager_transforms._jvp_treespec_compare((l_x_,), (child_1,));  _jvp_treespec_compare = None
 
@@ -2847,89 +2847,68 @@
 
         _maybe_load_decompositions = torch.autograd.forward_ad._maybe_load_decompositions();  _maybe_load_decompositions = None
 
-        child_2: "f32[4, 3]" = torch._make_dual(l_x_, child_1, level = 0);  child_1 = None
-
-<<<<<<< HEAD
-        _wrap_for_grad: "f32[4, 3]" = torch._C._functorch._wrap_for_grad(l_x_, 2);  l_x_ = None
-=======
+        child_2 = torch._make_dual(l_x_, child_1, level = 0);  child_1 = None
+
         _wrap_for_grad = torch._C._functorch._wrap_for_grad(l_x_, 2);  l_x_ = _wrap_for_grad = None
->>>>>>> f27e90fc
 
         _saved_tensors_hooks_disable = torch._C._autograd._saved_tensors_hooks_disable("torch.func.{grad, vjp, jacrev, hessian} don't yet support saved tensor hooks. Please open an issue with your use case.");  _saved_tensors_hooks_disable = None
         _grad_increment_nesting = torch._C._functorch._grad_increment_nesting();  _grad_increment_nesting = None
 
-        diff_primals: "f32[4, 3]" = torch._C._functorch._wrap_for_grad(child_2, 3);  child_2 = None
+        diff_primals = torch._C._functorch._wrap_for_grad(child_2, 3);  child_2 = None
 
         set_inplace_requires_grad_allowed = torch._C._functorch.set_inplace_requires_grad_allowed(True);  set_inplace_requires_grad_allowed = None
 
-<<<<<<< HEAD
-        _set_tensor_requires_grad: "f32[4, 3]" = torch._functorch.eager_transforms._set_tensor_requires_grad(diff_primals)
-=======
         _set_tensor_requires_grad = torch._functorch.eager_transforms._set_tensor_requires_grad(diff_primals);  _set_tensor_requires_grad = None
->>>>>>> f27e90fc
 
         set_inplace_requires_grad_allowed_1 = torch._C._functorch.set_inplace_requires_grad_allowed(False);  set_inplace_requires_grad_allowed_1 = None
 
-        o: "f32[4, 3]" = torch.sin(diff_primals)
-
-        results: "f32[4, 3]" = torch._C._functorch._unwrap_for_grad(o, 3)
+        o = torch.sin(diff_primals)
+
+        results = torch._C._functorch._unwrap_for_grad(o, 3)
 
         _grad_decrement_nesting = torch._C._functorch._grad_decrement_nesting();  _grad_decrement_nesting = None
         _saved_tensors_hooks_enable = torch._C._autograd._saved_tensors_hooks_enable();  _saved_tensors_hooks_enable = None
 
-<<<<<<< HEAD
-        tensor_1: "i64[1]" = torch.tensor((12,))
-        cumsum_1: "i64[1]" = tensor_1.cumsum(dim = 0);  tensor_1 = None
-        getitem_1: "i64[0]" = cumsum_1[slice(None, -1, None)];  cumsum_1 = None
-        neg_1: "i64[0]" = getitem_1.neg();  getitem_1 = None
-        unbind_1 = neg_1.unbind();  neg_1 = None
-=======
         tensor_1 = torch.tensor((12,))
         cumsum_1 = tensor_1.cumsum(dim = 0);  tensor_1 = None
         getitem_1 = cumsum_1[slice(None, -1, None)];  cumsum_1 = None
         neg_1 = getitem_1.neg();  getitem_1 = None
         unbind_1 = neg_1.unbind();  neg_1 = unbind_1 = None
->>>>>>> f27e90fc
-
-        chunk_1: "f32[12, 12]" = results.new_zeros(12, 12);  results = None
-
-<<<<<<< HEAD
-        diagonal_1: "f32[12]" = chunk_1.diagonal(0)
-        fill__1: "f32[12]" = diagonal_1.fill_(1);  diagonal_1 = None
-=======
+
+        chunk_1 = results.new_zeros(12, 12);  results = None
+
         diagonal_1 = chunk_1.diagonal(0)
         fill__1 = diagonal_1.fill_(1);  diagonal_1 = fill__1 = None
->>>>>>> f27e90fc
-
-        basis: "f32[12, 4, 3]" = chunk_1.view(12, 4, 3);  chunk_1 = None
+
+        basis = chunk_1.view(12, 4, 3);  chunk_1 = None
 
         lazy_load_decompositions_1 = torch._functorch.vmap.lazy_load_decompositions();  lazy_load_decompositions_1 = None
 
         _vmap_increment_nesting_1 = torch._C._functorch._vmap_increment_nesting(12, 'error');  _vmap_increment_nesting_1 = None
 
-        _add_batch_dim_1: "f32[4, 3]" = torch._C._functorch._add_batch_dim(basis, 0, 3);  basis = None
+        _add_batch_dim_1 = torch._C._functorch._add_batch_dim(basis, 0, 3);  basis = None
 
         _vjp_treespec_compare = torch._functorch.eager_transforms._vjp_treespec_compare(o, _add_batch_dim_1);  _vjp_treespec_compare = None
 
         _autograd_grad = torch._functorch.eager_transforms._autograd_grad([o], [diff_primals], [_add_batch_dim_1], retain_graph = True, create_graph = True);  o = diff_primals = _add_batch_dim_1 = None
-        batched_outputs: "f32[4, 3]" = _autograd_grad[0];  _autograd_grad = None
-
-        chunked_result: "f32[12, 4, 3]" = torch._C._functorch._remove_batch_dim(batched_outputs, 3, 12, 0);  batched_outputs = None
+        batched_outputs = _autograd_grad[0];  _autograd_grad = None
+
+        chunked_result = torch._C._functorch._remove_batch_dim(batched_outputs, 3, 12, 0);  batched_outputs = None
 
         _vmap_decrement_nesting = torch._C._functorch._vmap_decrement_nesting();  _vmap_decrement_nesting = None
 
         split = chunked_result.split((12,), dim = 0);  chunked_result = None
-        split_1: "f32[12, 4, 3]" = split[0];  split = None
-
-        output_input: "f32[4, 3, 4, 3]" = split_1.view((4, 3, 4, 3));  split_1 = None
+        split_1 = split[0];  split = None
+
+        output_input = split_1.view((4, 3, 4, 3));  split_1 = None
 
         _unpack_dual = torch._unpack_dual(output_input, level = 0);  output_input = None
-        primal: "f32[4, 3, 4, 3]" = _unpack_dual[0]
-        dual: "f32[4, 3, 4, 3]" = _unpack_dual[1];  _unpack_dual = None
+        primal = _unpack_dual[0]
+        dual = _unpack_dual[1];  _unpack_dual = None
 
         primals_out_unflatten: "f32[4, 3, 4, 3]" = torch._C._functorch._unwrap_for_grad(primal, 2);  primal = primals_out_unflatten = None
 
-        tangents_out_unflatten: "f32[4, 3, 4, 3]" = torch._C._functorch._unwrap_for_grad(dual, 2);  dual = None
+        tangents_out_unflatten = torch._C._functorch._unwrap_for_grad(dual, 2);  dual = None
 
         _exit_dual_level = torch._C._exit_dual_level(0);  _exit_dual_level = None
         _set_fwd_grad_enabled_1 = torch._C._set_fwd_grad_enabled(True);  _set_fwd_grad_enabled_1 = None
@@ -2990,7 +2969,7 @@
 
         _vmap_increment_nesting = torch._C._functorch._vmap_increment_nesting(12, 'error');  _vmap_increment_nesting = None
 
-        child_1: "f32[3, 4]" = torch._C._functorch._add_batch_dim(child, 0, 1);  child = None
+        child_1 = torch._C._functorch._add_batch_dim(child, 0, 1);  child = None
 
         _jvp_treespec_compare = torch._functorch.eager_transforms._jvp_treespec_compare((l_y_,), (child_1,));  _jvp_treespec_compare = None
 
@@ -3000,89 +2979,67 @@
 
         _maybe_load_decompositions = torch.autograd.forward_ad._maybe_load_decompositions();  _maybe_load_decompositions = None
 
-        child_3: "f32[3, 4]" = torch._make_dual(l_y_, child_1, level = 0);  child_1 = None
-
-<<<<<<< HEAD
-        child_2: "f32[4, 3]" = torch._C._functorch._wrap_for_grad(l_x_, 2);  l_x_ = None
-        _wrap_for_grad_1: "f32[3, 4]" = torch._C._functorch._wrap_for_grad(l_y_, 2);  l_y_ = None
-=======
+        child_3 = torch._make_dual(l_y_, child_1, level = 0);  child_1 = None
+
         child_2 = torch._C._functorch._wrap_for_grad(l_x_, 2);  l_x_ = None
         _wrap_for_grad_1 = torch._C._functorch._wrap_for_grad(l_y_, 2);  l_y_ = _wrap_for_grad_1 = None
->>>>>>> f27e90fc
 
         _saved_tensors_hooks_disable = torch._C._autograd._saved_tensors_hooks_disable("torch.func.{grad, vjp, jacrev, hessian} don't yet support saved tensor hooks. Please open an issue with your use case.");  _saved_tensors_hooks_disable = None
         _grad_increment_nesting = torch._C._functorch._grad_increment_nesting();  _grad_increment_nesting = None
 
-        _wrap_for_grad_2: "f32[4, 3]" = torch._C._functorch._wrap_for_grad(child_2, 3);  child_2 = None
-        child_4: "f32[3, 4]" = torch._C._functorch._wrap_for_grad(child_3, 3);  child_3 = None
+        _wrap_for_grad_2 = torch._C._functorch._wrap_for_grad(child_2, 3);  child_2 = None
+        child_4 = torch._C._functorch._wrap_for_grad(child_3, 3);  child_3 = None
 
         set_inplace_requires_grad_allowed = torch._C._functorch.set_inplace_requires_grad_allowed(True);  set_inplace_requires_grad_allowed = None
 
-<<<<<<< HEAD
-        _set_tensor_requires_grad: "f32[3, 4]" = torch._functorch.eager_transforms._set_tensor_requires_grad(child_4)
-=======
         _set_tensor_requires_grad = torch._functorch.eager_transforms._set_tensor_requires_grad(child_4);  _set_tensor_requires_grad = None
->>>>>>> f27e90fc
 
         set_inplace_requires_grad_allowed_1 = torch._C._functorch.set_inplace_requires_grad_allowed(False);  set_inplace_requires_grad_allowed_1 = None
 
-        o: "f32[4, 3]" = _wrap_for_grad_2.sin();  _wrap_for_grad_2 = None
-
-        results: "f32[4, 3]" = torch._C._functorch._unwrap_for_grad(o, 3)
+        o = _wrap_for_grad_2.sin();  _wrap_for_grad_2 = None
+
+        results = torch._C._functorch._unwrap_for_grad(o, 3)
 
         _grad_decrement_nesting = torch._C._functorch._grad_decrement_nesting();  _grad_decrement_nesting = None
         _saved_tensors_hooks_enable = torch._C._autograd._saved_tensors_hooks_enable();  _saved_tensors_hooks_enable = None
 
-<<<<<<< HEAD
-        tensor_1: "i64[1]" = torch.tensor((12,))
-        cumsum_1: "i64[1]" = tensor_1.cumsum(dim = 0);  tensor_1 = None
-        getitem_1: "i64[0]" = cumsum_1[slice(None, -1, None)];  cumsum_1 = None
-        neg_1: "i64[0]" = getitem_1.neg();  getitem_1 = None
-        unbind_1 = neg_1.unbind();  neg_1 = None
-=======
         tensor_1 = torch.tensor((12,))
         cumsum_1 = tensor_1.cumsum(dim = 0);  tensor_1 = None
         getitem_1 = cumsum_1[slice(None, -1, None)];  cumsum_1 = None
         neg_1 = getitem_1.neg();  getitem_1 = None
         unbind_1 = neg_1.unbind();  neg_1 = unbind_1 = None
->>>>>>> f27e90fc
-
-        chunk_1: "f32[12, 12]" = results.new_zeros(12, 12);  results = None
-
-<<<<<<< HEAD
-        diagonal_1: "f32[12]" = chunk_1.diagonal(0)
-        fill__1: "f32[12]" = diagonal_1.fill_(1);  diagonal_1 = None
-=======
+
+        chunk_1 = results.new_zeros(12, 12);  results = None
+
         diagonal_1 = chunk_1.diagonal(0)
         fill__1 = diagonal_1.fill_(1);  diagonal_1 = fill__1 = None
->>>>>>> f27e90fc
-
-        basis: "f32[12, 4, 3]" = chunk_1.view(12, 4, 3);  chunk_1 = None
+
+        basis = chunk_1.view(12, 4, 3);  chunk_1 = None
 
         lazy_load_decompositions_1 = torch._functorch.vmap.lazy_load_decompositions();  lazy_load_decompositions_1 = None
 
         _vmap_increment_nesting_1 = torch._C._functorch._vmap_increment_nesting(12, 'error');  _vmap_increment_nesting_1 = None
 
-        _add_batch_dim_1: "f32[4, 3]" = torch._C._functorch._add_batch_dim(basis, 0, 3);  basis = None
+        _add_batch_dim_1 = torch._C._functorch._add_batch_dim(basis, 0, 3);  basis = None
 
         _vjp_treespec_compare = torch._functorch.eager_transforms._vjp_treespec_compare(o, _add_batch_dim_1);  _vjp_treespec_compare = None
 
         _autograd_grad = torch._functorch.eager_transforms._autograd_grad([o], [child_4], [_add_batch_dim_1], retain_graph = True, create_graph = True);  o = child_4 = _add_batch_dim_1 = None
-        child_5: "f32[3, 4]" = _autograd_grad[0];  _autograd_grad = None
-
-        child_6: "f32[12, 3, 4]" = torch._C._functorch._remove_batch_dim(child_5, 3, 12, 0);  child_5 = None
+        child_5 = _autograd_grad[0];  _autograd_grad = None
+
+        child_6 = torch._C._functorch._remove_batch_dim(child_5, 3, 12, 0);  child_5 = None
 
         _vmap_decrement_nesting = torch._C._functorch._vmap_decrement_nesting();  _vmap_decrement_nesting = None
 
         split = child_6.split((12,), dim = 0);  child_6 = None
-        split_1: "f32[12, 3, 4]" = split[0];  split = None
-
-        child_7: "f32[4, 3, 3, 4]" = split_1.view((4, 3, 3, 4));  split_1 = None
+        split_1 = split[0];  split = None
+
+        child_7 = split_1.view((4, 3, 3, 4));  split_1 = None
 
         _unpack_dual = torch._unpack_dual(child_7, level = 0);  child_7 = None
-        primal: "f32[4, 3, 3, 4]" = _unpack_dual[0];  _unpack_dual = None
-
-        tangent: "f32[4, 3, 3, 4]" = torch.zeros_like(primal)
+        primal = _unpack_dual[0];  _unpack_dual = None
+
+        tangent = torch.zeros_like(primal)
 
         child_8: "f32[4, 3, 3, 4]" = torch._C._functorch._unwrap_for_grad(primal, 2);  primal = child_8 = None
 
@@ -3157,19 +3114,15 @@
         _saved_tensors_hooks_disable = torch._C._autograd._saved_tensors_hooks_disable("torch.func.{grad, vjp, jacrev, hessian} don't yet support saved tensor hooks. Please open an issue with your use case.");  _saved_tensors_hooks_disable = None
         _grad_increment_nesting = torch._C._functorch._grad_increment_nesting();  _grad_increment_nesting = None
 
-        diff_primals: "f32[4, 3]" = torch._C._functorch._wrap_for_grad(l_x_, 1);  l_x_ = None
+        diff_primals = torch._C._functorch._wrap_for_grad(l_x_, 1);  l_x_ = None
 
         set_inplace_requires_grad_allowed = torch._C._functorch.set_inplace_requires_grad_allowed(True);  set_inplace_requires_grad_allowed = None
 
-<<<<<<< HEAD
-        _set_tensor_requires_grad: "f32[4, 3]" = torch._functorch.eager_transforms._set_tensor_requires_grad(diff_primals)
-=======
         _set_tensor_requires_grad = torch._functorch.eager_transforms._set_tensor_requires_grad(diff_primals);  _set_tensor_requires_grad = None
->>>>>>> f27e90fc
 
         set_inplace_requires_grad_allowed_1 = torch._C._functorch.set_inplace_requires_grad_allowed(False);  set_inplace_requires_grad_allowed_1 = None
 
-        o: "f32[4, 3]" = torch.sin(diff_primals)
+        o = torch.sin(diff_primals)
 
         results: "f32[4, 3]" = torch._C._functorch._unwrap_for_grad(o, 1)
 
@@ -3193,12 +3146,12 @@
 
         _vmap_increment_nesting = torch._C._functorch._vmap_increment_nesting(12, 'error');  _vmap_increment_nesting = None
 
-        _add_batch_dim: "f32[4, 3]" = torch._C._functorch._add_batch_dim(basis, 0, 1);  basis = None
+        _add_batch_dim = torch._C._functorch._add_batch_dim(basis, 0, 1);  basis = None
 
         _vjp_treespec_compare = torch._functorch.eager_transforms._vjp_treespec_compare(o, _add_batch_dim);  _vjp_treespec_compare = None
 
         _autograd_grad = torch._functorch.eager_transforms._autograd_grad([o], [diff_primals], [_add_batch_dim], retain_graph = True, create_graph = True);  o = diff_primals = _add_batch_dim = None
-        batched_outputs: "f32[4, 3]" = _autograd_grad[0];  _autograd_grad = None
+        batched_outputs = _autograd_grad[0];  _autograd_grad = None
 
         chunked_result: "f32[12, 4, 3]" = torch._C._functorch._remove_batch_dim(batched_outputs, 1, 12, 0);  batched_outputs = None
 
@@ -3240,25 +3193,16 @@
         _saved_tensors_hooks_disable = torch._C._autograd._saved_tensors_hooks_disable("torch.func.{grad, vjp, jacrev, hessian} don't yet support saved tensor hooks. Please open an issue with your use case.");  _saved_tensors_hooks_disable = None
         _grad_increment_nesting = torch._C._functorch._grad_increment_nesting();  _grad_increment_nesting = None
 
-<<<<<<< HEAD
-        _wrap_for_grad: "f32[4, 3]" = torch._C._functorch._wrap_for_grad(l_x_, 1);  l_x_ = None
-        diff_primals: "f32[3, 4]" = torch._C._functorch._wrap_for_grad(l_y_, 1);  l_y_ = None
-=======
         _wrap_for_grad = torch._C._functorch._wrap_for_grad(l_x_, 1);  l_x_ = _wrap_for_grad = None
         diff_primals = torch._C._functorch._wrap_for_grad(l_y_, 1);  l_y_ = None
->>>>>>> f27e90fc
 
         set_inplace_requires_grad_allowed = torch._C._functorch.set_inplace_requires_grad_allowed(True);  set_inplace_requires_grad_allowed = None
 
-<<<<<<< HEAD
-        _set_tensor_requires_grad: "f32[3, 4]" = torch._functorch.eager_transforms._set_tensor_requires_grad(diff_primals)
-=======
         _set_tensor_requires_grad = torch._functorch.eager_transforms._set_tensor_requires_grad(diff_primals);  _set_tensor_requires_grad = None
->>>>>>> f27e90fc
 
         set_inplace_requires_grad_allowed_1 = torch._C._functorch.set_inplace_requires_grad_allowed(False);  set_inplace_requires_grad_allowed_1 = None
 
-        o: "f32[3, 4]" = diff_primals.sin()
+        o = diff_primals.sin()
 
         results: "f32[3, 4]" = torch._C._functorch._unwrap_for_grad(o, 1)
 
@@ -3282,12 +3226,12 @@
 
         _vmap_increment_nesting = torch._C._functorch._vmap_increment_nesting(12, 'error');  _vmap_increment_nesting = None
 
-        _add_batch_dim: "f32[3, 4]" = torch._C._functorch._add_batch_dim(basis, 0, 1);  basis = None
+        _add_batch_dim = torch._C._functorch._add_batch_dim(basis, 0, 1);  basis = None
 
         _vjp_treespec_compare = torch._functorch.eager_transforms._vjp_treespec_compare(o, _add_batch_dim);  _vjp_treespec_compare = None
 
         _autograd_grad = torch._functorch.eager_transforms._autograd_grad([o], [diff_primals], [_add_batch_dim], retain_graph = True, create_graph = True);  o = diff_primals = _add_batch_dim = None
-        batched_outputs: "f32[3, 4]" = _autograd_grad[0];  _autograd_grad = None
+        batched_outputs = _autograd_grad[0];  _autograd_grad = None
 
         chunked_result: "f32[12, 3, 4]" = torch._C._functorch._remove_batch_dim(batched_outputs, 1, 12, 0);  batched_outputs = None
 
@@ -3329,20 +3273,16 @@
         _saved_tensors_hooks_disable = torch._C._autograd._saved_tensors_hooks_disable("torch.func.{grad, vjp, jacrev, hessian} don't yet support saved tensor hooks. Please open an issue with your use case.");  _saved_tensors_hooks_disable = None
         _grad_increment_nesting = torch._C._functorch._grad_increment_nesting();  _grad_increment_nesting = None
 
-        aux: "f32[4, 3]" = torch._C._functorch._wrap_for_grad(l_x_, 1);  l_x_ = None
-        diff_primals: "f32[3, 4]" = torch._C._functorch._wrap_for_grad(l_y_, 1);  l_y_ = None
+        aux = torch._C._functorch._wrap_for_grad(l_x_, 1);  l_x_ = None
+        diff_primals = torch._C._functorch._wrap_for_grad(l_y_, 1);  l_y_ = None
 
         set_inplace_requires_grad_allowed = torch._C._functorch.set_inplace_requires_grad_allowed(True);  set_inplace_requires_grad_allowed = None
 
-<<<<<<< HEAD
-        _set_tensor_requires_grad: "f32[3, 4]" = torch._functorch.eager_transforms._set_tensor_requires_grad(diff_primals)
-=======
         _set_tensor_requires_grad = torch._functorch.eager_transforms._set_tensor_requires_grad(diff_primals);  _set_tensor_requires_grad = None
->>>>>>> f27e90fc
 
         set_inplace_requires_grad_allowed_1 = torch._C._functorch.set_inplace_requires_grad_allowed(False);  set_inplace_requires_grad_allowed_1 = None
 
-        o: "f32[3, 4]" = diff_primals.sin()
+        o = diff_primals.sin()
 
         aux_1: "f32[4, 3]" = torch._C._functorch._unwrap_for_grad(aux, 1);  aux = None
 
@@ -3368,12 +3308,12 @@
 
         _vmap_increment_nesting = torch._C._functorch._vmap_increment_nesting(12, 'error');  _vmap_increment_nesting = None
 
-        _add_batch_dim: "f32[3, 4]" = torch._C._functorch._add_batch_dim(basis, 0, 1);  basis = None
+        _add_batch_dim = torch._C._functorch._add_batch_dim(basis, 0, 1);  basis = None
 
         _vjp_treespec_compare = torch._functorch.eager_transforms._vjp_treespec_compare(o, _add_batch_dim);  _vjp_treespec_compare = None
 
         _autograd_grad = torch._functorch.eager_transforms._autograd_grad([o], [diff_primals], [_add_batch_dim], retain_graph = True, create_graph = True);  o = diff_primals = _add_batch_dim = None
-        batched_outputs: "f32[3, 4]" = _autograd_grad[0];  _autograd_grad = None
+        batched_outputs = _autograd_grad[0];  _autograd_grad = None
 
         chunked_result: "f32[12, 3, 4]" = torch._C._functorch._remove_batch_dim(batched_outputs, 1, 12, 0);  batched_outputs = None
 
@@ -3442,20 +3382,16 @@
         _saved_tensors_hooks_disable = torch._C._autograd._saved_tensors_hooks_disable("torch.func.{grad, vjp, jacrev, hessian} don't yet support saved tensor hooks. Please open an issue with your use case.");  _saved_tensors_hooks_disable = None
         _grad_increment_nesting = torch._C._functorch._grad_increment_nesting();  _grad_increment_nesting = None
 
-        child: "f32[5]" = torch._C._functorch._wrap_for_grad(l_x_, 1);  l_x_ = None
+        child = torch._C._functorch._wrap_for_grad(l_x_, 1);  l_x_ = None
 
         set_inplace_requires_grad_allowed = torch._C._functorch.set_inplace_requires_grad_allowed(True);  set_inplace_requires_grad_allowed = None
 
-<<<<<<< HEAD
-        child_1: "f32[5]" = torch._functorch.eager_transforms._set_tensor_requires_grad(child)
-=======
         child_1 = torch._functorch.eager_transforms._set_tensor_requires_grad(child);  child_1 = None
->>>>>>> f27e90fc
 
         set_inplace_requires_grad_allowed_1 = torch._C._functorch.set_inplace_requires_grad_allowed(False);  set_inplace_requires_grad_allowed_1 = None
 
-        sin: "f32[5]" = child.sin();  child = None
-        o: "f32[]" = sin.sum();  sin = None
+        sin = child.sin();  child = None
+        o = sin.sum();  sin = None
 
         results: "f32[]" = torch._C._functorch._unwrap_for_grad(o, 1);  o = None
 
@@ -3494,16 +3430,16 @@
         _saved_tensors_hooks_disable = torch._C._autograd._saved_tensors_hooks_disable("torch.func.{grad, vjp, jacrev, hessian} don't yet support saved tensor hooks. Please open an issue with your use case.");  _saved_tensors_hooks_disable = None
         _grad_increment_nesting = torch._C._functorch._grad_increment_nesting();  _grad_increment_nesting = None
 
-        child: "f32[5]" = torch._C._functorch._wrap_for_grad(l_x_, 1);  l_x_ = None
+        child = torch._C._functorch._wrap_for_grad(l_x_, 1);  l_x_ = None
 
         set_inplace_requires_grad_allowed = torch._C._functorch.set_inplace_requires_grad_allowed(True);  set_inplace_requires_grad_allowed = None
 
-        child_3: "f32[5]" = torch._functorch.eager_transforms._set_tensor_requires_grad(child)
+        child_3 = torch._functorch.eager_transforms._set_tensor_requires_grad(child)
 
         set_inplace_requires_grad_allowed_1 = torch._C._functorch.set_inplace_requires_grad_allowed(False);  set_inplace_requires_grad_allowed_1 = None
 
-        child_1: "f32[5]" = child.sin()
-        child_2: "f32[5]" = child.cos();  child = None
+        child_1 = child.sin()
+        child_2 = child.cos();  child = None
 
         _unwrap_for_grad: "f32[5]" = torch._C._functorch._unwrap_for_grad(child_1, 1)
         _unwrap_for_grad_1: "f32[5]" = torch._C._functorch._unwrap_for_grad(child_2, 1)
@@ -3548,16 +3484,16 @@
         _saved_tensors_hooks_disable = torch._C._autograd._saved_tensors_hooks_disable("torch.func.{grad, vjp, jacrev, hessian} don't yet support saved tensor hooks. Please open an issue with your use case.");  _saved_tensors_hooks_disable = None
         _grad_increment_nesting = torch._C._functorch._grad_increment_nesting();  _grad_increment_nesting = None
 
-        child: "f32[5]" = torch._C._functorch._wrap_for_grad(l_x_, 1);  l_x_ = None
+        child = torch._C._functorch._wrap_for_grad(l_x_, 1);  l_x_ = None
 
         set_inplace_requires_grad_allowed = torch._C._functorch.set_inplace_requires_grad_allowed(True);  set_inplace_requires_grad_allowed = None
 
-        child_3: "f32[5]" = torch._functorch.eager_transforms._set_tensor_requires_grad(child)
+        child_3 = torch._functorch.eager_transforms._set_tensor_requires_grad(child)
 
         set_inplace_requires_grad_allowed_1 = torch._C._functorch.set_inplace_requires_grad_allowed(False);  set_inplace_requires_grad_allowed_1 = None
 
-        child_1: "f32[5]" = child.sin()
-        child_2: "f32[5]" = child.cos();  child = None
+        child_1 = child.sin()
+        child_2 = child.cos();  child = None
 
         _unwrap_for_grad: "f32[5]" = torch._C._functorch._unwrap_for_grad(child_1, 1)
         _unwrap_for_grad_1: "f32[5]" = torch._C._functorch._unwrap_for_grad(child_2, 1)
@@ -3604,20 +3540,16 @@
         _saved_tensors_hooks_disable = torch._C._autograd._saved_tensors_hooks_disable("torch.func.{grad, vjp, jacrev, hessian} don't yet support saved tensor hooks. Please open an issue with your use case.");  _saved_tensors_hooks_disable = None
         _grad_increment_nesting = torch._C._functorch._grad_increment_nesting();  _grad_increment_nesting = None
 
-        child: "f32[5]" = torch._C._functorch._wrap_for_grad(l_x_, 1);  l_x_ = None
+        child = torch._C._functorch._wrap_for_grad(l_x_, 1);  l_x_ = None
 
         set_inplace_requires_grad_allowed = torch._C._functorch.set_inplace_requires_grad_allowed(True);  set_inplace_requires_grad_allowed = None
 
-<<<<<<< HEAD
-        child_1: "f32[5]" = torch._functorch.eager_transforms._set_tensor_requires_grad(child)
-=======
         child_1 = torch._functorch.eager_transforms._set_tensor_requires_grad(child);  child_1 = None
->>>>>>> f27e90fc
 
         set_inplace_requires_grad_allowed_1 = torch._C._functorch.set_inplace_requires_grad_allowed(False);  set_inplace_requires_grad_allowed_1 = None
 
-        sin: "f32[5]" = child.sin()
-        o: "f32[]" = sin.sum();  sin = None
+        sin = child.sin()
+        o = sin.sum();  sin = None
 
         aux: "f32[5]" = torch._C._functorch._unwrap_for_grad(child, 1);  child = aux = None
 
@@ -3849,23 +3781,19 @@
         _saved_tensors_hooks_disable = torch._C._autograd._saved_tensors_hooks_disable("torch.func.{grad, vjp, jacrev, hessian} don't yet support saved tensor hooks. Please open an issue with your use case.");  _saved_tensors_hooks_disable = None
         _grad_increment_nesting = torch._C._functorch._grad_increment_nesting();  _grad_increment_nesting = None
 
-        diff_args: "f32[3, 3, 3]" = torch._C._functorch._wrap_for_grad(l_x_, 1);  l_x_ = None
+        diff_args = torch._C._functorch._wrap_for_grad(l_x_, 1);  l_x_ = None
 
         set_inplace_requires_grad_allowed = torch._C._functorch.set_inplace_requires_grad_allowed(True);  set_inplace_requires_grad_allowed = None
 
-<<<<<<< HEAD
-        _set_tensor_requires_grad: "f32[3, 3, 3]" = torch._functorch.eager_transforms._set_tensor_requires_grad(diff_args)
-=======
         _set_tensor_requires_grad = torch._functorch.eager_transforms._set_tensor_requires_grad(diff_args);  _set_tensor_requires_grad = None
->>>>>>> f27e90fc
 
         set_inplace_requires_grad_allowed_1 = torch._C._functorch.set_inplace_requires_grad_allowed(False);  set_inplace_requires_grad_allowed_1 = None
 
-        sin: "f32[3, 3, 3]" = diff_args.sin()
-        output: "f32[]" = sin.sum();  sin = None
+        sin = diff_args.sin()
+        output = sin.sum();  sin = None
 
         _autograd_grad = torch._functorch.eager_transforms._autograd_grad((output,), [diff_args], create_graph = True);  diff_args = None
-        grad_input: "f32[3, 3, 3]" = _autograd_grad[0];  _autograd_grad = None
+        grad_input = _autograd_grad[0];  _autograd_grad = None
 
         grad_input_1: "f32[3, 3, 3]" = torch._C._functorch._unwrap_for_grad(grad_input, 1);  grad_input = None
 
@@ -3920,24 +3848,20 @@
         _saved_tensors_hooks_disable = torch._C._autograd._saved_tensors_hooks_disable("torch.func.{grad, vjp, jacrev, hessian} don't yet support saved tensor hooks. Please open an issue with your use case.");  _saved_tensors_hooks_disable = None
         _grad_increment_nesting = torch._C._functorch._grad_increment_nesting();  _grad_increment_nesting = None
 
-        diff_args: "f32[3, 3, 3]" = torch._C._functorch._wrap_for_grad(l_x_, 1);  l_x_ = None
+        diff_args = torch._C._functorch._wrap_for_grad(l_x_, 1);  l_x_ = None
 
         set_inplace_requires_grad_allowed = torch._C._functorch.set_inplace_requires_grad_allowed(True);  set_inplace_requires_grad_allowed = None
 
-<<<<<<< HEAD
-        _set_tensor_requires_grad: "f32[3, 3, 3]" = torch._functorch.eager_transforms._set_tensor_requires_grad(diff_args)
-=======
         _set_tensor_requires_grad = torch._functorch.eager_transforms._set_tensor_requires_grad(diff_args);  _set_tensor_requires_grad = None
->>>>>>> f27e90fc
 
         set_inplace_requires_grad_allowed_1 = torch._C._functorch.set_inplace_requires_grad_allowed(False);  set_inplace_requires_grad_allowed_1 = None
 
-        sin: "f32[3, 3, 3]" = diff_args.sin()
-        add: "f32[3, 3, 3]" = sin + 3;  sin = None
-        output: "f32[]" = add.sum();  add = None
+        sin = diff_args.sin()
+        add = sin + 3;  sin = None
+        output = add.sum();  add = None
 
         _autograd_grad = torch._functorch.eager_transforms._autograd_grad((output,), [diff_args], create_graph = True);  diff_args = None
-        grad_input: "f32[3, 3, 3]" = _autograd_grad[0];  _autograd_grad = None
+        grad_input = _autograd_grad[0];  _autograd_grad = None
 
         grad_input_1: "f32[3, 3, 3]" = torch._C._functorch._unwrap_for_grad(grad_input, 1);  grad_input = None
 
@@ -3981,24 +3905,20 @@
         _saved_tensors_hooks_disable = torch._C._autograd._saved_tensors_hooks_disable("torch.func.{grad, vjp, jacrev, hessian} don't yet support saved tensor hooks. Please open an issue with your use case.");  _saved_tensors_hooks_disable = None
         _grad_increment_nesting = torch._C._functorch._grad_increment_nesting();  _grad_increment_nesting = None
 
-        diff_args: "f32[3, 3, 3]" = torch._C._functorch._wrap_for_grad(l_x_, 1);  l_x_ = None
+        diff_args = torch._C._functorch._wrap_for_grad(l_x_, 1);  l_x_ = None
 
         set_inplace_requires_grad_allowed = torch._C._functorch.set_inplace_requires_grad_allowed(True);  set_inplace_requires_grad_allowed = None
 
-<<<<<<< HEAD
-        _set_tensor_requires_grad: "f32[3, 3, 3]" = torch._functorch.eager_transforms._set_tensor_requires_grad(diff_args)
-=======
         _set_tensor_requires_grad = torch._functorch.eager_transforms._set_tensor_requires_grad(diff_args);  _set_tensor_requires_grad = None
->>>>>>> f27e90fc
 
         set_inplace_requires_grad_allowed_1 = torch._C._functorch.set_inplace_requires_grad_allowed(False);  set_inplace_requires_grad_allowed_1 = None
 
-        sin: "f32[3, 3, 3]" = diff_args.sin()
-        add: "f32[3, 3, 3]" = sin + y;  sin = None
-        output: "f32[]" = add.sum();  add = None
+        sin = diff_args.sin()
+        add = sin + y;  sin = None
+        output = add.sum();  add = None
 
         _autograd_grad = torch._functorch.eager_transforms._autograd_grad((output,), [diff_args], create_graph = True);  diff_args = None
-        grad_input: "f32[3, 3, 3]" = _autograd_grad[0];  _autograd_grad = None
+        grad_input = _autograd_grad[0];  _autograd_grad = None
 
         grad_input_1: "f32[3, 3, 3]" = torch._C._functorch._unwrap_for_grad(grad_input, 1);  grad_input = None
 
@@ -4042,24 +3962,20 @@
         _saved_tensors_hooks_disable = torch._C._autograd._saved_tensors_hooks_disable("torch.func.{grad, vjp, jacrev, hessian} don't yet support saved tensor hooks. Please open an issue with your use case.");  _saved_tensors_hooks_disable = None
         _grad_increment_nesting = torch._C._functorch._grad_increment_nesting();  _grad_increment_nesting = None
 
-        diff_args: "f32[3, 3, 3]" = torch._C._functorch._wrap_for_grad(l_x_, 1);  l_x_ = None
+        diff_args = torch._C._functorch._wrap_for_grad(l_x_, 1);  l_x_ = None
 
         set_inplace_requires_grad_allowed = torch._C._functorch.set_inplace_requires_grad_allowed(True);  set_inplace_requires_grad_allowed = None
 
-<<<<<<< HEAD
-        _set_tensor_requires_grad: "f32[3, 3, 3]" = torch._functorch.eager_transforms._set_tensor_requires_grad(diff_args)
-=======
         _set_tensor_requires_grad = torch._functorch.eager_transforms._set_tensor_requires_grad(diff_args);  _set_tensor_requires_grad = None
->>>>>>> f27e90fc
 
         set_inplace_requires_grad_allowed_1 = torch._C._functorch.set_inplace_requires_grad_allowed(False);  set_inplace_requires_grad_allowed_1 = None
 
-        sin: "f32[3, 3, 3]" = diff_args.sin()
-        add: "f32[3, 3, 3]" = sin + 3.14;  sin = None
-        output: "f32[]" = add.sum();  add = None
+        sin = diff_args.sin()
+        add = sin + 3.14;  sin = None
+        output = add.sum();  add = None
 
         _autograd_grad = torch._functorch.eager_transforms._autograd_grad((output,), [diff_args], create_graph = True);  diff_args = None
-        grad_input: "f32[3, 3, 3]" = _autograd_grad[0];  _autograd_grad = None
+        grad_input = _autograd_grad[0];  _autograd_grad = None
 
         grad_input_1: "f32[3, 3, 3]" = torch._C._functorch._unwrap_for_grad(grad_input, 1);  grad_input = None
 
@@ -4100,25 +4016,21 @@
         _saved_tensors_hooks_disable = torch._C._autograd._saved_tensors_hooks_disable("torch.func.{grad, vjp, jacrev, hessian} don't yet support saved tensor hooks. Please open an issue with your use case.");  _saved_tensors_hooks_disable = None
         _grad_increment_nesting = torch._C._functorch._grad_increment_nesting();  _grad_increment_nesting = None
 
-        diff_args: "f32[3, 3, 3]" = torch._C._functorch._wrap_for_grad(l_x_, 1);  l_x_ = None
+        diff_args = torch._C._functorch._wrap_for_grad(l_x_, 1);  l_x_ = None
 
         set_inplace_requires_grad_allowed = torch._C._functorch.set_inplace_requires_grad_allowed(True);  set_inplace_requires_grad_allowed = None
 
-<<<<<<< HEAD
-        _set_tensor_requires_grad: "f32[3, 3, 3]" = torch._functorch.eager_transforms._set_tensor_requires_grad(diff_args)
-=======
         _set_tensor_requires_grad = torch._functorch.eager_transforms._set_tensor_requires_grad(diff_args);  _set_tensor_requires_grad = None
->>>>>>> f27e90fc
 
         set_inplace_requires_grad_allowed_1 = torch._C._functorch.set_inplace_requires_grad_allowed(False);  set_inplace_requires_grad_allowed_1 = None
 
-        sin: "f32[3, 3, 3]" = diff_args.sin()
-        add: "f32[3, 3, 3]" = sin + 3.14;  sin = None
-        output: "f32[]" = add.sum();  add = None
-        aux: "f32[3, 3, 3]" = diff_args.cos()
+        sin = diff_args.sin()
+        add = sin + 3.14;  sin = None
+        output = add.sum();  add = None
+        aux = diff_args.cos()
 
         _autograd_grad = torch._functorch.eager_transforms._autograd_grad((output,), [diff_args], create_graph = True);  diff_args = None
-        grad_input: "f32[3, 3, 3]" = _autograd_grad[0];  _autograd_grad = None
+        grad_input = _autograd_grad[0];  _autograd_grad = None
 
         grad_input_1: "f32[3, 3, 3]" = torch._C._functorch._unwrap_for_grad(grad_input, 1);  grad_input = None
 
@@ -4161,26 +4073,22 @@
         _saved_tensors_hooks_disable = torch._C._autograd._saved_tensors_hooks_disable("torch.func.{grad, vjp, jacrev, hessian} don't yet support saved tensor hooks. Please open an issue with your use case.");  _saved_tensors_hooks_disable = None
         _grad_increment_nesting = torch._C._functorch._grad_increment_nesting();  _grad_increment_nesting = None
 
-        diff_args: "f32[3, 3, 3]" = torch._C._functorch._wrap_for_grad(l_x_, 1);  l_x_ = None
-        _wrap_for_grad_1: "f32[3, 3, 3]" = torch._C._functorch._wrap_for_grad(l_y_, 1);  l_y_ = None
+        diff_args = torch._C._functorch._wrap_for_grad(l_x_, 1);  l_x_ = None
+        _wrap_for_grad_1 = torch._C._functorch._wrap_for_grad(l_y_, 1);  l_y_ = None
 
         set_inplace_requires_grad_allowed = torch._C._functorch.set_inplace_requires_grad_allowed(True);  set_inplace_requires_grad_allowed = None
 
-<<<<<<< HEAD
-        _set_tensor_requires_grad: "f32[3, 3, 3]" = torch._functorch.eager_transforms._set_tensor_requires_grad(diff_args)
-=======
         _set_tensor_requires_grad = torch._functorch.eager_transforms._set_tensor_requires_grad(diff_args);  _set_tensor_requires_grad = None
->>>>>>> f27e90fc
 
         set_inplace_requires_grad_allowed_1 = torch._C._functorch.set_inplace_requires_grad_allowed(False);  set_inplace_requires_grad_allowed_1 = None
 
-        sin: "f32[3, 3, 3]" = diff_args.sin()
-        add: "f32[3, 3, 3]" = sin + _wrap_for_grad_1;  sin = _wrap_for_grad_1 = None
-        output: "f32[]" = add.sum();  add = None
-        aux: "f32[3, 3, 3]" = diff_args.cos()
+        sin = diff_args.sin()
+        add = sin + _wrap_for_grad_1;  sin = _wrap_for_grad_1 = None
+        output = add.sum();  add = None
+        aux = diff_args.cos()
 
         _autograd_grad = torch._functorch.eager_transforms._autograd_grad((output,), [diff_args], create_graph = True);  diff_args = None
-        grad_input: "f32[3, 3, 3]" = _autograd_grad[0];  _autograd_grad = None
+        grad_input = _autograd_grad[0];  _autograd_grad = None
 
         grad_input_1: "f32[3, 3, 3]" = torch._C._functorch._unwrap_for_grad(grad_input, 1);  grad_input = None
 
@@ -4234,36 +4142,28 @@
         _saved_tensors_hooks_disable = torch._C._autograd._saved_tensors_hooks_disable("torch.func.{grad, vjp, jacrev, hessian} don't yet support saved tensor hooks. Please open an issue with your use case.");  _saved_tensors_hooks_disable = None
         _grad_increment_nesting = torch._C._functorch._grad_increment_nesting();  _grad_increment_nesting = None
 
-        child: "f32[3, 3, 3]" = torch._C._functorch._wrap_for_grad(l_x_, 1);  l_x_ = None
-        child_1: "f32[3, 3, 3]" = torch._C._functorch._wrap_for_grad(l_y_, 1);  l_y_ = None
+        child = torch._C._functorch._wrap_for_grad(l_x_, 1);  l_x_ = None
+        child_1 = torch._C._functorch._wrap_for_grad(l_y_, 1);  l_y_ = None
 
         set_inplace_requires_grad_allowed = torch._C._functorch.set_inplace_requires_grad_allowed(True);  set_inplace_requires_grad_allowed = None
 
-<<<<<<< HEAD
-        _set_tensor_requires_grad: "f32[3, 3, 3]" = torch._functorch.eager_transforms._set_tensor_requires_grad(child)
-=======
         _set_tensor_requires_grad = torch._functorch.eager_transforms._set_tensor_requires_grad(child);  _set_tensor_requires_grad = None
->>>>>>> f27e90fc
 
         set_inplace_requires_grad_allowed_1 = torch._C._functorch.set_inplace_requires_grad_allowed(False);  set_inplace_requires_grad_allowed_1 = None
         set_inplace_requires_grad_allowed_2 = torch._C._functorch.set_inplace_requires_grad_allowed(True);  set_inplace_requires_grad_allowed_2 = None
 
-<<<<<<< HEAD
-        _set_tensor_requires_grad_1: "f32[3, 3, 3]" = torch._functorch.eager_transforms._set_tensor_requires_grad(child_1)
-=======
         _set_tensor_requires_grad_1 = torch._functorch.eager_transforms._set_tensor_requires_grad(child_1);  _set_tensor_requires_grad_1 = None
->>>>>>> f27e90fc
 
         set_inplace_requires_grad_allowed_3 = torch._C._functorch.set_inplace_requires_grad_allowed(False);  set_inplace_requires_grad_allowed_3 = None
 
-        sin: "f32[3, 3, 3]" = child.sin()
-        add: "f32[3, 3, 3]" = sin + child_1;  sin = None
-        output: "f32[]" = add.sum();  add = None
-        aux: "f32[3, 3, 3]" = child.cos()
+        sin = child.sin()
+        add = sin + child_1;  sin = None
+        output = add.sum();  add = None
+        aux = child.cos()
 
         _autograd_grad = torch._functorch.eager_transforms._autograd_grad((output,), [child, child_1], create_graph = True);  child = child_1 = None
-        child_2: "f32[3, 3, 3]" = _autograd_grad[0]
-        child_3: "f32[3, 3, 3]" = _autograd_grad[1];  _autograd_grad = None
+        child_2 = _autograd_grad[0]
+        child_3 = _autograd_grad[1];  _autograd_grad = None
 
         _unwrap_for_grad: "f32[3, 3, 3]" = torch._C._functorch._unwrap_for_grad(child_2, 1);  child_2 = None
         _unwrap_for_grad_1: "f32[3, 3, 3]" = torch._C._functorch._unwrap_for_grad(child_3, 1);  child_3 = None
@@ -4288,36 +4188,28 @@
         _saved_tensors_hooks_disable = torch._C._autograd._saved_tensors_hooks_disable("torch.func.{grad, vjp, jacrev, hessian} don't yet support saved tensor hooks. Please open an issue with your use case.");  _saved_tensors_hooks_disable = None
         _grad_increment_nesting = torch._C._functorch._grad_increment_nesting();  _grad_increment_nesting = None
 
-        child: "f32[3, 3, 3]" = torch._C._functorch._wrap_for_grad(l_x_, 1);  l_x_ = None
-        child_1: "f32[3, 3, 3]" = torch._C._functorch._wrap_for_grad(l_y_, 1);  l_y_ = None
+        child = torch._C._functorch._wrap_for_grad(l_x_, 1);  l_x_ = None
+        child_1 = torch._C._functorch._wrap_for_grad(l_y_, 1);  l_y_ = None
 
         set_inplace_requires_grad_allowed = torch._C._functorch.set_inplace_requires_grad_allowed(True);  set_inplace_requires_grad_allowed = None
 
-<<<<<<< HEAD
-        _set_tensor_requires_grad: "f32[3, 3, 3]" = torch._functorch.eager_transforms._set_tensor_requires_grad(child)
-=======
         _set_tensor_requires_grad = torch._functorch.eager_transforms._set_tensor_requires_grad(child);  _set_tensor_requires_grad = None
->>>>>>> f27e90fc
 
         set_inplace_requires_grad_allowed_1 = torch._C._functorch.set_inplace_requires_grad_allowed(False);  set_inplace_requires_grad_allowed_1 = None
         set_inplace_requires_grad_allowed_2 = torch._C._functorch.set_inplace_requires_grad_allowed(True);  set_inplace_requires_grad_allowed_2 = None
 
-<<<<<<< HEAD
-        _set_tensor_requires_grad_1: "f32[3, 3, 3]" = torch._functorch.eager_transforms._set_tensor_requires_grad(child_1)
-=======
         _set_tensor_requires_grad_1 = torch._functorch.eager_transforms._set_tensor_requires_grad(child_1);  _set_tensor_requires_grad_1 = None
->>>>>>> f27e90fc
 
         set_inplace_requires_grad_allowed_3 = torch._C._functorch.set_inplace_requires_grad_allowed(False);  set_inplace_requires_grad_allowed_3 = None
 
-        sin: "f32[3, 3, 3]" = child.sin()
-        add: "f32[3, 3, 3]" = sin + child_1;  sin = None
-        output: "f32[]" = add.sum();  add = None
-        aux: "f32[3, 3, 3]" = child.cos()
+        sin = child.sin()
+        add = sin + child_1;  sin = None
+        output = add.sum();  add = None
+        aux = child.cos()
 
         _autograd_grad = torch._functorch.eager_transforms._autograd_grad((output,), [child, child_1], create_graph = True);  child = child_1 = None
-        child_2: "f32[3, 3, 3]" = _autograd_grad[0]
-        child_3: "f32[3, 3, 3]" = _autograd_grad[1];  _autograd_grad = None
+        child_2 = _autograd_grad[0]
+        child_3 = _autograd_grad[1];  _autograd_grad = None
 
         _unwrap_for_grad: "f32[3, 3, 3]" = torch._C._functorch._unwrap_for_grad(child_2, 1);  child_2 = None
         _unwrap_for_grad_1: "f32[3, 3, 3]" = torch._C._functorch._unwrap_for_grad(child_3, 1);  child_3 = None
@@ -4358,51 +4250,39 @@
         _saved_tensors_hooks_disable = torch._C._autograd._saved_tensors_hooks_disable("torch.func.{grad, vjp, jacrev, hessian} don't yet support saved tensor hooks. Please open an issue with your use case.");  _saved_tensors_hooks_disable = None
         _grad_increment_nesting = torch._C._functorch._grad_increment_nesting();  _grad_increment_nesting = None
 
-        diff_args: "f32[]" = torch._C._functorch._wrap_for_grad(l_x_, 1);  l_x_ = None
+        diff_args = torch._C._functorch._wrap_for_grad(l_x_, 1);  l_x_ = None
 
         set_inplace_requires_grad_allowed = torch._C._functorch.set_inplace_requires_grad_allowed(True);  set_inplace_requires_grad_allowed = None
 
-<<<<<<< HEAD
-        _set_tensor_requires_grad: "f32[]" = torch._functorch.eager_transforms._set_tensor_requires_grad(diff_args)
-=======
         _set_tensor_requires_grad = torch._functorch.eager_transforms._set_tensor_requires_grad(diff_args);  _set_tensor_requires_grad = None
->>>>>>> f27e90fc
 
         set_inplace_requires_grad_allowed_1 = torch._C._functorch.set_inplace_requires_grad_allowed(False);  set_inplace_requires_grad_allowed_1 = None
         _saved_tensors_hooks_disable_1 = torch._C._autograd._saved_tensors_hooks_disable("torch.func.{grad, vjp, jacrev, hessian} don't yet support saved tensor hooks. Please open an issue with your use case.");  _saved_tensors_hooks_disable_1 = None
         _grad_increment_nesting_1 = torch._C._functorch._grad_increment_nesting();  _grad_increment_nesting_1 = None
 
-        diff_args_1: "f32[]" = torch._C._functorch._wrap_for_grad(diff_args, 2)
+        diff_args_1 = torch._C._functorch._wrap_for_grad(diff_args, 2)
 
         set_inplace_requires_grad_allowed_2 = torch._C._functorch.set_inplace_requires_grad_allowed(True);  set_inplace_requires_grad_allowed_2 = None
 
-<<<<<<< HEAD
-        _set_tensor_requires_grad_1: "f32[]" = torch._functorch.eager_transforms._set_tensor_requires_grad(diff_args_1)
-=======
         _set_tensor_requires_grad_1 = torch._functorch.eager_transforms._set_tensor_requires_grad(diff_args_1);  _set_tensor_requires_grad_1 = None
->>>>>>> f27e90fc
 
         set_inplace_requires_grad_allowed_3 = torch._C._functorch.set_inplace_requires_grad_allowed(False);  set_inplace_requires_grad_allowed_3 = None
 
-        sin: "f32[]" = diff_args_1.sin()
-        output: "f32[]" = sin.sum();  sin = None
+        sin = diff_args_1.sin()
+        output = sin.sum();  sin = None
 
         _autograd_grad = torch._functorch.eager_transforms._autograd_grad((output,), [diff_args_1], create_graph = True);  diff_args_1 = None
-        grad_input: "f32[]" = _autograd_grad[0];  _autograd_grad = None
-
-        grad_input_1: "f32[]" = torch._C._functorch._unwrap_for_grad(grad_input, 2);  grad_input = None
-
-<<<<<<< HEAD
-        output_1: "f32[]" = torch._C._functorch._unwrap_for_grad(output, 2);  output = None
-=======
+        grad_input = _autograd_grad[0];  _autograd_grad = None
+
+        grad_input_1 = torch._C._functorch._unwrap_for_grad(grad_input, 2);  grad_input = None
+
         output_1 = torch._C._functorch._unwrap_for_grad(output, 2);  output = output_1 = None
->>>>>>> f27e90fc
 
         _grad_decrement_nesting = torch._C._functorch._grad_decrement_nesting();  _grad_decrement_nesting = None
         _saved_tensors_hooks_disable_2 = torch._C._autograd._saved_tensors_hooks_disable("torch.func.{grad, vjp, jacrev, hessian} don't yet support saved tensor hooks. Please open an issue with your use case.");  _saved_tensors_hooks_disable_2 = None
 
         _autograd_grad_1 = torch._functorch.eager_transforms._autograd_grad((grad_input_1,), [diff_args], create_graph = True);  diff_args = None
-        grad_input_2: "f32[]" = _autograd_grad_1[0];  _autograd_grad_1 = None
+        grad_input_2 = _autograd_grad_1[0];  _autograd_grad_1 = None
 
         grad_input_3: "f32[]" = torch._C._functorch._unwrap_for_grad(grad_input_2, 1);  grad_input_2 = None
 
@@ -4495,24 +4375,20 @@
         _saved_tensors_hooks_disable = torch._C._autograd._saved_tensors_hooks_disable("torch.func.{grad, vjp, jacrev, hessian} don't yet support saved tensor hooks. Please open an issue with your use case.");  _saved_tensors_hooks_disable = None
         _grad_increment_nesting = torch._C._functorch._grad_increment_nesting();  _grad_increment_nesting = None
 
-        diff_args: "f32[3, 3, 3]" = torch._C._functorch._wrap_for_grad(l_x_, 1);  l_x_ = None
+        diff_args = torch._C._functorch._wrap_for_grad(l_x_, 1);  l_x_ = None
 
         set_inplace_requires_grad_allowed = torch._C._functorch.set_inplace_requires_grad_allowed(True);  set_inplace_requires_grad_allowed = None
 
-<<<<<<< HEAD
-        _set_tensor_requires_grad: "f32[3, 3, 3]" = torch._functorch.eager_transforms._set_tensor_requires_grad(diff_args)
-=======
         _set_tensor_requires_grad = torch._functorch.eager_transforms._set_tensor_requires_grad(diff_args);  _set_tensor_requires_grad = None
->>>>>>> f27e90fc
 
         set_inplace_requires_grad_allowed_1 = torch._C._functorch.set_inplace_requires_grad_allowed(False);  set_inplace_requires_grad_allowed_1 = None
 
-        sin: "f32[3, 3, 3]" = diff_args.sin()
-        sum_1: "f32[]" = sin.sum();  sin = None
-        output: "f32[]" = sum_1 + 3.0;  sum_1 = None
+        sin = diff_args.sin()
+        sum_1 = sin.sum();  sin = None
+        output = sum_1 + 3.0;  sum_1 = None
 
         _autograd_grad = torch._functorch.eager_transforms._autograd_grad((output,), [diff_args], create_graph = True);  diff_args = None
-        grad_input: "f32[3, 3, 3]" = _autograd_grad[0];  _autograd_grad = None
+        grad_input = _autograd_grad[0];  _autograd_grad = None
 
         grad_input_1: "f32[3, 3, 3]" = torch._C._functorch._unwrap_for_grad(grad_input, 1);  grad_input = None
 
@@ -4602,7 +4478,7 @@
 
         _vmap_increment_nesting = torch._C._functorch._vmap_increment_nesting(12, 'error');  _vmap_increment_nesting = None
 
-        child_1: "f32[4, 3]" = torch._C._functorch._add_batch_dim(child, 0, 1);  child = None
+        child_1 = torch._C._functorch._add_batch_dim(child, 0, 1);  child = None
 
         _jvp_treespec_compare = torch._functorch.eager_transforms._jvp_treespec_compare((l_x_,), (child_1,));  _jvp_treespec_compare = None
 
@@ -4612,23 +4488,19 @@
 
         _maybe_load_decompositions = torch.autograd.forward_ad._maybe_load_decompositions();  _maybe_load_decompositions = None
 
-        _make_dual: "f32[4, 3]" = torch._make_dual(l_x_, child_1, level = 0);  child_1 = None
-
-<<<<<<< HEAD
-        _wrap_for_grad: "f32[4, 3]" = torch._C._functorch._wrap_for_grad(l_x_, 2);  l_x_ = None
-=======
+        _make_dual = torch._make_dual(l_x_, child_1, level = 0);  child_1 = None
+
         _wrap_for_grad = torch._C._functorch._wrap_for_grad(l_x_, 2);  l_x_ = _wrap_for_grad = None
->>>>>>> f27e90fc
-
-        result_duals: "f32[4, 3]" = torch.sin(_make_dual);  _make_dual = None
+
+        result_duals = torch.sin(_make_dual);  _make_dual = None
 
         _unpack_dual = torch._unpack_dual(result_duals, level = 0);  result_duals = None
-        primal: "f32[4, 3]" = _unpack_dual[0]
-        dual: "f32[4, 3]" = _unpack_dual[1];  _unpack_dual = None
+        primal = _unpack_dual[0]
+        dual = _unpack_dual[1];  _unpack_dual = None
 
         primals_out_unflatten: "f32[4, 3]" = torch._C._functorch._unwrap_for_grad(primal, 2);  primal = primals_out_unflatten = None
 
-        tangents_out_unflatten: "f32[4, 3]" = torch._C._functorch._unwrap_for_grad(dual, 2);  dual = None
+        tangents_out_unflatten = torch._C._functorch._unwrap_for_grad(dual, 2);  dual = None
 
         _exit_dual_level = torch._C._exit_dual_level(0);  _exit_dual_level = None
         _set_fwd_grad_enabled_1 = torch._C._set_fwd_grad_enabled(True);  _set_fwd_grad_enabled_1 = None
@@ -4689,7 +4561,7 @@
 
         _vmap_increment_nesting = torch._C._functorch._vmap_increment_nesting(12, 'error');  _vmap_increment_nesting = None
 
-        child_1: "f32[3, 4]" = torch._C._functorch._add_batch_dim(child, 0, 1);  child = None
+        child_1 = torch._C._functorch._add_batch_dim(child, 0, 1);  child = None
 
         _jvp_treespec_compare = torch._functorch.eager_transforms._jvp_treespec_compare((l_y_,), (child_1,));  _jvp_treespec_compare = None
 
@@ -4699,25 +4571,20 @@
 
         _maybe_load_decompositions = torch.autograd.forward_ad._maybe_load_decompositions();  _maybe_load_decompositions = None
 
-        _make_dual: "f32[3, 4]" = torch._make_dual(l_y_, child_1, level = 0);  child_1 = None
-
-<<<<<<< HEAD
-        _wrap_for_grad: "f32[4, 3]" = torch._C._functorch._wrap_for_grad(l_x_, 2);  l_x_ = None
-        _wrap_for_grad_1: "f32[3, 4]" = torch._C._functorch._wrap_for_grad(l_y_, 2);  l_y_ = None
-=======
+        _make_dual = torch._make_dual(l_y_, child_1, level = 0);  child_1 = None
+
         _wrap_for_grad = torch._C._functorch._wrap_for_grad(l_x_, 2);  l_x_ = _wrap_for_grad = None
         _wrap_for_grad_1 = torch._C._functorch._wrap_for_grad(l_y_, 2);  l_y_ = _wrap_for_grad_1 = None
->>>>>>> f27e90fc
-
-        result_duals: "f32[3, 4]" = _make_dual.sin();  _make_dual = None
+
+        result_duals = _make_dual.sin();  _make_dual = None
 
         _unpack_dual = torch._unpack_dual(result_duals, level = 0);  result_duals = None
-        primal: "f32[3, 4]" = _unpack_dual[0]
-        dual: "f32[3, 4]" = _unpack_dual[1];  _unpack_dual = None
+        primal = _unpack_dual[0]
+        dual = _unpack_dual[1];  _unpack_dual = None
 
         primals_out_unflatten: "f32[3, 4]" = torch._C._functorch._unwrap_for_grad(primal, 2);  primal = primals_out_unflatten = None
 
-        tangents_out_unflatten: "f32[3, 4]" = torch._C._functorch._unwrap_for_grad(dual, 2);  dual = None
+        tangents_out_unflatten = torch._C._functorch._unwrap_for_grad(dual, 2);  dual = None
 
         _exit_dual_level = torch._C._exit_dual_level(0);  _exit_dual_level = None
         _set_fwd_grad_enabled_1 = torch._C._set_fwd_grad_enabled(True);  _set_fwd_grad_enabled_1 = None
@@ -4778,7 +4645,7 @@
 
         _vmap_increment_nesting = torch._C._functorch._vmap_increment_nesting(12, 'error');  _vmap_increment_nesting = None
 
-        child_1: "f32[3, 4]" = torch._C._functorch._add_batch_dim(child, 0, 1);  child = None
+        child_1 = torch._C._functorch._add_batch_dim(child, 0, 1);  child = None
 
         _jvp_treespec_compare = torch._functorch.eager_transforms._jvp_treespec_compare((l_y_,), (child_1,));  _jvp_treespec_compare = None
 
@@ -4788,27 +4655,22 @@
 
         _maybe_load_decompositions = torch.autograd.forward_ad._maybe_load_decompositions();  _maybe_load_decompositions = None
 
-        _make_dual: "f32[3, 4]" = torch._make_dual(l_y_, child_1, level = 0);  child_1 = None
-
-<<<<<<< HEAD
-        aux: "f32[4, 3]" = torch._C._functorch._wrap_for_grad(l_x_, 2);  l_x_ = None
-        _wrap_for_grad_1: "f32[3, 4]" = torch._C._functorch._wrap_for_grad(l_y_, 2);  l_y_ = None
-=======
+        _make_dual = torch._make_dual(l_y_, child_1, level = 0);  child_1 = None
+
         aux = torch._C._functorch._wrap_for_grad(l_x_, 2);  l_x_ = None
         _wrap_for_grad_1 = torch._C._functorch._wrap_for_grad(l_y_, 2);  l_y_ = _wrap_for_grad_1 = None
->>>>>>> f27e90fc
-
-        result_duals: "f32[3, 4]" = _make_dual.sin();  _make_dual = None
+
+        result_duals = _make_dual.sin();  _make_dual = None
 
         aux_1: "f32[4, 3]" = torch._C._functorch._unwrap_for_grad(aux, 2);  aux = None
 
         _unpack_dual = torch._unpack_dual(result_duals, level = 0);  result_duals = None
-        primal: "f32[3, 4]" = _unpack_dual[0]
-        dual: "f32[3, 4]" = _unpack_dual[1];  _unpack_dual = None
+        primal = _unpack_dual[0]
+        dual = _unpack_dual[1];  _unpack_dual = None
 
         primals_out_unflatten: "f32[3, 4]" = torch._C._functorch._unwrap_for_grad(primal, 2);  primal = primals_out_unflatten = None
 
-        tangents_out_unflatten: "f32[3, 4]" = torch._C._functorch._unwrap_for_grad(dual, 2);  dual = None
+        tangents_out_unflatten = torch._C._functorch._unwrap_for_grad(dual, 2);  dual = None
 
         _exit_dual_level = torch._C._exit_dual_level(0);  _exit_dual_level = None
         _set_fwd_grad_enabled_1 = torch._C._set_fwd_grad_enabled(True);  _set_fwd_grad_enabled_1 = None
@@ -4872,7 +4734,7 @@
 
         _vmap_increment_nesting = torch._C._functorch._vmap_increment_nesting(12, 'same');  _vmap_increment_nesting = None
 
-        child_1: "f32[4, 3]" = torch._C._functorch._add_batch_dim(child, 0, 1);  child = None
+        child_1 = torch._C._functorch._add_batch_dim(child, 0, 1);  child = None
 
         _jvp_treespec_compare = torch._functorch.eager_transforms._jvp_treespec_compare((l_x_,), (child_1,));  _jvp_treespec_compare = None
 
@@ -4882,32 +4744,27 @@
 
         _maybe_load_decompositions = torch.autograd.forward_ad._maybe_load_decompositions();  _maybe_load_decompositions = None
 
-        child_3: "f32[4, 3]" = torch._make_dual(l_x_, child_1, level = 0);  child_1 = None
-
-<<<<<<< HEAD
-        _wrap_for_grad: "f32[4, 3]" = torch._C._functorch._wrap_for_grad(l_x_, 2);  l_x_ = None
-        _wrap_for_grad_1: "f32[3, 4]" = torch._C._functorch._wrap_for_grad(l_y_, 2);  l_y_ = None
-=======
+        child_3 = torch._make_dual(l_x_, child_1, level = 0);  child_1 = None
+
         _wrap_for_grad = torch._C._functorch._wrap_for_grad(l_x_, 2);  l_x_ = _wrap_for_grad = None
         _wrap_for_grad_1 = torch._C._functorch._wrap_for_grad(l_y_, 2);  l_y_ = None
->>>>>>> f27e90fc
-
-        child_2: "f32[3, 4]" = _wrap_for_grad_1.sin();  _wrap_for_grad_1 = None
+
+        child_2 = _wrap_for_grad_1.sin();  _wrap_for_grad_1 = None
 
         _unpack_dual = torch._unpack_dual(child_2, level = 0);  child_2 = None
-        primal: "f32[3, 4]" = _unpack_dual[0];  _unpack_dual = None
-
-        tangent: "f32[3, 4]" = torch.zeros_like(primal)
+        primal = _unpack_dual[0];  _unpack_dual = None
+
+        tangent = torch.zeros_like(primal)
 
         _unpack_dual_1 = torch._unpack_dual(child_3, level = 0);  child_3 = None
-        primal_1: "f32[4, 3]" = _unpack_dual_1[0]
-        dual: "f32[4, 3]" = _unpack_dual_1[1];  _unpack_dual_1 = None
+        primal_1 = _unpack_dual_1[0]
+        dual = _unpack_dual_1[1];  _unpack_dual_1 = None
 
         child_4: "f32[3, 4]" = torch._C._functorch._unwrap_for_grad(primal, 2);  primal = child_4 = None
         child_5: "f32[4, 3]" = torch._C._functorch._unwrap_for_grad(primal_1, 2);  primal_1 = child_5 = None
 
         child_6: "f32[3, 4]" = torch._C._functorch._unwrap_for_grad(tangent, 2);  tangent = None
-        child_7: "f32[4, 3]" = torch._C._functorch._unwrap_for_grad(dual, 2);  dual = None
+        child_7 = torch._C._functorch._unwrap_for_grad(dual, 2);  dual = None
 
         _exit_dual_level = torch._C._exit_dual_level(0);  _exit_dual_level = None
         _set_fwd_grad_enabled_1 = torch._C._set_fwd_grad_enabled(True);  _set_fwd_grad_enabled_1 = None
@@ -4993,14 +4850,14 @@
 
         _maybe_load_decompositions = torch.autograd.forward_ad._maybe_load_decompositions();  _maybe_load_decompositions = None
 
-        _make_dual: "f32[3, 3]" = torch._make_dual(l_x_, l_v_, level = 0);  l_x_ = l_v_ = None
-
-        sin: "f32[3, 3]" = _make_dual.sin();  _make_dual = None
-        result_duals: "f32[]" = sin.sum();  sin = None
+        _make_dual = torch._make_dual(l_x_, l_v_, level = 0);  l_x_ = l_v_ = None
+
+        sin = _make_dual.sin();  _make_dual = None
+        result_duals = sin.sum();  sin = None
 
         _unpack_dual = torch._unpack_dual(result_duals, level = 0);  result_duals = None
-        primal: "f32[]" = _unpack_dual[0]
-        dual: "f32[]" = _unpack_dual[1];  _unpack_dual = None
+        primal = _unpack_dual[0]
+        dual = _unpack_dual[1];  _unpack_dual = None
 
         primals_out_unflatten: "f32[]" = torch._C._functorch._unwrap_for_grad(primal, 1);  primal = None
 
@@ -5047,16 +4904,16 @@
 
         _maybe_load_decompositions = torch.autograd.forward_ad._maybe_load_decompositions();  _maybe_load_decompositions = None
 
-        aux: "f32[3, 3]" = torch._make_dual(l_x_, l_v_, level = 0);  l_x_ = l_v_ = None
-
-        sin: "f32[3, 3]" = aux.sin()
-        result_duals: "f32[]" = sin.sum();  sin = None
+        aux = torch._make_dual(l_x_, l_v_, level = 0);  l_x_ = l_v_ = None
+
+        sin = aux.sin()
+        result_duals = sin.sum();  sin = None
 
         aux_1: "f32[3, 3]" = torch._C._functorch._unwrap_for_grad(aux, 1);  aux = None
 
         _unpack_dual = torch._unpack_dual(result_duals, level = 0);  result_duals = None
-        primal: "f32[]" = _unpack_dual[0]
-        dual: "f32[]" = _unpack_dual[1];  _unpack_dual = None
+        primal = _unpack_dual[0]
+        dual = _unpack_dual[1];  _unpack_dual = None
 
         primals_out_unflatten: "f32[]" = torch._C._functorch._unwrap_for_grad(primal, 1);  primal = None
 
@@ -5105,22 +4962,22 @@
 
         _maybe_load_decompositions = torch.autograd.forward_ad._maybe_load_decompositions();  _maybe_load_decompositions = None
 
-        aux: "f32[3, 3]" = torch._make_dual(l_x_, l_v_, level = 0);  l_x_ = None
+        aux = torch._make_dual(l_x_, l_v_, level = 0);  l_x_ = None
 
         _maybe_load_decompositions_1 = torch.autograd.forward_ad._maybe_load_decompositions();  _maybe_load_decompositions_1 = None
 
-        _make_dual_1: "f32[3, 3]" = torch._make_dual(l_y_, l_v_, level = 0);  l_y_ = l_v_ = None
-
-        sin: "f32[3, 3]" = aux.sin()
-        sum_1: "f32[]" = sin.sum();  sin = None
-        cos: "f32[3, 3]" = _make_dual_1.cos();  _make_dual_1 = None
-        result_duals: "f32[3, 3]" = sum_1 + cos;  sum_1 = cos = None
+        _make_dual_1 = torch._make_dual(l_y_, l_v_, level = 0);  l_y_ = l_v_ = None
+
+        sin = aux.sin()
+        sum_1 = sin.sum();  sin = None
+        cos = _make_dual_1.cos();  _make_dual_1 = None
+        result_duals = sum_1 + cos;  sum_1 = cos = None
 
         aux_1: "f32[3, 3]" = torch._C._functorch._unwrap_for_grad(aux, 1);  aux = None
 
         _unpack_dual = torch._unpack_dual(result_duals, level = 0);  result_duals = None
-        primal: "f32[3, 3]" = _unpack_dual[0]
-        dual: "f32[3, 3]" = _unpack_dual[1];  _unpack_dual = None
+        primal = _unpack_dual[0]
+        dual = _unpack_dual[1];  _unpack_dual = None
 
         primals_out_unflatten: "f32[3, 3]" = torch._C._functorch._unwrap_for_grad(primal, 1);  primal = None
 
@@ -5170,14 +5027,14 @@
 
         _maybe_load_decompositions = torch.autograd.forward_ad._maybe_load_decompositions();  _maybe_load_decompositions = None
 
-        _make_dual: "f32[3, 3]" = torch._make_dual(l_x_, l_v_, level = 0);  l_x_ = l_v_ = None
-
-        sin: "f32[3, 3]" = _make_dual.sin();  _make_dual = None
-        result_duals: "f32[]" = sin.sum();  sin = None
+        _make_dual = torch._make_dual(l_x_, l_v_, level = 0);  l_x_ = l_v_ = None
+
+        sin = _make_dual.sin();  _make_dual = None
+        result_duals = sin.sum();  sin = None
 
         _unpack_dual = torch._unpack_dual(result_duals, level = 0);  result_duals = None
-        primal: "f32[]" = _unpack_dual[0]
-        dual: "f32[]" = _unpack_dual[1];  _unpack_dual = None
+        primal = _unpack_dual[0]
+        dual = _unpack_dual[1];  _unpack_dual = None
 
         primals_out_unflatten: "f32[]" = torch._C._functorch._unwrap_for_grad(primal, 1);  primal = None
 
@@ -5241,14 +5098,14 @@
 
         _maybe_load_decompositions = torch.autograd.forward_ad._maybe_load_decompositions();  _maybe_load_decompositions = None
 
-        _make_dual: "f32[3, 3]" = torch._make_dual(l_x_, l_v_, level = 0);  l_x_ = l_v_ = None
-
-        sin: "f32[3, 3]" = _make_dual.sin();  _make_dual = None
-        result_duals: "f32[]" = sin.sum();  sin = None
+        _make_dual = torch._make_dual(l_x_, l_v_, level = 0);  l_x_ = l_v_ = None
+
+        sin = _make_dual.sin();  _make_dual = None
+        result_duals = sin.sum();  sin = None
 
         _unpack_dual = torch._unpack_dual(result_duals, level = 0);  result_duals = None
-        primal: "f32[]" = _unpack_dual[0]
-        dual: "f32[]" = _unpack_dual[1];  _unpack_dual = None
+        primal = _unpack_dual[0]
+        dual = _unpack_dual[1];  _unpack_dual = None
 
         primals_out_unflatten: "f32[]" = torch._C._functorch._unwrap_for_grad(primal, 1);  primal = None
 
@@ -5314,7 +5171,7 @@
 
         _maybe_load_decompositions = torch.autograd.forward_ad._maybe_load_decompositions();  _maybe_load_decompositions = None
 
-        child: "f32[3, 3, 3]" = torch._make_dual(l_x_, l_x_, level = 0);  l_x_ = None
+        child = torch._make_dual(l_x_, l_x_, level = 0);  l_x_ = None
 
         _jvp_treespec_compare_1 = torch._functorch.eager_transforms._jvp_treespec_compare((child,), (child,));  _jvp_treespec_compare_1 = None
 
@@ -5323,27 +5180,27 @@
 
         _maybe_load_decompositions_1 = torch.autograd.forward_ad._maybe_load_decompositions();  _maybe_load_decompositions_1 = None
 
-        _make_dual_1: "f32[3, 3, 3]" = torch._make_dual(child, child, level = 0);  child = None
-
-        result_duals: "f32[3, 3, 3]" = torch.sin(_make_dual_1);  _make_dual_1 = None
+        _make_dual_1 = torch._make_dual(child, child, level = 0);  child = None
+
+        result_duals = torch.sin(_make_dual_1);  _make_dual_1 = None
 
         _unpack_dual = torch._unpack_dual(result_duals, level = 0);  result_duals = None
-        primal: "f32[3, 3, 3]" = _unpack_dual[0]
-        dual: "f32[3, 3, 3]" = _unpack_dual[1];  _unpack_dual = None
-
-        primals_out_unflatten: "f32[3, 3, 3]" = torch._C._functorch._unwrap_for_grad(primal, 2);  primal = None
-
-        tangents_out_unflatten: "f32[3, 3, 3]" = torch._C._functorch._unwrap_for_grad(dual, 2);  dual = None
+        primal = _unpack_dual[0]
+        dual = _unpack_dual[1];  _unpack_dual = None
+
+        primals_out_unflatten = torch._C._functorch._unwrap_for_grad(primal, 2);  primal = None
+
+        tangents_out_unflatten = torch._C._functorch._unwrap_for_grad(dual, 2);  dual = None
 
         _set_fwd_grad_enabled_2 = torch._C._set_fwd_grad_enabled(True);  _set_fwd_grad_enabled_2 = None
         _jvp_decrement_nesting = torch._C._functorch._jvp_decrement_nesting();  _jvp_decrement_nesting = None
 
         _unpack_dual_1 = torch._unpack_dual(primals_out_unflatten, level = 0);  primals_out_unflatten = None
-        primal_1: "f32[3, 3, 3]" = _unpack_dual_1[0]
-        dual_1: "f32[3, 3, 3]" = _unpack_dual_1[1];  _unpack_dual_1 = None
+        primal_1 = _unpack_dual_1[0]
+        dual_1 = _unpack_dual_1[1];  _unpack_dual_1 = None
         _unpack_dual_2 = torch._unpack_dual(tangents_out_unflatten, level = 0);  tangents_out_unflatten = None
-        primal_2: "f32[3, 3, 3]" = _unpack_dual_2[0]
-        dual_2: "f32[3, 3, 3]" = _unpack_dual_2[1];  _unpack_dual_2 = None
+        primal_2 = _unpack_dual_2[0]
+        dual_2 = _unpack_dual_2[1];  _unpack_dual_2 = None
 
         _unwrap_for_grad_2: "f32[3, 3, 3]" = torch._C._functorch._unwrap_for_grad(primal_1, 1);  primal_1 = None
         _unwrap_for_grad_3: "f32[3, 3, 3]" = torch._C._functorch._unwrap_for_grad(primal_2, 1);  primal_2 = None
@@ -5659,11 +5516,11 @@
 
         _vmap_increment_nesting = torch._C._functorch._vmap_increment_nesting(3, 'error');  _vmap_increment_nesting = None
 
-        _add_batch_dim: "f32[3, 3]" = torch._C._functorch._add_batch_dim(l_x_, 0, 1);  l_x_ = None
-
-        sum_1: "f32[3]" = _add_batch_dim.sum(0)
-        sum_2: "f32[3]" = _add_batch_dim.sum(1);  _add_batch_dim = None
-        batched_outputs: "f32[3]" = sum_1 + sum_2;  sum_1 = sum_2 = None
+        _add_batch_dim = torch._C._functorch._add_batch_dim(l_x_, 0, 1);  l_x_ = None
+
+        sum_1 = _add_batch_dim.sum(0)
+        sum_2 = _add_batch_dim.sum(1);  _add_batch_dim = None
+        batched_outputs = sum_1 + sum_2;  sum_1 = sum_2 = None
 
         _remove_batch_dim: "f32[3, 3]" = torch._C._functorch._remove_batch_dim(batched_outputs, 1, 3, 0);  batched_outputs = None
 
@@ -5697,12 +5554,12 @@
 
         _vmap_increment_nesting = torch._C._functorch._vmap_increment_nesting(3, 'error');  _vmap_increment_nesting = None
 
-        _add_batch_dim: "f32[3, 3]" = torch._C._functorch._add_batch_dim(l_x_, 0, 1);  l_x_ = None
-
-        sum_1: "f32[3]" = _add_batch_dim.sum(0)
-        sum_2: "f32[3]" = _add_batch_dim.sum(1);  _add_batch_dim = None
-        add: "f32[3]" = sum_1 + sum_2;  sum_1 = sum_2 = None
-        batched_outputs: "f32[3]" = add + 3;  add = None
+        _add_batch_dim = torch._C._functorch._add_batch_dim(l_x_, 0, 1);  l_x_ = None
+
+        sum_1 = _add_batch_dim.sum(0)
+        sum_2 = _add_batch_dim.sum(1);  _add_batch_dim = None
+        add = sum_1 + sum_2;  sum_1 = sum_2 = None
+        batched_outputs = add + 3;  add = None
 
         _remove_batch_dim: "f32[3, 3]" = torch._C._functorch._remove_batch_dim(batched_outputs, 1, 3, 0);  batched_outputs = None
 
@@ -5737,12 +5594,12 @@
 
         _vmap_increment_nesting = torch._C._functorch._vmap_increment_nesting(3, 'error');  _vmap_increment_nesting = None
 
-        _add_batch_dim: "f32[3, 3]" = torch._C._functorch._add_batch_dim(l_x_, 0, 1);  l_x_ = None
-
-        sum_1: "f32[3]" = _add_batch_dim.sum(0)
-        sum_2: "f32[3]" = _add_batch_dim.sum(1);  _add_batch_dim = None
-        add: "f32[3]" = sum_1 + sum_2;  sum_1 = sum_2 = None
-        batched_outputs: "f32[3, 3]" = add + l_y_;  add = l_y_ = None
+        _add_batch_dim = torch._C._functorch._add_batch_dim(l_x_, 0, 1);  l_x_ = None
+
+        sum_1 = _add_batch_dim.sum(0)
+        sum_2 = _add_batch_dim.sum(1);  _add_batch_dim = None
+        add = sum_1 + sum_2;  sum_1 = sum_2 = None
+        batched_outputs = add + l_y_;  add = l_y_ = None
 
         _remove_batch_dim: "f32[3, 3, 3]" = torch._C._functorch._remove_batch_dim(batched_outputs, 1, 3, 0);  batched_outputs = None
 
@@ -5778,13 +5635,13 @@
 
         _vmap_increment_nesting = torch._C._functorch._vmap_increment_nesting(3, 'error');  _vmap_increment_nesting = None
 
-        _add_batch_dim: "f32[3, 3]" = torch._C._functorch._add_batch_dim(l_x_, 0, 1);  l_x_ = None
-        _add_batch_dim_1: "f32[3]" = torch._C._functorch._add_batch_dim(l_y_, 1, 1);  l_y_ = None
-
-        sum_1: "f32[3]" = _add_batch_dim.sum(0)
-        sum_2: "f32[3]" = _add_batch_dim.sum(1);  _add_batch_dim = None
-        add: "f32[3]" = sum_1 + sum_2;  sum_1 = sum_2 = None
-        batched_outputs: "f32[3]" = add + _add_batch_dim_1;  add = _add_batch_dim_1 = None
+        _add_batch_dim = torch._C._functorch._add_batch_dim(l_x_, 0, 1);  l_x_ = None
+        _add_batch_dim_1 = torch._C._functorch._add_batch_dim(l_y_, 1, 1);  l_y_ = None
+
+        sum_1 = _add_batch_dim.sum(0)
+        sum_2 = _add_batch_dim.sum(1);  _add_batch_dim = None
+        add = sum_1 + sum_2;  sum_1 = sum_2 = None
+        batched_outputs = add + _add_batch_dim_1;  add = _add_batch_dim_1 = None
 
         _remove_batch_dim: "f32[3, 3]" = torch._C._functorch._remove_batch_dim(batched_outputs, 1, 3, 0);  batched_outputs = None
 
@@ -5822,13 +5679,13 @@
 
         _vmap_increment_nesting = torch._C._functorch._vmap_increment_nesting(3, 'error');  _vmap_increment_nesting = None
 
-        _add_batch_dim: "f32[3, 3]" = torch._C._functorch._add_batch_dim(l_x_, 0, 1);  l_x_ = None
-        _add_batch_dim_1: "f32[3]" = torch._C._functorch._add_batch_dim(l_y_, 1, 1);  l_y_ = None
-
-        sum_1: "f32[3]" = _add_batch_dim.sum(0)
-        sum_2: "f32[3]" = _add_batch_dim.sum(1);  _add_batch_dim = None
-        add: "f32[3]" = sum_1 + sum_2;  sum_1 = sum_2 = None
-        batched_outputs: "f32[3]" = add + _add_batch_dim_1;  add = _add_batch_dim_1 = None
+        _add_batch_dim = torch._C._functorch._add_batch_dim(l_x_, 0, 1);  l_x_ = None
+        _add_batch_dim_1 = torch._C._functorch._add_batch_dim(l_y_, 1, 1);  l_y_ = None
+
+        sum_1 = _add_batch_dim.sum(0)
+        sum_2 = _add_batch_dim.sum(1);  _add_batch_dim = None
+        add = sum_1 + sum_2;  sum_1 = sum_2 = None
+        batched_outputs = add + _add_batch_dim_1;  add = _add_batch_dim_1 = None
 
         _remove_batch_dim: "f32[3, 3]" = torch._C._functorch._remove_batch_dim(batched_outputs, 1, 3, 0);  batched_outputs = None
 
@@ -5862,19 +5719,19 @@
 
         _vmap_increment_nesting = torch._C._functorch._vmap_increment_nesting(3, 'error');  _vmap_increment_nesting = None
 
-        child: "f32[3, 3]" = torch._C._functorch._add_batch_dim(l_x_, 0, 1);  l_x_ = None
-        child_1: "f32[3, 3]" = torch._C._functorch._add_batch_dim(l_y_, 0, 1);  l_y_ = None
+        child = torch._C._functorch._add_batch_dim(l_x_, 0, 1);  l_x_ = None
+        child_1 = torch._C._functorch._add_batch_dim(l_y_, 0, 1);  l_y_ = None
 
         lazy_load_decompositions_1 = torch._functorch.vmap.lazy_load_decompositions();  lazy_load_decompositions_1 = None
 
         _vmap_increment_nesting_1 = torch._C._functorch._vmap_increment_nesting(3, 'error');  _vmap_increment_nesting_1 = None
 
-        _add_batch_dim_2: "f32[3]" = torch._C._functorch._add_batch_dim(child, 1, 2);  child = None
-        _add_batch_dim_3: "f32[3]" = torch._C._functorch._add_batch_dim(child_1, 1, 2);  child_1 = None
-
-        batched_outputs: "f32[3]" = _add_batch_dim_2 + _add_batch_dim_3;  _add_batch_dim_2 = _add_batch_dim_3 = None
-
-        batched_outputs_1: "f32[3, 3]" = torch._C._functorch._remove_batch_dim(batched_outputs, 2, 3, 0);  batched_outputs = None
+        _add_batch_dim_2 = torch._C._functorch._add_batch_dim(child, 1, 2);  child = None
+        _add_batch_dim_3 = torch._C._functorch._add_batch_dim(child_1, 1, 2);  child_1 = None
+
+        batched_outputs = _add_batch_dim_2 + _add_batch_dim_3;  _add_batch_dim_2 = _add_batch_dim_3 = None
+
+        batched_outputs_1 = torch._C._functorch._remove_batch_dim(batched_outputs, 2, 3, 0);  batched_outputs = None
 
         _vmap_decrement_nesting = torch._C._functorch._vmap_decrement_nesting();  _vmap_decrement_nesting = None
 
@@ -5911,17 +5768,17 @@
 
         _vmap_increment_nesting = torch._C._functorch._vmap_increment_nesting(5, 'error');  _vmap_increment_nesting = None
 
-        child: "f32[3]" = torch._C._functorch._add_batch_dim(l_y_, 0, 1);  l_y_ = None
+        child = torch._C._functorch._add_batch_dim(l_y_, 0, 1);  l_y_ = None
 
         lazy_load_decompositions_1 = torch._functorch.vmap.lazy_load_decompositions();  lazy_load_decompositions_1 = None
 
         _vmap_increment_nesting_1 = torch._C._functorch._vmap_increment_nesting(3, 'error');  _vmap_increment_nesting_1 = None
 
-        _add_batch_dim_1: "f32[]" = torch._C._functorch._add_batch_dim(child, 0, 2);  child = None
-
-        batched_outputs: "f32[2, 3]" = l_x_ * _add_batch_dim_1;  l_x_ = _add_batch_dim_1 = None
-
-        batched_outputs_1: "f32[3, 2, 3]" = torch._C._functorch._remove_batch_dim(batched_outputs, 2, 3, 0);  batched_outputs = None
+        _add_batch_dim_1 = torch._C._functorch._add_batch_dim(child, 0, 2);  child = None
+
+        batched_outputs = l_x_ * _add_batch_dim_1;  l_x_ = _add_batch_dim_1 = None
+
+        batched_outputs_1 = torch._C._functorch._remove_batch_dim(batched_outputs, 2, 3, 0);  batched_outputs = None
 
         _vmap_decrement_nesting = torch._C._functorch._vmap_decrement_nesting();  _vmap_decrement_nesting = None
 
@@ -5956,10 +5813,10 @@
 
         _vmap_increment_nesting = torch._C._functorch._vmap_increment_nesting(2, 'error');  _vmap_increment_nesting = None
 
-        _add_batch_dim: "f32[4, 3]" = torch._C._functorch._add_batch_dim(l_x_, 0, 1);  l_x_ = None
-
-        child: "f32[3]" = _add_batch_dim.sum(0)
-        child_1: "f32[4]" = _add_batch_dim.sum(1);  _add_batch_dim = None
+        _add_batch_dim = torch._C._functorch._add_batch_dim(l_x_, 0, 1);  l_x_ = None
+
+        child = _add_batch_dim.sum(0)
+        child_1 = _add_batch_dim.sum(1);  _add_batch_dim = None
 
         _remove_batch_dim: "f32[2, 3]" = torch._C._functorch._remove_batch_dim(child, 1, 2, 0);  child = None
         _remove_batch_dim_1: "f32[2, 4]" = torch._C._functorch._remove_batch_dim(child_1, 1, 2, 0);  child_1 = None
@@ -5993,10 +5850,10 @@
 
         _vmap_increment_nesting = torch._C._functorch._vmap_increment_nesting(2, 'error');  _vmap_increment_nesting = None
 
-        _add_batch_dim: "f32[4, 3]" = torch._C._functorch._add_batch_dim(l_x_, 0, 1);  l_x_ = None
-
-        child: "f32[3]" = _add_batch_dim.sum(0)
-        child_1: "f32[4]" = _add_batch_dim.sum(1);  _add_batch_dim = None
+        _add_batch_dim = torch._C._functorch._add_batch_dim(l_x_, 0, 1);  l_x_ = None
+
+        child = _add_batch_dim.sum(0)
+        child_1 = _add_batch_dim.sum(1);  _add_batch_dim = None
 
         _remove_batch_dim: "f32[3, 2]" = torch._C._functorch._remove_batch_dim(child, 1, 2, 1);  child = None
         _remove_batch_dim_1: "f32[2, 4]" = torch._C._functorch._remove_batch_dim(child_1, 1, 2, 0);  child_1 = None
@@ -6031,10 +5888,10 @@
 
         _vmap_increment_nesting = torch._C._functorch._vmap_increment_nesting(2, 'error');  _vmap_increment_nesting = None
 
-        _add_batch_dim: "f32[4, 3]" = torch._C._functorch._add_batch_dim(l_x_, 0, 1);  l_x_ = None
-
-        child: "f32[3]" = _add_batch_dim.sum(0)
-        child_1: "f32[4]" = _add_batch_dim.sum(1);  _add_batch_dim = None
+        _add_batch_dim = torch._C._functorch._add_batch_dim(l_x_, 0, 1);  l_x_ = None
+
+        child = _add_batch_dim.sum(0)
+        child_1 = _add_batch_dim.sum(1);  _add_batch_dim = None
 
         _remove_batch_dim: "f32[3, 2]" = torch._C._functorch._remove_batch_dim(child, 1, 2, 1);  child = None
         _remove_batch_dim_1: "f32[2, 4]" = torch._C._functorch._remove_batch_dim(child_1, 1, 2, 0);  child_1 = None
