# mypy: allow-untyped-decorators
import socket
import uuid

from contextlib import contextmanager
from datetime import timedelta
from functools import partial
from typing import Any, Callable, Dict, Generator, List, Optional, Tuple

import torch
import torch.distributed._functional_collectives as funcol
import torch.distributed.distributed_c10d as c10d
from torch._C._distributed_c10d import _SymmetricMemory, Work as _Work

_group_name_to_store: Dict[str, c10d.Store] = {}


def enable_symm_mem_for_group(group_name: str) -> None:
    """
    Enables symmetric memory for a process group.

    Args:
        group_name (str): the name of the process group.
    """
    if group_name in _group_name_to_store:
        return

    group = c10d._resolve_process_group(group_name)
    global_ranks = sorted(c10d._world.pg_group_ranks[group].keys())
    # Different subgroups with the same name should use different stores
    global_ranks_str = "_".join(map(str, global_ranks))
    store = c10d.PrefixStore(
        f"symmetric_memory-{global_ranks_str}",
        c10d._get_process_group_store(group),
    )
    # Use one store-based broadcast to bootstrap a file store from the process
    # and simultaneously verify that all ranks are on the same host.
    hostname = socket.gethostname()
    if group.rank() == 0:
        uid = str(uuid.uuid4())
        msg = f"{hostname}/{uid}"
        store.set("init", msg)
    else:
        msg = store.get("init").decode("utf-8")
        tokens = msg.split("/")
        assert len(tokens) == 2, tokens
        rank_0_hostname, uid = tokens
        if hostname != rank_0_hostname:
            raise RuntimeError(
                "init_symmetric_memory_for_process_group() failed for "
                f'group "{group_name}". Rank 0 and rank {group.rank()} '
                f"are on different hosts ({rank_0_hostname} and {hostname})"
            )
    store = torch._C._distributed_c10d.FileStore(f"/tmp/{uid}", group.size())
    # TODO: check device connectiivity
    _group_name_to_store[group_name] = store
    _SymmetricMemory.set_group_info(
        group_name,
        group.rank(),
        group.size(),
        store,
    )


_is_test_mode: bool = False


@contextmanager
def _test_mode() -> Generator[None, None, None]:
    """
    Forces ``is_symm_mem_enabled_for_group()`` to return ``True`` and the ops
    defined in the ``symm_mem`` namespace to use fallback implementations.

    The context manager is not thread safe.
    """
    global _is_test_mode
    prev = _is_test_mode
    try:
        _is_test_mode = True
        yield
    finally:
        _is_test_mode = prev


def is_symm_mem_enabled_for_group(group_name: str) -> bool:
    """
    Check if symmetric memory is enabled for a process group.

    Args:
        group_name (str): the name of the process group.
    """
    return _is_test_mode or group_name in _group_name_to_store


_group_name_to_workspace_tensor: Dict[str, Optional[torch.Tensor]] = {}


def get_symm_mem_workspace(group_name: str, min_size: int) -> _SymmetricMemory:
    """
    Get the symmetric memory workspace associated with the process group. If
    ``min_size`` is greater than the workspace associated with ``group_name``,
    the workspace will be re-allocated and re-rendezvous'd.

    Args:
        group_name (str): the name of the process group.
        min_size (int): the size requirement for the workspace in bytes.

    Returns:
        _SymmetricMemory: the symmetric memory workspace associated with the
        group.
    """
    tensor = _group_name_to_workspace_tensor.get(group_name)
    size = tensor.numel() * tensor.element_size() if tensor is not None else 0
    if tensor is None or size < min_size:
        tensor = _SymmetricMemory.empty_strided_p2p(
            (max(size, min_size),),
            [1],
            torch.uint8,
            torch.device(f"cuda:{torch.cuda.current_device()}"),
            group_name,
        )
        _group_name_to_workspace_tensor[group_name] = tensor
    return _SymmetricMemory.rendezvous(tensor)


_backend_stream: Optional[torch.cuda.Stream] = None


def _get_backend_stream() -> torch.cuda.Stream:
    global _backend_stream
    if _backend_stream is None:
        _backend_stream = torch.cuda.Stream()
    return _backend_stream


def _pipelined_all_gather_and_consume(
    shard: torch.Tensor,
    shard_consumer: Callable[[torch.Tensor, int], None],
    ag_out: torch.Tensor,
    group_name: str,
) -> None:
    """
    Perform the following logic with micro-pipelined computation and
    communication:

        tensor = all_gather_tensor(shard, gather_dim=1, group=group)
        chunks = tensor.chunk(group.size())
        for src_rank, chunk in enumerate(chunks):
            shard_consumer(chunk, src_rank)

    NOTE:
    - The shard passed to shard consumer will always be contiguous.
    """
    p2p_workspace_size_req = shard.numel() * shard.element_size()
    symm_mem = get_symm_mem_workspace(group_name, min_size=p2p_workspace_size_req)
    group_size = symm_mem.world_size
    rank = symm_mem.rank

    backend_stream = _get_backend_stream()
    backend_stream.wait_stream(torch.cuda.current_stream())
    local_p2p_buf = symm_mem.get_buffer(rank, shard.shape, shard.dtype)

    chunks = ag_out.chunk(group_size)

    # While consuming local shard, copy it to the local p2p buffer
    # in another stream.
    shard_consumer(shard, rank)
    chunks[rank].copy_(shard)

    with torch.cuda.stream(backend_stream):
        local_p2p_buf.copy_(shard)
        symm_mem.barrier(channel=0)
    torch.cuda.current_stream().wait_stream(backend_stream)

    # At this point, all ranks have copied their local shard to
    # their local p2p buffer. Each rank can now copy and consume
    # remote shards.
    for step in range(1, group_size):
        if step % 2 == 0:
            stream = torch.cuda.current_stream()
        else:
            stream = backend_stream
        remote_rank = (step + rank) % group_size
        remote_p2p_buf = symm_mem.get_buffer(remote_rank, shard.shape, shard.dtype)
        with torch.cuda.stream(stream):
            chunks[remote_rank].copy_(remote_p2p_buf)
            shard_consumer(chunks[remote_rank], remote_rank)

    with torch.cuda.stream(backend_stream):
        symm_mem.barrier(channel=group_size % 2)
    torch.cuda.current_stream().wait_stream(backend_stream)


def _pipelined_produce_and_all2all(
    chunk_producer: Callable[[int, torch.Tensor], None],
    output: torch.Tensor,
    group_name: str,
) -> None:
    """
    Perform the following logic with micro-pipelined computation and
    communication:

        chunks = [
            chunk_producer(dst_rank, chunks[dst_rank])
            for dst_rank in range(group_size):
        ]
        dist.all_to_all_single(output=output, input=torch.cat(chunks))
    """
    out_chunks = output.chunk(c10d._get_group_size_by_name(group_name))
    p2p_workspace_size_req = out_chunks[0].numel() * out_chunks[0].element_size() * 2
    symm_mem = get_symm_mem_workspace(group_name, min_size=p2p_workspace_size_req)
    group_size = symm_mem.world_size
    rank = symm_mem.rank

    backend_stream = _get_backend_stream()
    backend_stream.wait_stream(torch.cuda.current_stream())

    def get_p2p_buf(rank: int, idx: int) -> torch.Tensor:
        assert idx in (0, 1)
        offset = 0 if idx == 0 else out_chunks[0].numel()
        return symm_mem.get_buffer(
            rank, out_chunks[0].shape, out_chunks[0].dtype, offset
        )

    # Prepare two local p2p buffers, so that a remote rank can pull the result
    # of step [i] in one p2p buffer while the local rank can compute the
    # result of step [i+1] and write it directly the other p2p buffer.
    local_p2p_buf_0 = get_p2p_buf(rank, 0)
    local_p2p_buf_1 = get_p2p_buf(rank, 1)

    for step in range(1, group_size):
        remote_rank = (rank - step) % group_size
        if step % 2 == 0:
            stream = torch.cuda.current_stream()
            other_stream = backend_stream
            p2p_buf = local_p2p_buf_1
            remote_p2p_buf = get_p2p_buf(remote_rank, 1)
        else:
            stream = backend_stream
            other_stream = torch.cuda.current_stream()
            p2p_buf = local_p2p_buf_0
            remote_p2p_buf = get_p2p_buf(remote_rank, 0)
        with torch.cuda.stream(stream):
            chunk_producer((rank + step) % group_size, p2p_buf)
            symm_mem.barrier(channel=step % 2)
            # Make the other stream to wait for the barrier on the current
            # stream to finish before chunk_producer to avoid the compute
            # delaying the barrier.
            other_stream.wait_stream(stream)
            out_chunks[remote_rank].copy_(remote_p2p_buf)

    chunk_producer(rank, out_chunks[rank])
    torch.cuda.current_stream().wait_stream(backend_stream)


lib = torch.library.Library("symm_mem", "DEF")  # noqa: TOR901
lib.define(
    "fused_all_gather_matmul(Tensor A, Tensor[] Bs, int gather_dim, str group_name) -> (Tensor, Tensor[])"
)
lib.define(
    "fused_all_gather_scaled_matmul("
    "Tensor A, Tensor[] Bs, Tensor A_scale, Tensor[] B_scales, "
    "ScalarType?[] out_dtypes, int gather_dim, str group_name) -> (Tensor, Tensor[])"
)
lib.define(
    "fused_matmul_reduce_scatter(Tensor A, Tensor B, str reduce_op, int scatter_dim, str group_name) -> Tensor"
)
lib.define(
    "fused_scaled_matmul_reduce_scatter("
    "Tensor A, Tensor B, Tensor A_scale, Tensor B_scale, "
    "ScalarType out_dtype, str reduce_op, int scatter_dim, str group_name) -> Tensor"
)
lib.define("_low_contention_all_gather(Tensor tensor, str group_name) -> Tensor")
lib.define(
    "_low_contention_reduce_scatter(Tensor tensor, str reduce_op, str group_name) -> Tensor"
)


@torch.library.impl(lib, "fused_all_gather_matmul", "Meta")
def _fused_all_gather_matmul_fallback(
    A_shard: torch.Tensor,
    Bs: List[torch.Tensor],
    gather_dim: int,
    group_name: str,
) -> Tuple[torch.Tensor, List[torch.Tensor]]:
    group_size = c10d._get_group_size_by_name(group_name)
    A = torch.ops._c10d_functional.all_gather_into_tensor(
        A_shard.contiguous(), group_size, group_name
    )
    A = torch.ops._c10d_functional.wait_tensor(A)
    A = A.view(group_size, *A_shard.shape).movedim(gather_dim + 1, 1).flatten(0, 1)
    return A.movedim(0, gather_dim), [
        torch.matmul(A, B).movedim(0, gather_dim) for B in Bs
    ]


@torch.library.impl(lib, "fused_all_gather_matmul", "CUDA")
def _fused_all_gather_matmul(
    A_shard: torch.Tensor,
    Bs: List[torch.Tensor],
    gather_dim: int,
    group_name: str,
) -> Tuple[torch.Tensor, List[torch.Tensor]]:
    """
    Perform the following logic with micro-pipelined computation and
    communication:

        all_gather_tensor(A_shard, gather_dim, group_name) @ B

    Optimal stride order for A_shard - if A_shard.movedim(gather_dim, 0) is
    contiguous, no extra copy is required for input layout transformation.
    Otherwise A_shard needs to be copied once.
    """
    if _is_test_mode:
        return _fused_all_gather_matmul_fallback(A_shard, Bs, gather_dim, group_name)
    if A_shard.dim() < 2:
        raise ValueError("A_shard must be a matrix")
    for B in Bs:
        if B.dim() != 2:
            raise ValueError("B must be a matrix")
    if gather_dim < 0 or gather_dim >= A_shard.dim():
        raise ValueError("Invalid gather_dim")

    group = c10d._resolve_process_group(group_name)

    with torch.profiler.record_function("fused_all_gather_matmul"):
        # Move the gather_dim to the front and flatten the tensor into a 2D matrix.
        # The flattened tensor doesn't need to be contiguous (for computation
        # efficiency), as _pipelined_all_gather_and_consume guarantees that shards
        # passed to shard_consumer are contiguous.
        x = A_shard.movedim(gather_dim, 0)
        leading_dims = [group.size()] + list(x.shape[:-1])
        x = x.flatten(0, -2)

        # Helper function for reverting the above transformation
        def unflatten(t: torch.Tensor) -> torch.Tensor:
            return t.view(*leading_dims, -1).flatten(0, 1).movedim(0, gather_dim)

        ag_out = x.new_empty(
            x.shape[0] * group.size(),
            x.shape[1],
        )
        outputs = [
            x.new_empty(
                x.shape[0] * group.size(),
                B.shape[1],
            )
            for B in Bs
        ]
        output_shards = [output.chunk(group.size()) for output in outputs]

        # Computing block-wise matmul along the first dim of A
        def shard_consumer(shard: torch.Tensor, rank: int) -> None:
            for idx, B in enumerate(Bs):
                torch.mm(shard, B, out=output_shards[idx][rank])

        _pipelined_all_gather_and_consume(
            x,
            shard_consumer,
            ag_out,
            group_name,
        )
        return unflatten(ag_out), [unflatten(output) for output in outputs]


def make_contiguous_for_perm(
    t: torch.Tensor,
    perm: List[int],
) -> torch.Tensor:
    """
    Restride `t` such that `t.permute(perm)` is contiguous.
    """
    inv_perm = [0] * len(perm)
    for i, p in enumerate(perm):
        inv_perm[p] = i
    return t.permute(perm).contiguous().permute(inv_perm)


def restride_A_shard_for_fused_all_gather_matmul(
    t: torch.Tensor,
    gather_dim: int,
) -> torch.Tensor:
    """
    Restride the `A_shard` arg of `fused_all_gather_matmul` for optimal perf.
    See the doc for `fused_all_gather_matmul` for detail.
    """
    perm = list(range(len(t.shape)))
    perm.insert(0, perm.pop(gather_dim))
    return make_contiguous_for_perm(t, perm)


def _fused_matmul_reduce_scatter_impl(
    mm_out_op: torch._ops.OpOverload,
    A: torch.Tensor,
    B: torch.Tensor,
    kwargs: Dict[str, Any],
    out_dtype: Optional[torch.dtype],
    reduce_op: str,
    scatter_dim: int,
    group_name: str,
) -> torch.Tensor:
    if A.dim() < 2:
        raise ValueError("A_shard must be a matrix")
    if scatter_dim < 0 or scatter_dim >= A.dim():
        raise ValueError("Invalid gather_dim")
    if B.dim() != 2:
        raise ValueError("B must be a matrix")
    if reduce_op == "sum":
        reduce_fn = partial(torch.sum, dim=0)
    elif reduce_op == "avg":
        reduce_fn = partial(torch.mean, dim=0)
    else:
        raise ValueError("reduce_op must be sum or avg")

    group = c10d._resolve_process_group(group_name)
    out_shape = [*A.shape[:-1], B.shape[1]]
    out_shape[scatter_dim] //= group.size()

    # Move the gather_dim to the front and flatten the tensor into a 2D matrix
    x = A.movedim(scatter_dim, 0)
    leading_dims = [group.size()] + list(x.shape[:-1])
    leading_dims[1] //= group.size()
    x = x.flatten(0, -2)
    shards = x.chunk(group.size())

    # Computing block-wise matmul along the first dim of A
    def chunk_producer(rank: int, out: torch.Tensor) -> None:
        mm_out_op(shards[rank], B, **kwargs, out=out)

    stacked_partials = x.new_empty(x.shape[0], B.shape[1], dtype=out_dtype or A.dtype)

    _pipelined_produce_and_all2all(
        chunk_producer,
        stacked_partials,
        group_name,
    )
    # Ensures that the transpose and reduction produce contiguous result
    # in a single reduction kernel.
    return reduce_fn(
        stacked_partials.view(*leading_dims, -1)
        .movedim(1, scatter_dim + 1)
        .movedim(0, scatter_dim),
        dim=scatter_dim,
    )


@torch.library.impl(lib, "fused_matmul_reduce_scatter", "Meta")
def _fused_matmul_reduce_scatter_fallback(
    A: torch.Tensor,
    B: torch.Tensor,
    reduce_op: str,
    scatter_dim: int,
    group_name: str,
) -> torch.Tensor:
    res = funcol.reduce_scatter_tensor(A @ B, reduce_op, scatter_dim, group_name)
    res = funcol.wait_tensor(res)
    return res


@torch.library.impl(lib, "fused_matmul_reduce_scatter", "CUDA")
def _fused_matmul_reduce_scatter(
    A: torch.Tensor,
    B: torch.Tensor,
    reduce_op: str,
    scatter_dim: int,
    group_name: str,
) -> torch.Tensor:
    """
    Perform the following logic with micro-pipelined computation and
    communication:

        reduce_scatter_tensor(A @ B, reduce_op, scatter_dim, group_name)

    Optimal stride order for A - if A.movedim(scatter_dim, 0) is contiguous, no
    extra copy is required for input layout transformation. Otherwise A needs
    to be copied once.
    """
    if _is_test_mode:
        return _fused_matmul_reduce_scatter_fallback(
            A, B, reduce_op, scatter_dim, group_name
        )

    with torch.profiler.record_function("fused_matmul_reduce_scatter"):
        return _fused_matmul_reduce_scatter_impl(
            mm_out_op=torch.ops.aten.mm.out,
            A=A,
            B=B,
            kwargs={},
            out_dtype=A.dtype,
            reduce_op=reduce_op,
            scatter_dim=scatter_dim,
            group_name=group_name,
        )


@torch.library.impl(lib, "fused_scaled_matmul_reduce_scatter", "Meta")
def _fused_scaled_matmul_reduce_scatter_fallback(
    A: torch.Tensor,
    B: torch.Tensor,
    A_scale: torch.Tensor,
    B_scale: torch.Tensor,
    out_dtype: Optional[torch.dtype],
    reduce_op: str,
    scatter_dim: int,
    group_name: str,
) -> torch.Tensor:
<<<<<<< HEAD
    C = torch._scaled_mm(
        A.flatten(0, -2).contiguous(),
        B,
        A_scale,
        B_scale,
        out_dtype=out_dtype,
    )
=======
    C = torch._scaled_mm(A.flatten(0, -2), B, A_scale, B_scale, out_dtype=out_dtype)
>>>>>>> 8927fc20
    C = C.view(*A.shape[:-1], B.shape[1])
    res = funcol.reduce_scatter_tensor(
        C,
        reduce_op,
        scatter_dim,
        group_name,
    )
    res = funcol.wait_tensor(res)
    return res


@torch.library.impl(lib, "fused_scaled_matmul_reduce_scatter", "CUDA")
def _fused_scaled_matmul_reduce_scatter(
    A: torch.Tensor,
    B: torch.Tensor,
    A_scale: torch.Tensor,
    B_scale: torch.Tensor,
    out_dtype: Optional[torch.dtype],
    reduce_op: str,
    scatter_dim: int,
    group_name: str,
) -> torch.Tensor:
    if _is_test_mode:
        return _fused_scaled_matmul_reduce_scatter_fallback(
            A, B, A_scale, B_scale, out_dtype, reduce_op, scatter_dim, group_name
        )
    with torch.profiler.record_function("fused_matmul_reduce_scatter"):
        return _fused_matmul_reduce_scatter_impl(
            mm_out_op=torch.ops.aten._scaled_mm.out,
            A=A,
            B=B,
            kwargs={"scale_a": A_scale, "scale_b": B_scale, "out_dtype": out_dtype},
            out_dtype=out_dtype,
            reduce_op=reduce_op,
            scatter_dim=scatter_dim,
            group_name=group_name,
        )


def restride_A_for_fused_matmul_reduce_scatter(
    t: torch.Tensor,
    gather_dim: int,
) -> torch.Tensor:
    """
    Restride the `A_shard` arg of `fused_matmul_reduce_scatter` for optimal
    perf. See the doc for `fused_matmul_reduce_scatter` for detail.
    """
    perm = list(range(len(t.shape)))
    perm.insert(0, perm.pop(gather_dim))
    return make_contiguous_for_perm(t, perm)


def _maybe_convert_scalar_types_to_dtypes(
    scalar_types: List[Any],
) -> List[Optional[torch.dtype]]:
    """
    When a list of `torch.dtype`s is passed through the dispatcher as
    `ScalarType[]`, it is converted to a list of scalar type enum values. This
    function converts it back to a list of `torch.dtype`s.
    """
    # Order defined in https://github.com/pytorch/pytorch/blob/344defc9733a45fee8d0c4d3f5530f631e823196/c10/core/ScalarType.h
    _SCALAR_TYPE_TO_DTYPE = {
        0: torch.uint8,
        1: torch.int8,
        2: torch.short,
        3: torch.int,
        4: torch.int64,
        5: torch.half,
        6: torch.float,
        7: torch.double,
        8: torch.complex32,
        9: torch.complex64,
        10: torch.complex128,
        11: torch.bool,
        12: torch.qint8,
        13: torch.quint8,
        14: torch.qint32,
        15: torch.bfloat16,
        16: torch.float8_e5m2,
        17: torch.float8_e4m3fn,
        18: torch.float8_e5m2fnuz,
        19: torch.float8_e4m3fnuz,
    }
    if any(not isinstance(x, (type(None), int)) for x in scalar_types):
        return scalar_types

    dtypes: List[Optional[torch.dtype]] = []
    for scalar_type in scalar_types:
        if scalar_type is None:
            dtypes.append(scalar_type)
        elif scalar_type not in _SCALAR_TYPE_TO_DTYPE:
            raise ValueError("Unrecognized scalar type {scalar_type}")
        else:
            dtypes.append(_SCALAR_TYPE_TO_DTYPE[scalar_type])
    return dtypes


@torch.library.impl(lib, "fused_all_gather_scaled_matmul", "Meta")
def _fused_all_gather_scaled_matmul_fallback(
    A_shard: torch.Tensor,
    Bs: List[torch.Tensor],
    A_scale: torch.Tensor,
    B_scales: List[torch.Tensor],
    out_dtypes: List[Optional[torch.dtype]],
    gather_dim: int,
    group_name: str,
) -> Tuple[torch.Tensor, List[torch.Tensor]]:
    out_dtypes = _maybe_convert_scalar_types_to_dtypes(out_dtypes)

    group_size = c10d._get_group_size_by_name(group_name)
    A = torch.ops._c10d_functional.all_gather_into_tensor(
        A_shard.contiguous(), group_size, group_name
    )
    A = torch.ops._c10d_functional.wait_tensor(A)
    A = A.view(group_size, *A_shard.shape).movedim(gather_dim + 1, 1).flatten(0, 1)

    def scaled_matmul(
        A: torch.Tensor,
        B: torch.Tensor,
        A_scale: torch.Tensor,
        B_scale: torch.Tensor,
        out_dtype: Optional[torch.dtype],
    ) -> torch.Tensor:
        leading_dims = A.shape[:-1]
        res = torch.ops.aten._scaled_mm(
            A.flatten(0, -2), B, A_scale, B_scale, out_dtype=out_dtype
        )
        return res.unflatten(0, leading_dims)

    return A.movedim(0, gather_dim), [
        scaled_matmul(A, B, A_scale, B_scale, out_dtype).movedim(0, gather_dim)
        for B, B_scale, out_dtype in zip(Bs, B_scales, out_dtypes)
    ]


@torch.library.impl(lib, "fused_all_gather_scaled_matmul", "CUDA")
def _fused_all_gather_scaled_matmul(
    A_shard: torch.Tensor,
    Bs: List[torch.Tensor],
    A_scale: torch.Tensor,
    B_scales: List[torch.Tensor],
    out_dtypes: List[Optional[torch.dtype]],
    gather_dim: int,
    group_name: str,
) -> Tuple[torch.Tensor, List[torch.Tensor]]:
    """
    Perform the following logic with micro-pipelined computation and
    communication:

        A = all_gather_tensor(A_shard, gather_dim, group_name)
        leading_dims = A.shape[:-1]
        res = torch.ops.aten._scaled_mm(A.flatten(0, -2), B, A_scale, B_scale)
        res = res.unflatten(0, leading_dims)

    Optimal stride order for A_shard - if A_shard.movedim(gather_dim, 0) is
    contiguous, no extra copy is required for input layout transformation.
    Otherwise A_shard needs to be copied once.
    """
    out_dtypes = _maybe_convert_scalar_types_to_dtypes(out_dtypes)

    if _is_test_mode:
        return _fused_all_gather_scaled_matmul_fallback(
            A_shard, Bs, A_scale, B_scales, out_dtypes, gather_dim, group_name
        )
    if A_shard.dim() < 2:
        raise ValueError("A_shard must be a matrix")
    for B in Bs:
        if B.dim() != 2:
            raise ValueError("B must be a matrix")
    if gather_dim < 0 or gather_dim >= A_shard.dim():
        raise ValueError("Invalid gather_dim")

    group = c10d._resolve_process_group(group_name)

    with torch.profiler.record_function("fused_all_gather_scaled_matmul"):
        # Move the gather_dim to the front and flatten the tensor into a 2D matrix.
        # The flattened tensor doesn't need to be contiguous (for computation
        # efficiency), as _pipelined_all_gather_and_consume guarantees that shards
        # passed to shard_consumer are contiguous.
        x = A_shard.movedim(gather_dim, 0)
        leading_dims = [group.size()] + list(x.shape[:-1])
        x = x.flatten(0, -2)

        # Helper function for reverting the above transformation
        def unflatten(t: torch.Tensor) -> torch.Tensor:
            return t.view(*leading_dims, -1).flatten(0, 1).movedim(0, gather_dim)

        ag_out = x.new_empty(
            x.shape[0] * group.size(),
            x.shape[1],
        )
        outputs = [
            x.new_empty(
                x.shape[0] * group.size(),
                B.shape[1],
                dtype=out_dtype if out_dtype is not None else A_shard.dtype,
            )
            for B, out_dtype in zip(Bs, out_dtypes)
        ]
        output_shards = [output.chunk(group.size()) for output in outputs]

        # Computing block-wise matmul along the first dim of A
        def shard_consumer(shard: torch.Tensor, rank: int) -> None:
            for idx, (B, B_scale, out_dtype) in enumerate(
                zip(Bs, B_scales, out_dtypes)
            ):
                torch.ops.aten._scaled_mm(
                    shard,
                    B,
                    A_scale,
                    B_scale,
                    out_dtype=out_dtype,
                    out=output_shards[idx][rank],
                )

        _pipelined_all_gather_and_consume(
            x,
            shard_consumer,
            ag_out,
            group_name,
        )
        return unflatten(ag_out), [unflatten(output) for output in outputs]


class Work(_Work):
    def __init__(self) -> None:
        super().__init__()
        self.event = torch.cuda.Event()
        self.event.record()

    def wait(self, timeout: timedelta = timedelta(seconds=0)) -> bool:
        self.event.wait()
        return True


"""
NOTE [low-contention collectives]
When a collective is overlapped with abundant compute, it makes sense to
prioritize reducing the contention between the collective and the overlapped
compute, even at the cost of a slightly slower collective.

Common collective implementations (e.g., NCCL without user buffer
registration) optimize for throughput with no ambient compute. However, such
implementations may not be optimal when they are overlapped with compute:
- These implementations typically fuse the entire collective into a single
kernel and reserve SM resources based on the most demanding portion of the
collective, even when a large portion of the collective does not require this
much resource.
- These implementations often use SM-based P2P copy as opposed to copy
engine-based P2P copy. Copy engine-based P2P copy may not have a significant
advantage when there's no ambient compute. However, it may significantly
improve overall resource utilization in the presence of ambient compute.

When overlapped with intensive compute (e.g., persistent matmul kernels), the
SM-usage of a collective can lead to inefficient overlapping.

Low-contention collectives achieve their goals with the following strategies:
- Use copy engine-based copy whenever possible.
- Break down portions of a collective with different resource requirements
into multiple kernels. This improves the overlapping efficiency at the cost
of additional launching overhead.
"""


@torch.library.impl(lib, "_low_contention_all_gather", "Meta")
def _low_contention_all_gather_meta(
    tensor: torch.Tensor,
    group_name: str,
) -> torch.Tensor:
    group_size = c10d._get_group_size_by_name(group_name)
    return tensor.new_empty(tensor.shape[0] * group_size, *tensor.shape[1:])


@torch.library.impl(lib, "_low_contention_all_gather", "CUDA")
def _low_contention_all_gather(
    tensor: torch.Tensor,
    group_name: str,
) -> torch.Tensor:
    """
    Performs all-gather with symmetric memory in a low-contention fashion.

    When `tensor` is already in symmetric memory:
        - The collective is carried out without using SMs.
        - No symmetric memory workspace is required.

    When `tensor` is not in symmetric memory:
        - An extra SM-based copy is performed to copy the input data into the
          symmetric memory workspace.
        - Symmetric memory workspace size requirement: the size of `tensor`.
    """
    symm_mem = _SymmetricMemory.rendezvous(tensor)
    if symm_mem is not None:
        input_is_symm_mem = True
    else:
        symm_mem = get_symm_mem_workspace(
            group_name, tensor.numel() * tensor.element_size()
        )
        input_is_symm_mem = False

    rank = symm_mem.rank
    world_size = symm_mem.world_size

    output = tensor.new_empty(tensor.shape[0] * world_size, *tensor.shape[1:])
    chunks = output.chunk(world_size)

    _get_backend_stream().wait_stream(torch.cuda.current_stream())
    with torch.cuda.stream(_get_backend_stream()):
        if not input_is_symm_mem:
            local_buf = symm_mem.get_buffer(rank, tensor.shape, tensor.dtype)
            local_buf.copy_(tensor)
        # pull
        symm_mem.barrier()
        for step in range(0, world_size):
            remote_rank = (rank - step) % world_size
            src_buf = symm_mem.get_buffer(remote_rank, tensor.shape, tensor.dtype)
            chunks[remote_rank].copy_(src_buf)
        symm_mem.barrier()
        torch._C._distributed_c10d._register_work(output, Work())
        return output


@torch.library.impl(lib, "_low_contention_reduce_scatter", "Meta")
def _low_contention_reduce_scatter_meta(
    tensor: torch.Tensor,
    reduce_op: str,
    group_name: str,
) -> torch.Tensor:
    group_size = c10d._get_group_size_by_name(group_name)
    return tensor.unflatten(0, (group_size, -1)).mean(dim=0)


def _low_contention_reduce_scatter_with_symm_mem_input(
    tensor: torch.Tensor,
    reduce_op: str,
    symm_mem: _SymmetricMemory,
) -> torch.Tensor:
    rank = symm_mem.rank
    world_size = symm_mem.world_size

    assert tensor.shape[0] % world_size == 0
    a2a_res = torch.empty_like(tensor)
    chunks = a2a_res.chunk(world_size)

    _get_backend_stream().wait_stream(torch.cuda.current_stream())
    with torch.cuda.stream(_get_backend_stream()):
        # pull + offline reduction
        symm_mem.barrier()
        for step in range(0, world_size):
            remote_rank = (rank - step) % world_size
            src_buf = symm_mem.get_buffer(
                remote_rank,
                chunks[0].shape,
                chunks[0].dtype,
                chunks[0].numel() * rank,
            )
            chunks[remote_rank].copy_(src_buf)
        symm_mem.barrier()

        ret = a2a_res.unflatten(0, (world_size, -1))
        if reduce_op == "sum":
            ret = ret.sum(dim=0)
        elif reduce_op == "avg":
            ret = ret.mean(dim=0)
        else:
            raise ValueError(f"reduce_op ({reduce_op}) is not supported")
        torch._C._distributed_c10d._register_work(ret, Work())
        return ret


def _low_contention_reduce_scatter_with_workspace(
    tensor: torch.Tensor,
    reduce_op: str,
    workspace: _SymmetricMemory,
) -> torch.Tensor:
    rank = workspace.rank
    world_size = workspace.world_size

    assert tensor.shape[0] % world_size == 0
    chunks = tensor.chunk(world_size)

    _get_backend_stream().wait_stream(torch.cuda.current_stream())
    with torch.cuda.stream(_get_backend_stream()):
        # push + offline reduction
        workspace.barrier()
        for step in range(0, world_size):
            remote_rank = (rank - step) % world_size
            dst_buf = workspace.get_buffer(
                remote_rank, chunks[0].shape, chunks[0].dtype, chunks[0].numel() * rank
            )
            dst_buf.copy_(chunks[remote_rank])
        workspace.barrier()

        buf = workspace.get_buffer(rank, tensor.shape, tensor.dtype)
        ret = buf.unflatten(0, (world_size, -1))
        if reduce_op == "sum":
            ret = ret.sum(dim=0)
        elif reduce_op == "avg":
            ret = ret.mean(dim=0)
        else:
            raise ValueError(f"reduce_op ({reduce_op}) is not supported")
        torch._C._distributed_c10d._register_work(ret, Work())
        return ret


@torch.library.impl(lib, "_low_contention_reduce_scatter", "CUDA")
def _low_contention_reduce_scatter(
    tensor: torch.Tensor,
    reduce_op: str,
    group_name: str,
) -> torch.Tensor:
    """
    Performs reduce-scatter with symmetric memory in a low-contention fashion.

    This implementation performs a P2P-based all-to-all followed by an offline
    reduction.

    When `tensor` is already in symmetric memory:
        - Pull-based all-to-all is used.
        - No symmetric memory workspace is required.

    When `tensor` is not in symmetric memory:
        - Push-based all-to-all is used.
        - Symmetric memory workspace size requirement: the size of `tensor`.

    SM-usage:
        - SM-based copy of the rank's own chunk for the all-to-all.
        - Reduction on the all-to-all result.

    TODO(yifu): the SM-based copy can be avoided with a list-based reduction
    kernel.
    """
    symm_mem = _SymmetricMemory.rendezvous(tensor)
    if symm_mem is not None:
        return _low_contention_reduce_scatter_with_symm_mem_input(
            tensor, reduce_op, symm_mem
        )
    else:
        workspace = get_symm_mem_workspace(
            group_name, tensor.numel() * tensor.element_size()
        )
        return _low_contention_reduce_scatter_with_workspace(
            tensor, reduce_op, workspace
        )<|MERGE_RESOLUTION|>--- conflicted
+++ resolved
@@ -504,7 +504,6 @@
     scatter_dim: int,
     group_name: str,
 ) -> torch.Tensor:
-<<<<<<< HEAD
     C = torch._scaled_mm(
         A.flatten(0, -2).contiguous(),
         B,
@@ -512,9 +511,6 @@
         B_scale,
         out_dtype=out_dtype,
     )
-=======
-    C = torch._scaled_mm(A.flatten(0, -2), B, A_scale, B_scale, out_dtype=out_dtype)
->>>>>>> 8927fc20
     C = C.view(*A.shape[:-1], B.shape[1])
     res = funcol.reduce_scatter_tensor(
         C,
