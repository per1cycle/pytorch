# mypy: allow-untyped-decorators
# mypy: allow-untyped-defs
import triton
import triton.language as tl


# In the latest triton, math functions were shuffled around into different modules:
# https://github.com/openai/triton/pull/3172
try:
    from triton.language.extra import libdevice

    libdevice = tl.extra.libdevice  # noqa: F811
    math = tl.math
except ImportError:
    if hasattr(tl.extra, "cuda") and hasattr(tl.extra.cuda, "libdevice"):
        libdevice = tl.extra.cuda.libdevice
        math = tl.math
    elif hasattr(tl.extra, "intel") and hasattr(tl.extra.intel, "libdevice"):
        libdevice = tl.extra.intel.libdevice
        math = tl.math
    else:
        libdevice = tl.math
        math = tl


try:
    from triton.language.standard import _log2
except ImportError:

    def _log2(x):
        raise NotImplementedError


@triton.jit
def promote_to_tensor(x):
    # Addition promotes to tensor for us
    return x + tl.zeros((1,), tl.int1)


@triton.jit
def div_floor_integer(a, b):
    # NOTE: a // b is C division, but we want floor division
    # Based on c10::div_floor_integer
    quot = a // b
    remainder = a % b
    fixed = tl.where(remainder != 0, quot - 1, quot)
    return tl.where((a < 0) != (b < 0), fixed, quot)


@triton.jit
def remainder_integer(a, b):
    # NOTE: a % b matches C division, not floor division
    remainder = a % b
    return tl.where(remainder != 0 and ((a < 0) != (b < 0)), remainder + b, remainder)


@triton.jit
def is_floating(x):
    return promote_to_tensor(x).dtype.is_floating()


@triton.jit
def _prod_accumulate(a, b):
    return a * b


@triton.jit
def prod(input, axis):
    return tl.reduce(input, axis, _prod_accumulate)


@triton.jit
def minimum(a, b):
    mask = a < b
    if is_floating(a):
        mask |= a != a
    return tl.where(mask, a, b)


@triton.jit
def maximum(a, b):
    mask = a > b
    if is_floating(a):
        mask |= a != a
    return tl.where(mask, a, b)


@triton.jit
def min2(a, dim):
    return tl.reduce(a, dim, minimum)


@triton.jit
def max2(a, dim):
    return tl.reduce(a, dim, maximum)


@triton.jit
def minimum_with_index(a_value, a_index, b_value, b_index):
    mask = a_value < b_value
    equal = a_value == b_value
    if is_floating(a_value):
        a_isnan = a_value != a_value
        b_isnan = b_value != b_value
        mask |= a_isnan and not b_isnan
        # Consider NaNs as equal
        equal |= a_isnan and b_isnan

    # Prefer lowest index if values are equal
    mask |= equal & (a_index < b_index)
    return tl.where(mask, a_value, b_value), tl.where(mask, a_index, b_index)


@triton.jit
def maximum_with_index(a_value, a_index, b_value, b_index):
    mask = a_value > b_value
    equal = a_value == b_value
    if is_floating(a_value):
        a_isnan = a_value != a_value
        b_isnan = b_value != b_value
        mask |= a_isnan and not b_isnan
        # Consider NaNs as equal
        equal |= a_isnan and b_isnan

    # Prefer lowest index if values are equal
    mask |= equal & (a_index < b_index)
    return tl.where(mask, a_value, b_value), tl.where(mask, a_index, b_index)


@triton.jit
def min_with_index(value, index, dim):
    return tl.reduce((value, index), dim, minimum_with_index)


@triton.jit
def max_with_index(value, index, dim):
    return tl.reduce((value, index), dim, maximum_with_index)


@triton.jit
def welford_reduce(value, mean, m2, weight, first_iteration):
    if first_iteration:
        new_weight = tl.full(weight.shape, 1, weight.dtype)
        new_mean = value
        new_m2 = tl.zeros_like(m2)
    else:
        delta = value - mean
        new_weight = weight + 1
        new_mean = mean + delta / new_weight
        new_m2 = m2 + delta * (value - new_mean)
    return new_mean, new_m2, new_weight


@triton.jit
def welford_combine(mean_1, m2_1, weight_1, mean_2, m2_2, weight_2):
    delta = mean_2 - mean_1
    new_weight = weight_1 + weight_2
    w2_over_w = tl.where(new_weight == 0.0, 0.0, weight_2 / new_weight)
    return (
        mean_1 + delta * w2_over_w,
        m2_1 + m2_2 + delta * delta * weight_1 * w2_over_w,
        new_weight,
    )


@triton.jit
def welford(mean, m2, weight, dim):
    return tl.reduce((mean, m2, weight), dim, welford_combine)


@triton.jit
def device_assert_then(cond, msg, r):
    tl.device_assert(cond, msg)
    return r


@triton.jit
def randint64(seed, offset, low, high):
    r0, r1, r2, r3 = tl.randint4x(seed, offset)
    r0 = r0.to(tl.uint64)
    r1 = r1.to(tl.uint64)
    result = r0 | (r1 << 32)
    size = high - low
    result = result % size.to(tl.uint64)
    result = result.to(tl.int64) + low
    return result


@triton.jit
def _any_combine(a, b):
    return a | b


@triton.jit
def any(a, dim):
    return tl.reduce(a, dim, _any_combine)


@triton.jit
def bucketize_binary_search(
    values,  # 1D tensor
    offsets_ptr,
    indexing_dtype,
    right,  # bool: if true, use intervals closed on the left; see [Note: Inductor bucketize op]
    OFFSETS_SIZE: int,
    BLOCK_SHAPE,  # tuple/list of block shape
):
    """
    See [Note: Inductor bucketize op]
    """

    low = tl.zeros(BLOCK_SHAPE, dtype=indexing_dtype)
    high = tl.full(BLOCK_SHAPE, OFFSETS_SIZE, dtype=indexing_dtype)

    full_range = OFFSETS_SIZE + 1
    while full_range > 1:
        mid = (high + low) // 2
        mask = mid < OFFSETS_SIZE
        bucket_upper_bound = tl.load(offsets_ptr + mid, mask=mask, other=0.0)
        if right:
            is_above = values >= bucket_upper_bound
        else:
            is_above = values > bucket_upper_bound

        low = tl.where(is_above & mask, mid + 1, low)
        high = tl.where(is_above, high, mid)

        full_range = (full_range + 1) // 2

    return low


@triton.jit
def pack_value_flag(
    value,
    flag,
    DTYPE_VALUE_AS_UINT: tl.constexpr,
    DTYPE_PACK: tl.constexpr,
):
    # Workaround for triton bug, tensor.to doesn't unwrap constexpr values
    DTYPE_VALUE_AS_UINT = tl.core._constexpr_to_value(DTYPE_VALUE_AS_UINT)
    bitwidth = DTYPE_VALUE_AS_UINT.primitive_bitwidth
    uv = value.to(DTYPE_VALUE_AS_UINT, bitcast=True).to(DTYPE_PACK)
    return flag.to(DTYPE_PACK) | (uv << bitwidth)


@triton.jit
def unpack_value(
    pack,
    DTYPE_VALUE,
    DTYPE_VALUE_AS_UINT,
):
    # Workaround for triton bug, tensor.to doesn't unwrap constexpr values
    DTYPE_VALUE = tl.core._constexpr_to_value(DTYPE_VALUE)
    DTYPE_VALUE_AS_UINT = tl.core._constexpr_to_value(DTYPE_VALUE_AS_UINT)
    bitwidth = DTYPE_VALUE_AS_UINT.primitive_bitwidth
    value_uint = (pack >> bitwidth).to(DTYPE_VALUE_AS_UINT)
    return value_uint.to(DTYPE_VALUE, bitcast=True)


@triton.jit
def unpack_flag(pack, DTYPE_FLAG):
    return pack.to(DTYPE_FLAG)


@triton.jit
def exclusive_scan_decoupled_lookback(
    scratch_base,
    block_value,
    index,
    combine_fn,
    DTYPE_VALUE_AS_UINT: tl.constexpr,
    DTYPE_PACK: tl.constexpr,
):
    """Compute exclusive scan of a scalar value between blocks

    Ref: https://research.nvidia.com/publication/2016-03_single-pass-parallel-prefix-scan-decoupled-look-back

    scratch_base: Pointer to scratch space in global memory
    block_value: Scalar value for this block
    index: Scalar index of this block relative to the current scan
    combine_fn: Function ``(value, value) -> value`` which is scanned over
    DTYPE_VALUE_AS_UINT: A tl.uint{n} type equal in size to ``block_value``
    DTYPE_PACK: Unsigned type twice the width of block_value

    NOTE: This function is limited to values which are 32-bits or less because
    we need to pack (value, flag) into a single unsigned int.
    """
    # Publish block sum so subsequent blocks don't get stuck waiting for us
    DTYPE_VALUE = block_value.dtype
    pack = pack_value_flag(
        block_value,
        tl.full(block_value.shape, 1, DTYPE_VALUE_AS_UINT),
        DTYPE_VALUE_AS_UINT,
        DTYPE_PACK,
    )
    if index > 0:
        tl.atomic_xchg(scratch_base + index, pack, sem="relaxed")

    # Calculate exclusive prefix scan
    exclusive_prefix = tl.zeros([], DTYPE_VALUE)
    prefix_valid = False
    test_target = index - 1
    while test_target >= 0:
        # tl.atomic_load
        flag = tl.full([], 0, DTYPE_VALUE_AS_UINT)
        while flag == 0:
            pack = tl.atomic_add(scratch_base + test_target, 0, sem="relaxed")
            flag = unpack_flag(pack, DTYPE_VALUE_AS_UINT)

        value = unpack_value(pack, DTYPE_VALUE, DTYPE_VALUE_AS_UINT)
        if prefix_valid:
            exclusive_prefix = combine_fn(value, exclusive_prefix)
        else:
            exclusive_prefix = value
            prefix_valid = True

        if flag == 2:
            test_target = -1
        else:
            test_target = test_target - 1

    # Make inclusive block sum visible to other blocks
    if prefix_valid:
        inclusive_prefix = combine_fn(exclusive_prefix, block_value)
    else:
        inclusive_prefix = block_value
    pack = pack_value_flag(
        inclusive_prefix,
        tl.full([], 2, DTYPE_VALUE_AS_UINT),
        DTYPE_VALUE_AS_UINT,
        DTYPE_PACK,
    )
    tl.atomic_xchg(scratch_base + index, pack, sem="relaxed")
    return exclusive_prefix


@triton.jit
def exclusive_scan_decoupled_lookback_64(scratch_base, block_value, index, combine_fn):
    """Compute exclusive scan of a scalar value between blocks

    Ref: https://research.nvidia.com/publication/2016-03_single-pass-parallel-prefix-scan-decoupled-look-back

    scratch_base: Pointer to scratch space in global memory
    block_value: Scalar value for this block, must be 64-bits wide
    index: Scalar index of this block relative to the current scan
    combine_fn: Function ``(value, value) -> value`` which is scanned over
    init: Scalar value equal to the identiy of combine_fn
    """
    # Publish block sum so subsequent blocks don't get stuck waiting for us
    if index > 0:
        block_value_u64 = block_value.to(tl.uint64, bitcast=True)
        tl.store(scratch_base + 3 * index + 1, block_value_u64)
        tl.debug_barrier()
        flag_one = tl.full([], 1, tl.uint64)
        tl.atomic_xchg(scratch_base + 3 * index + 0, flag_one, sem="release")

    # Calculate exclusive prefix scan
    exclusive_prefix = tl.zeros([], block_value.dtype)
    prefix_valid = False
    test_target = index - 1
    while test_target >= 0:
        flag = tl.full([], 0, tl.uint64)
        while flag == 0:
            flag = tl.atomic_add(scratch_base + 3 * test_target + 0, 0, sem="acquire")

        value_u64 = tl.load(scratch_base + 3 * test_target + flag.to(tl.int32))
        value = value_u64.to(block_value.dtype, bitcast=True)
        if prefix_valid:
            exclusive_prefix = combine_fn(value, exclusive_prefix)
        else:
            exclusive_prefix = value
            prefix_valid = True

        if flag == 2:
            test_target = -1
        else:
            test_target = test_target - 1

    # Make inclusive block sum visible to other blocks
    if prefix_valid:
        inclusive_prefix = combine_fn(exclusive_prefix, block_value)
    else:
        inclusive_prefix = block_value
    inclusive_prefix_u64 = inclusive_prefix.to(tl.uint64, bitcast=True)
    tl.store(scratch_base + 3 * index + 2, inclusive_prefix_u64)
    tl.debug_barrier()
    flag_two = tl.full([], 2, tl.uint64)
    tl.atomic_xchg(scratch_base + 3 * index + 0, flag_two, sem="release")

    return exclusive_prefix


@triton.jit
def frexp(x):
    # TODO(isuruf): use inline_asm_elementwise here
    y = libdevice.ilogb(x) + 1
    exponent = tl.where(x == 0, 0, y)
    mantissa = tl.where(x == 0, 0, libdevice.ldexp(x, -y))
    return mantissa, exponent


@triton.jit
def _compare_and_swap_with_index(
    x,
    idxs,
    rnumel,
    flip,
    i: tl.constexpr,
    n_dims: tl.constexpr,
    stable: tl.constexpr,
    descending: tl.constexpr,
):
    n_outer: tl.constexpr = x.numel >> n_dims
    shape: tl.constexpr = [n_outer * 2**i, 2, 2 ** (n_dims - i - 1)]

    idtype = tl.core.get_int_dtype(bitwidth=x.dtype.primitive_bitwidth, signed=True)

    y = tl.reshape(x, shape)
    iy = y.to(idtype, bitcast=True)
    # slice left/right with 'stride' 2**(n_dims - i - 1)
    right_mask = tl.arange(0, 2)[None, :, None].to(idtype)
    left_mask = (1 - right_mask).to(idtype)
    ileft = tl.broadcast_to(tl.sum(iy * left_mask, 1)[:, None, :], shape)
    iright = tl.broadcast_to(tl.sum(iy * right_mask, 1)[:, None, :], shape)
    ileft = tl.reshape(ileft, x.shape)
    iright = tl.reshape(iright, x.shape)
    left = ileft.to(x.dtype, bitcast=True)
    right = iright.to(x.dtype, bitcast=True)

    # idx
    y_idx = tl.reshape(idxs, shape)
    left_idx = tl.broadcast_to(
        tl.sum(y_idx * left_mask.to(y_idx.dtype), 1)[:, None, :], shape
    )
    right_idx = tl.broadcast_to(
        tl.sum(y_idx * right_mask.to(y_idx.dtype), 1)[:, None, :], shape
    )
    left_idx = tl.reshape(left_idx, x.shape)
    right_idx = tl.reshape(right_idx, x.shape)

    # valid
    if rnumel is None:
        left_valid_mask = tl.full(x.shape, True, tl.int1)
        right_valid_mask = tl.full(x.shape, True, tl.int1)
    else:
        left_valid_mask = left_idx < rnumel
        right_valid_mask = right_idx < rnumel

    # actual compare-and-swap
    ix = x.to(idtype, bitcast=True)

    if descending:
        cond = left < right
    else:
        cond = left > right

    if stable:
        # When stable sorting, tie break by index
        cond = cond | ((left == right) & (left_idx > right_idx))

    cond = (right_valid_mask > left_valid_mask) | (
        (right_valid_mask == left_valid_mask) & cond
    )
    cond = cond ^ flip
    ret = ix ^ tl.where(cond, ileft ^ iright, tl.zeros_like(ix))
    new_idxs = idxs ^ tl.where(cond, left_idx ^ right_idx, tl.zeros_like(idxs))

    return ret.to(x.dtype, bitcast=True), new_idxs


@triton.jit
def _bitonic_merge_with_index(
    x,
    idxs,
    rnumel,
    stage: tl.constexpr,
    alternating: tl.constexpr,
    n_dims: tl.constexpr,
    stable: tl.constexpr,
    descending: tl.constexpr,
):
    n_outer: tl.constexpr = x.numel >> n_dims
    tl.static_assert(stage <= n_dims)
    # flip denotes whether to re-arrange sub-sequences of elements in ascending or
    # descending order.
    # if flip = 00000000... then all elements will be re-arranged ascendingly at this stage
    # if flip = 00110011... then all the elements will be re-arranged alternatingly (with
    # a stride of 2) at this stage
    if alternating:
        shape: tl.constexpr = [n_outer * 2 ** (n_dims - 1 - stage), 2, 2**stage]
        flip = tl.reshape(
            tl.broadcast_to(tl.arange(0, 2)[None, :, None], shape), x.shape
        )
    else:
        flip = False
    # perform `stage` rounds of `compare-and-swap`
    for i in tl.static_range(stage):
        x, idxs = _compare_and_swap_with_index(
            x, idxs, rnumel, flip, i + (n_dims - stage), n_dims, stable, descending
        )
    return x, idxs


@triton.jit
def sort_with_index(
    x,  # value
    idxs,  # index
    rnumel,  # number of elements
    dim: tl.constexpr = None,
    stable: tl.constexpr = tl.constexpr(False),
    descending: tl.constexpr = tl.constexpr(False),
):
    x, idxs = tl.broadcast(x, idxs)
    # handle default dimension or check that it is the most minor dim
    _dim: tl.constexpr = len(x.shape) - 1 if dim is None else dim
    tl.static_assert(
        _dim == len(x.shape) - 1, "only minor dimension is currently supported"
    )
    # iteratively run bitonic merge-sort steps
    n_dims: tl.constexpr = _log2(x.shape[_dim])

    for i in tl.static_range(1, n_dims + 1):
        x, idxs = _bitonic_merge_with_index(
            x,
            idxs,
            rnumel,
            i,
            alternating=i < n_dims,
            n_dims=n_dims,
            stable=stable,
            descending=descending,
        )
<<<<<<< HEAD
        if mask is not None:
            mask = next_mask
    return x, idxs


@triton.jit
def select_one(x, mask, dim, keep_dims=False):
    idtype = tl.core.get_int_dtype(x.dtype.primitive_bitwidth, signed=False)
    ix = x.to(idtype, bitcast=True)
    iy = tl.sum(ix * mask, dim, keep_dims=keep_dims)
    return iy.to(x.dtype, bitcast=True)
=======
    return x, idxs
>>>>>>> f92872b5
<|MERGE_RESOLUTION|>--- conflicted
+++ resolved
@@ -531,9 +531,6 @@
             stable=stable,
             descending=descending,
         )
-<<<<<<< HEAD
-        if mask is not None:
-            mask = next_mask
     return x, idxs
 
 
@@ -542,7 +539,4 @@
     idtype = tl.core.get_int_dtype(x.dtype.primitive_bitwidth, signed=False)
     ix = x.to(idtype, bitcast=True)
     iy = tl.sum(ix * mask, dim, keep_dims=keep_dims)
-    return iy.to(x.dtype, bitcast=True)
-=======
-    return x, idxs
->>>>>>> f92872b5
+    return iy.to(x.dtype, bitcast=True)