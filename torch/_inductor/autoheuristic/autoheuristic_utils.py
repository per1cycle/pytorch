import functools
from typing import Any, Callable, Dict, List, Tuple

import torch


Feedback = float
Choice = str
Value = Any

CHOICE_COL = "choice"
FEEDBACK_COL = "feedback"


class AHFeature:
    """
    The context, that AutoHeuristic stores, is a list of features. AutoHeuristic needs to know whether a feature is
    categorical (i.e., not a continuous variable) to learn a machine learning model.
    """

    def __init__(self, name: str, value: Value, is_categorical: bool = False) -> None:
        self.name = name
        self.value = value
        self.is_categorical = is_categorical


class AHOperation:
    """
    AHOperation can be used to augment the data collected by AutoHeuristic.
    One might for example store features like m, k, n, but also want to use
    features like m*n, or k*n, to learn a heuristic. Instead of storing features
    that can be created from the collected data, one can use AHOperation to
    create new features from the collected data.
    """

    def __init__(
        self, name: str, func: Callable[[Any], Value], is_categorical: bool = False
    ) -> None:
        self.name = name
        self.func = func
        self.is_categorical = is_categorical

    def apply_operation(self, data: Any) -> None:
        data[self.name] = self.func(data)


class AHContext:
    """
    This class is used to specify which information AutoHeuristic should store. For each choice, AutoHeursitic will
    store the context and the collected feedback. The context could be something like the shape of a tensor, i.e.,
    information that will help to learn a heuristic.
    """

    features: List[AHFeature]
    context_dict: Dict[str, Value]

    def __init__(self) -> None:
        self.features = []
        self.context_dict = {}

    def add_feature(
        self, name: str, value: Value, is_categorical: bool = False
    ) -> None:
        self.features.append(AHFeature(name, value, is_categorical=is_categorical))
        self.context_dict[name] = value

    def get_numerical_and_categorical_features(self) -> Tuple[List[str], List[str]]:
        numerical_features = []
        categorical_features = []
        for feature in self.features:
            if feature.is_categorical:
                categorical_features.append(feature.name)
            else:
                numerical_features.append(feature.name)

        return numerical_features, categorical_features

    def get_feature_names_csv(self) -> str:
        return ",".join(feature.name for feature in self.features)

    def get_feature_values_csv(self) -> str:
        return ",".join(str(feature.value) for feature in self.features)

    def get_value(self, name: str) -> Value:
        return self.context_dict[name]

    def apply_operations(self, operations: List[AHOperation]) -> None:
        for op in operations:
            op.apply_operation(self.context_dict)


class AHMetadata:
    def __init__(
        self,
        shared_memory: Any,
        device_capa: Tuple[int, int],
        choices: List[Choice],
        name: str,
    ) -> None:
        # use amount of shared_memory and device_capability to identify GPU
        # TODO(AlnisM): there might be a better way to do this
        self.shared_memory = shared_memory
        self.device_capa = device_capa
        self.choices = choices
        self.name = name

    def to_dict(self) -> Dict[str, Value]:
        return {
            "shared_memory": self.shared_memory,
            "device_capa": self.device_capa,
            "name": self.name,
        }


def get_metadata_str_from_log(log_path: str) -> str:
    with open(log_path, newline="") as file:
        json_string = file.readline().strip()
        return json_string


def check_minsize(context: AHContext, minsize: int) -> bool:
    return (
        context.get_value("m") >= minsize
        and context.get_value("k") >= minsize
        and context.get_value("n") >= minsize
    )


def pad_mm_precondition(metadata: AHMetadata, context: AHContext) -> bool:
    if metadata.shared_memory == 166912 and metadata.device_capa == (8, 0):
        # A100 precondition
        return check_minsize(context, 512)
    elif metadata.shared_memory == 232448 and metadata.device_capa == (9, 0):
        # H100 precondition
        return check_minsize(context, 768)
    return True


def get_mixedmm_precondition(metadata: AHMetadata, context: AHContext) -> bool:
    m = context.get_value("m")
    k = context.get_value("k")
    n = context.get_value("n")
    if m > 128 or k < 1024 or n < 1024:
        return False
    mat1_iscontig = context.get_value("mat1_iscontig")
    mat2_iscontig = context.get_value("mat2_iscontig")
    return mat1_iscontig and not mat2_iscontig


def get_mult_dims_ops() -> List[AHOperation]:
    m_times_k_op = AHOperation("m*k", lambda data: data["m"] * data["k"])
    m_times_n_op = AHOperation("m*n", lambda data: data["m"] * data["n"])
    k_times_n_op = AHOperation("k*n", lambda data: data["k"] * data["n"])
    return [m_times_k_op, m_times_n_op, k_times_n_op]


def get_arith_intensity(data: Any) -> float:
    m = data["m"]
    k = data["k"]
    n = data["n"]
    if m == 0 or k == 0 or n == 0:
        return 0.0
    return m * k * n / (m * k + k * n + m * n)


def pad_mm_operations() -> List[AHOperation]:
    mult_dims_ops = get_mult_dims_ops()
    k_div_m_times_n_op = AHOperation(
        "k/(m*n)", lambda data: data["k"] / (data["m"] * data["n"])
    )

    def bfloat_perf_hit(data: Any) -> bool:
        m = data["m"]
        k = data["k"]
        n = data["n"]
        is_bfloat = str(data["mat1_dtype"]) == "torch.bfloat16"
        return k > (m * 1024) and k > (n * 1024) and is_bfloat

    bfloat_perf_hit_op = AHOperation(
        "bfloat_perf_hit", bfloat_perf_hit, is_categorical=True
    )

    arith_intensity_op = AHOperation("arith_intensity", get_arith_intensity)
    dims_need_padding_ops = get_dims_need_padding_ops()
    dims_multiple_ops = get_dims_multiple_ops()
    is_contig_ops = get_is_contig_ops()

    ah_operations = mult_dims_ops + [
        k_div_m_times_n_op,
        bfloat_perf_hit_op,
        arith_intensity_op,
    ]
    ah_operations.extend(dims_need_padding_ops)
    ah_operations.extend(dims_multiple_ops)
    ah_operations.extend(is_contig_ops)
    return ah_operations


def between_op(data: Any, dim: str, lower: int, upper: int) -> bool:
    return data[dim] >= lower and data[dim] <= upper


def between_ops() -> List[AHOperation]:
    dims = ["m", "k", "n"]
    limits = [(1, 16), (17, 32), (33, 64), (65, 128), (129, 256)]
    ah_operations = []
    for dim in dims:
        for lower, upper in limits:
            between_op_fn = functools.partial(
                between_op, dim=dim, lower=lower, upper=upper
            )
            # using 'LEQ' instead of '<=' because '<=' cannot be exported to dot
            between_op_name = f"{lower}LEQ{dim}LEQ{upper}"
            ah_operations.append(
                AHOperation(between_op_name, between_op_fn, is_categorical=True)
            )
    return ah_operations


def pow2_op(data: Any, dim: str, exponent: int) -> bool:
    return data[dim] == 2**exponent


<<<<<<< HEAD
def mm_operations() -> List[AHOperation]:
    mult_dims_ops = get_mult_dims_ops()
    arith_intensity_op = AHOperation("arith_intensity", get_arith_intensity)
    return mult_dims_ops + [arith_intensity_op]


def mixed_mm_operations() -> List[AHOperation]:
    return mm_operations() + between_ops()
=======
def mixed_mm_operations() -> List[AHOperation]:
    mult_dims_ops = get_mult_dims_ops()
    arith_intensity_op = AHOperation("arith_intensity", get_arith_intensity)
    return mult_dims_ops + [arith_intensity_op] + between_ops()
>>>>>>> 4a2cf50e


def is_multiple(data: Any, dim: str, mult: int) -> bool:
    return data[dim] % mult == 0


def get_dims_multiple_ops() -> List[AHOperation]:
    multiples = [2, 4, 8, 16, 32]
    dims = ["m", "k", "n"]
    dims_multiple_ops = []
    for dim in dims:
        for mult in multiples:
            is_multiple_fn = functools.partial(is_multiple, dim=dim, mult=mult)
            dims_multiple_op = AHOperation(
                f"{dim}_multiple_{mult}", is_multiple_fn, is_categorical=True
            )
            dims_multiple_ops.append(dims_multiple_op)
    return dims_multiple_ops


def get_dims_need_padding_ops() -> List[AHOperation]:
    def mat1_innermost_needs_padding_fn(data: Any) -> bool:
        mat1_stride_0 = data["mat1_stride_0"]
        mat1_stride_1 = data["mat1_stride_1"]
        m_padded_length = data["m_padded_length"]
        k_padded_length = data["k_padded_length"]
        mat1_innermost_needs_padding = False
        if mat1_stride_0 == 1 and m_padded_length != 0:
            mat1_innermost_needs_padding = True
        if mat1_stride_1 == 1 and k_padded_length != 0:
            mat1_innermost_needs_padding = True
        return mat1_innermost_needs_padding

    mat1_innermost_op = AHOperation(
        "mat1_innermost_needs_padding",
        mat1_innermost_needs_padding_fn,
        is_categorical=True,
    )

    def mat2_innermost_needs_padding_fn(data: Any) -> bool:
        mat2_stride_0 = data["mat2_stride_0"]
        mat2_stride_1 = data["mat2_stride_1"]
        k_padded_length = data["k_padded_length"]
        n_padded_length = data["n_padded_length"]
        mat2_innermost_needs_padding = False
        if mat2_stride_0 == 1 and k_padded_length != 0:
            mat2_innermost_needs_padding = True
        if mat2_stride_1 == 1 and n_padded_length != 0:
            mat2_innermost_needs_padding = True
        return mat2_innermost_needs_padding

    mat2_innermost_op = AHOperation(
        "mat2_innermost_needs_padding",
        mat2_innermost_needs_padding_fn,
        is_categorical=True,
    )

    def num_dims_needs_padding_fn(data: Any) -> int:
        m_padded_length = data["m_padded_length"]
        k_padded_length = data["k_padded_length"]
        n_padded_length = data["n_padded_length"]
        num_dims_needs_padding = 0
        if m_padded_length != 0:
            num_dims_needs_padding += 1
        if k_padded_length != 0:
            num_dims_needs_padding += 1
        if n_padded_length != 0:
            num_dims_needs_padding += 1
        return num_dims_needs_padding

    num_dims_op = AHOperation("num_dims_needs_padding", num_dims_needs_padding_fn)
    return [mat1_innermost_op, mat2_innermost_op, num_dims_op]


def get_is_contig_ops() -> List[AHOperation]:
    def mat1_is_contig_fn(data: Any) -> bool:
        stride_0 = data["mat1_stride_0"]
        stride_1 = data["mat1_stride_1"]
        k = data["k"]
        return stride_0 == k and stride_1 == 1

    mat1_is_contig_op = AHOperation(
        "mat1_iscontig", mat1_is_contig_fn, is_categorical=True
    )

    def mat2_is_contig_fn(data: Any) -> bool:
        stride_0 = data["mat2_stride_0"]
        stride_1 = data["mat2_stride_1"]
        n = data["n"]
        return stride_0 == n and stride_1 == 1

    mat2_is_contig_op = AHOperation(
        "mat2_iscontig", mat2_is_contig_fn, is_categorical=True
    )

    return [mat1_is_contig_op, mat2_is_contig_op]


def context_add_strides(context: AHContext, name: str, stride: Tuple[int, ...]) -> None:
    for i, s in enumerate(stride):
        context.add_feature(f"{name}_stride_{i}", s)


def context_add_using_tf32(context: AHContext, dtype: torch.dtype) -> None:
    using_tf32 = "not_float_32"
    if dtype == torch.float32:
        using_tf32 = torch.backends.cuda.matmul.allow_tf32
    context.add_feature("using_tf32", using_tf32, is_categorical=True)<|MERGE_RESOLUTION|>--- conflicted
+++ resolved
@@ -221,7 +221,6 @@
     return data[dim] == 2**exponent
 
 
-<<<<<<< HEAD
 def mm_operations() -> List[AHOperation]:
     mult_dims_ops = get_mult_dims_ops()
     arith_intensity_op = AHOperation("arith_intensity", get_arith_intensity)
@@ -230,12 +229,6 @@
 
 def mixed_mm_operations() -> List[AHOperation]:
     return mm_operations() + between_ops()
-=======
-def mixed_mm_operations() -> List[AHOperation]:
-    mult_dims_ops = get_mult_dims_ops()
-    arith_intensity_op = AHOperation("arith_intensity", get_arith_intensity)
-    return mult_dims_ops + [arith_intensity_op] + between_ops()
->>>>>>> 4a2cf50e
 
 
 def is_multiple(data: Any, dim: str, mult: int) -> bool:
