# mypy: allow-untyped-defs
from __future__ import annotations

import dataclasses
import functools
import itertools
import logging
import os
import textwrap
from functools import lru_cache
from typing import (
    Any,
    Callable,
    cast,
    Dict,
    Iterable,
    List,
    Optional,
    Set,
    Tuple,
    TYPE_CHECKING,
    Union,
)

import sympy

import torch
import torch._logging
from torch._dynamo.utils import preserve_rng_state
from torch._inductor.runtime.hints import AutotuneHint, DeviceProperties
from torch._prims_common import is_integer_dtype
from torch.utils._sympy.functions import CeilDiv, FloorDiv, ModularIndexing
from torch.utils._triton import has_triton_package

from ...utils._sympy.symbol import free_symbol_is_type, prefix_str, symbol_is_type, SymT
from ...utils._sympy.value_ranges import ValueRanges
from .. import config, ir
from ..codecache import code_hash, get_path, PyCodeCache
from ..metrics import is_metric_table_enabled, log_kernel_metadata
from ..runtime.hints import ReductionHint, TRITON_MAX_BLOCK
from ..runtime.runtime_utils import do_bench_gpu, get_max_y_grid, next_power_of_2
from ..utils import (
    cache_on_self,
    get_bounds_index_expr,
    get_fused_kernel_name,
    get_kernel_metadata,
    is_welford_reduction,
    Placeholder,
    sympy_dot,
    sympy_subs,
)
from ..virtualized import _ops as ops, OpsHandler, ReductionType, StoreMode, V
from ..wrapper_benchmark import get_kernel_category_by_source_code
from .common import (
    BackendFeature,
    CSE,
    CSEVariable,
    DeferredLine,
    IndentedBuffer,
    OpOverrides,
    PythonPrinter,
    SizeArg,
    TensorArg,
    WorkspaceArg,
)
from .simd import (
    constant_repr,
    IterationRangesEntry,
    IterationRangesRoot,
    pexpr,
    SIMDKernel,
    SIMDScheduling,
)
from .triton_utils import config_of, signature_of, signature_to_meta


if TYPE_CHECKING:
    from ..ir import IRNode

log = logging.getLogger(__name__)
perf_hint_log = torch._logging.getArtifactLogger(__name__, "perf_hints")
schedule_log = torch._logging.getArtifactLogger(__name__, "schedule")
fusion_log = torch._logging.getArtifactLogger(__name__, "fusion")


@lru_cache(None)
def gen_attr_descriptor_import():
    """
    import AttrsDescriptor if the triton version is new enough to have this
    class defined.
    """
    if not has_triton_package():
        return ""

    import triton.compiler.compiler

    if hasattr(triton.compiler.compiler, "AttrsDescriptor"):
        return "from triton.compiler.compiler import AttrsDescriptor"
    else:
        return ""


@lru_cache(None)
def gen_common_triton_imports():
    imports = IndentedBuffer()
    imports.splice(
        """
        import triton
        import triton.language as tl
        """
    )
    if attr_desc := gen_attr_descriptor_import():
        imports.writeline(attr_desc)

    imports.splice(
        """
        from torch._inductor.runtime import triton_helpers, triton_heuristics
        from torch._inductor.runtime.triton_helpers import libdevice, math as tl_math
        from torch._inductor.runtime.hints import AutotuneHint, ReductionHint, TileHint, instance_descriptor, DeviceProperties
        """
    )
    return imports.getvalue()


block_offsets = {
    symt: sympy.Symbol(f"{prefix_str[symt]}offset", integer=True)
    for symt in [SymT.XBLOCK, SymT.YBLOCK, SymT.RINDEX]
}

block_sizes = {
    symt: sympy.Symbol(f"{prefix_str[symt].upper()}BLOCK", integer=True, nonzero=True)
    for symt in [SymT.XBLOCK, SymT.YBLOCK, SymT.RINDEX]
}


@dataclasses.dataclass
class IndexingOptions:
    index_str: str
    mask_vars: Set[str]
    mask_str: str
    expand_str: Optional[str]
    _has_rindex: bool
    index: sympy.Expr

    def has_mask(self):
        return bool(self.mask_vars)

    def has_indirect(self):
        return free_symbol_is_type(self.index, SymT.TMP)

    def has_rindex(self):
        return self._has_rindex

    def has_tmpmask(self):
        return "tmp" in self.mask_str

    def has_rmask(self):
        return "rmask" in self.mask_str


@dataclasses.dataclass
class BlockPtrOptions:
    params: BlockParameters
    constant_offset: sympy.Expr
    order: List[int]
    mask_vars: Set[str]
    reshape_suffix: List[str]

    @property
    def shape(self) -> List[sympy.Expr]:
        return self.params.shape

    @property
    def block_shape(self) -> List[sympy.Expr]:
        return self.params.block_shape

    @property
    def strides(self) -> List[sympy.Expr]:
        return self.params.strides

    @property
    def offsets(self) -> List[sympy.Expr]:
        return self.params.offsets

    @staticmethod
    def create(
        *,
        params: BlockParameters,
        constant_offset: sympy.Expr,
        range_trees: List[IterationRangesEntry],
        mask_vars: Set[str],
    ) -> BlockPtrOptions:
        """Helper to create a  BlockPtrOptions instance"""
        reshape_suffix = [f"{t.prefix.upper()}BLOCK" for t in range_trees]

        # Only drop broadcast dims if the output has the same
        # rank as the block. Otherwise, we will get shape errors.
        drop_broadcasts = len(reshape_suffix) == len(params.strides)

        broadcasting_dim = [s == 0 for s in params.strides]
        for i, is_broadcasting in enumerate(broadcasting_dim):
            if is_broadcasting and drop_broadcasts:
                # drop any stride==0 dimensions for performance
                reshape_suffix[i] = "1"

        if V.kernel.no_x_dim:
            assert range_trees[0].prefix == "x"
            reshape_suffix.pop(0)

        if (
            not V.kernel.inside_reduction
            and len(params.strides) == len(V.kernel.numels) - 1
            and V.kernel.numels[-1] != 1
        ):
            # Need to expand rank by 1 to match rank when self.inside_reduction=True
            reshape_suffix.append("1")

        def filter(it):
            """Removes any broadcasting dims from a given sequence"""
            assert len(it) == len(broadcasting_dim)
            return [
                item
                for item, is_broadcasting in zip(it, broadcasting_dim)
                if not is_broadcasting or not drop_broadcasts
            ]

        # Drop broadcasting dimensions from the input.
        params = BlockParameters(
            **{key: filter(val) for key, val in dataclasses.asdict(params).items()}
        )

        def lookup_size(exprs: Iterable[sympy.Expr]) -> List[sympy.Expr]:
            return [V.graph.sizevars.lookup_precomputed_size(expr) for expr in exprs]

        # Look up precomputed sizes
        params.shape = lookup_size(params.shape)
        params.strides = lookup_size(params.strides)

        return BlockPtrOptions(
            params=params,
            constant_offset=V.graph.sizevars.lookup_precomputed_size(constant_offset),
            order=list(reversed(range(len(params.shape)))),
            mask_vars=mask_vars,
            reshape_suffix=reshape_suffix,
        )

    def replace_roffset(self, expr: sympy.Expr, replacement: sympy.Expr) -> sympy.Expr:
        """
        Replaces instances of roffset with the new expression.
        """
        roffset = block_offsets[SymT.RINDEX]
        return sympy_subs(expr, {roffset: replacement})

    def format(self, name: str, roffset=True) -> str:
        """
        Codegen a call to tl.make_block_ptr()

        Args:
            name: variable name for pointer
            roffset: should roffset be included in offsets=..., for use with tl.advance()

        Returns:
            "tl.make_block_ptr(...)"
        """
        f = V.kernel.index_to_str
        offsets = [*self.offsets]
        if not roffset:
            offsets = [
                self.replace_roffset(offset, sympy.Integer(0)) for offset in offsets
            ]
        args = [
            f"{name} + ({f(self.constant_offset)})"
            if self.constant_offset != 0
            else name,
            f"shape={f(self.shape)}",
            f"strides={f(self.strides)}",
            f"block_shape={f(self.block_shape)}",
            f"order={f(self.order)}",
            f"offsets={f(offsets)}",
        ]
        return f"tl.make_block_ptr({', '.join(args)})"

    @cache_on_self
    def boundary_check(self) -> List[int]:
        """List of indices to pass to tl.load(boundary_check=...)"""
        sizevars = V.graph.sizevars

        # Substitute maximum block sizes in shape expressions.
        # This works in multiple_of checks because block sizes are powers of 2.
        block_to_max: Dict[sympy.Expr, Any] = {
            block_size: TRITON_MAX_BLOCK[prefix_str[symt].upper()]
            for symt, block_size in block_sizes.items()
        }

        return [
            idx
            for idx in range(len(self.shape))
            if (
                not sizevars.statically_known_equals(
                    self.strides[idx], sympy.Integer(0)
                )
                and not sizevars.statically_known_multiple_of(
                    self.shape[idx], self.block_shape[idx]
                )
                and not sizevars.statically_known_multiple_of(
                    self.shape[idx], sympy_subs(self.block_shape[idx], block_to_max)
                )
                and not (
                    V.kernel.no_x_dim
                    and self.block_shape[idx] == block_sizes[SymT.XBLOCK]
                )
            )
        ]

    def advance_roffset(self):
        """
        Codegen string to pass to tl.advance(name, ...).

        Advance is the difference between offsets in each loop iteration.
        To compute it, we replace roffset with multiples of RBLOCK.
        Since we expect roffset to vary in range(0, rnumel, RBLOCK), the first
        iteration has roffset=0, while the second has roffset=RBLOCK.
        """
        rblock = block_sizes[SymT.RINDEX]
        advance = [
            (
                self.replace_roffset(offset, rblock)
                - self.replace_roffset(offset, sympy.Integer(0))
            )
            for offset in self.offsets
        ]
        return V.kernel.index_to_str(advance)

    def has_indirect(self):
        return False  # block_ptr can't do indirect indexing

    def has_rindex(self) -> bool:
        return any(free_symbol_is_type(expr, SymT.RINDEX) for expr in self.block_shape)

    def has_rmask(self):
        return self.has_rindex()

    def has_tmpmask(self):
        return False  # block_ptr can't do indirect indexing

    def has_mask(self):
        return bool(self.boundary_check())


def triton_reshape(value: str, old_shape: List[str], new_shape: List[str]):
    """Workaround https://github.com/openai/triton/issues/2836"""
    assert isinstance(old_shape, list) and isinstance(new_shape, list)
    if old_shape == new_shape:
        return value
    if [s for s in new_shape if s != "1"] != old_shape:
        return f"tl.reshape({value}, [{', '.join(new_shape)}])"
    # rewrite to [:, None] syntax, which is less buggy
    idx = 0
    expand = []
    for size in new_shape:
        if idx < len(old_shape) and size == old_shape[idx]:
            expand.append(":")
            idx += 1
        else:
            assert size == "1"
            expand.append("None")
    assert idx == len(old_shape)
    return f"{value}[{', '.join(expand)}]"


# NB: Inheriting from PythonPrinter is somewhat dangerous, because there are a
# number of operators which Triton "implements", but in a way that is
# inconsistent with Python semantics (and consistent with C semantics).  We
# must override all of these, or it is potential silent correctness problem
class TritonPrinter(PythonPrinter):
    def _print_TruncToInt(self, expr):
        assert len(expr.args) == 1
        return (
            f"libdevice.trunc({self._print(expr.args[0])}).to({V.kernel.index_dtype})"
        )

    def _print_ToFloat(self, expr):
        assert len(expr.args) == 1
        return f"{self.paren(self._print(expr.args[0]))}.to(tl.float64)"

    # TODO: This is wrong if one of the inputs is negative.  This is hard to
    # tickle though, as the inputs are typically positive (and if we can prove
    # they are positive, we will have used Mod instead, for which this codegen
    # is right).  If you are trying to hit this, maybe try something like
    # torch.arange(n, device="cuda") - 1 and then do a modulus on it
    def _print_PythonMod(self, expr):
        return " % ".join(map(self.paren, map(self._print, expr.args)))

    # TODO: This is wrong, see
    # https://github.com/triton-lang/triton/issues/955
    # But for Sympy expressions, things will /mostly/ work out because we
    # don't usually deal with negative numbers in the division
    def _print_FloorDiv(self, expr):
        assert expr.is_integer
        x, div = expr.args
        x = self.paren(self.doprint(x))
        div = self.paren(self.doprint(div))
        return f"({x} // {div})"

    # TODO: This is wrong, when lhs, rhs > 2**53, Python does a higher
    # precision algorithm, which we would need to replicate here
    def _print_IntTrueDiv(self, expr):
        lhs, rhs = expr.args
        return f"{self.paren(self._print(lhs))} / {self.paren(self._print(rhs))}"

    # NB: sympy.floor/ceiling produce integers, so we have to do the
    # conversion to index dtype
    def _print_floor(self, expr):
        assert len(expr.args) == 1
        return (
            f"libdevice.floor({self._print(expr.args[0])}).to({V.kernel.index_dtype})"
        )

    def _print_FloorToInt(self, expr):
        assert len(expr.args) == 1
        return (
            f"libdevice.floor({self._print(expr.args[0])}).to({V.kernel.index_dtype})"
        )

    def _print_ceiling(self, expr):
        assert len(expr.args) == 1
        return f"libdevice.ceil({self._print(expr.args[0])}).to({V.kernel.index_dtype})"

    def _print_CeilToInt(self, expr):
        assert len(expr.args) == 1
        return f"libdevice.ceil({self._print(expr.args[0])}).to({V.kernel.index_dtype})"

    def _helper_sqrt(self, expr):
        return f"libdevice.sqrt({self._print(expr)}.to(tl.float32))"

    def _print_Where(self, expr):
        c = self.doprint(expr.args[0])
        p = self.doprint(expr.args[1])
        q = self.doprint(expr.args[2])
        return f"tl.where({c}, {p}, {q})"

    def _print_min_max_helper(self, expr: sympy.Expr, cmp: str) -> str:
        """
        Helper for max/min code genereration.
        cmp: > or <
        """
        nargs = len(expr.args)
        if len(expr.args) == 1:
            return self._print(expr.args[0])

        mid = len(expr.args) // 2
        cls = type(expr)
        a = self._print(cls(*expr.args[:mid]))
        b = self._print(cls(*expr.args[mid:]))

        # Use a macro so we can propagate constexprs.
        # https://github.com/triton-lang/triton/issues/3815
        a, b = tuple(f"({x})" for x in (a, b))
        assert cmp in {">", "<"}, f"Unexpected comparator: '{cmp}'"
        return f"({a} * ({a} {cmp}= {b}) + {b} * ({b} {cmp} {a}))"

    def _print_Min(self, expr):
        return self._print_min_max_helper(expr, "<")

    def _print_Max(self, expr):
        return self._print_min_max_helper(expr, ">")

    def _print_Abs(self, expr):
        assert len(expr.args) == 1
        return f"tl_math.abs({self._print(expr.args[0])})"

    def _print_OpaqueUnaryFn_cos(self, expr):
        assert len(expr.args) == 1
        return f"libdevice.cos(({self._print(expr.args[0])}).to(tl.float32))"

    def _print_OpaqueUnaryFn_cosh(self, expr):
        assert len(expr.args) == 1
        return f"libdevice.cosh(({self._print(expr.args[0])}).to(tl.float32))"

    def _print_OpaqueUnaryFn_acos(self, expr):
        assert len(expr.args) == 1
        return f"libdevice.acos(({self._print(expr.args[0])}).to(tl.float32))"

    def _print_OpaqueUnaryFn_sin(self, expr):
        assert len(expr.args) == 1
        return f"libdevice.sin(({self._print(expr.args[0])}).to(tl.float32))"

    def _print_OpaqueUnaryFn_sinh(self, expr):
        assert len(expr.args) == 1
        return f"libdevice.sinh(({self._print(expr.args[0])}).to(tl.float32))"

    def _print_OpaqueUnaryFn_asin(self, expr):
        assert len(expr.args) == 1
        return f"libdevice.asin(({self._print(expr.args[0])}).to(tl.float32))"

    def _print_OpaqueUnaryFn_tan(self, expr):
        assert len(expr.args) == 1
        return f"libdevice.tan(({self._print(expr.args[0])}).to(tl.float32))"

    def _print_OpaqueUnaryFn_tanh(self, expr):
        assert len(expr.args) == 1
        return f"libdevice.tanh(({self._print(expr.args[0])}).to(tl.float32))"

    def _print_OpaqueUnaryFn_atan(self, expr):
        assert len(expr.args) == 1
        return f"libdevice.atan(({self._print(expr.args[0])}).to(tl.float32))"

    def _print_RoundToInt(self, expr):
        assert len(expr.args) == 1
        return f"libdevice.llrint({self._print(expr.args[0])})"

    def _print_RoundDecimal(self, expr):
        assert len(expr.args) == 2
        number, ndigits = expr.args
        if number.is_integer:
            # ndigits < 0 should have been filtered by the sympy function
            assert ndigits < 0
            raise ValueError(
                f"For integer inputs, only non-negative ndigits are currently supported, but got {ndigits}."
            )
        return f"libdevice.nearbyint(1e{ndigits} * {self.paren(self._print(number))}) * 1e{-ndigits}"


texpr = TritonPrinter().doprint


def triton_compute_type(dtype):
    triton_type_name = str(dtype).split(".")[-1]
    if triton_type_name == "bool":
        triton_type_name = "int1"
    elif triton_type_name in ("float16", "bfloat16"):
        # float16 math is done in float32 inside the kernel
        triton_type_name = "float32"
    elif triton_type_name == "float8_e4m3fn":
        triton_type_name = "float8e4nv"
    elif triton_type_name == "float8_e5m2":
        triton_type_name = "float8e5"
    elif triton_type_name == "float8_e4m3fnuz":
        triton_type_name = "float8e4b8"
    elif triton_type_name == "float8_e5m2fnuz":
        triton_type_name = "float8e5b16"
    return f"tl.{triton_type_name}"


def _get_primitive_bitwidth(dtype):
    if hasattr(dtype, "is_floating_point"):
        if dtype.is_floating_point:
            # triton_compute_type changes the bitwidth
            if dtype in [torch.bfloat16, torch.float16]:
                return 32
            return torch.finfo(dtype).bits
        else:
            return torch.iinfo(dtype).bits
    else:
        return -1


def triton_store_type(dtype):
    triton_type_name = str(dtype).split(".")[-1]
    if triton_type_name == "bool":
        triton_type_name = "int8"
    elif triton_type_name == "float8_e4m3fn":
        triton_type_name = "float8e4nv"
    elif triton_type_name == "float8_e5m2":
        triton_type_name = "float8e5"
    return f"tl.{triton_type_name}"


def triton_acc_type(dtype):
    if is_integer_dtype(dtype) and dtype.is_signed:
        nbits = 64 if dtype == torch.int64 else 32
        return f"tl.int{nbits}"
    return triton_compute_type(dtype)


class TritonCSEVariable(CSEVariable):
    def __init__(self, name, bounds: ValueRanges[Any]):
        super().__init__(name, bounds)
        # We'll use this to track which masks the variable needs when used for indirect indexing
        self.mask_vars: Set[str] = set()

    def update_on_args(self, name, args, kwargs):
        for arg in args:
            if isinstance(arg, TritonCSEVariable):
                self.mask_vars.update(arg.mask_vars)
            elif isinstance(arg, sympy.Symbol) and arg.name[0] in "xyr":
                # most of the time index vars don't need masks associated with them
                # however, when index vars are used to compute indices for indirect reads
                # those reads should subsequently be masked,
                self.mask_vars.update({f"{arg.name[0]}mask"})


class TritonOverrides(OpOverrides):
    """Map element-wise ops to Triton"""

    @staticmethod
    def to_dtype(
        x,
        dtype: torch.dtype,
        src_dtype: Optional[torch.dtype] = None,
        use_compute_types=True,
    ):
        def _get_min_elements_per_thread(
            src_dtype: torch.dtype, dst_dtype: torch.dtype
        ) -> int:
            if src_dtype == dst_dtype:
                # No data type conversion is needed. No requirements on min_elem_per_thread.
                return 0

            # fp8 data type conversions has min_elem_per_thread requirements.
            # Refer to Triton implementations here:
            # https://github.com/openai/triton/blob/10f59d8ce04052521c1bc0cb3a3f8b98918fc7e3/lib/Conversion/TritonGPUToLLVM/ElementwiseOpToLLVM.cpp#L10.
            fp8_dtypes = {
                torch.float8_e4m3fn,
                torch.float8_e5m2,
            }
            # Triton doesn't support type conversions between fp8_e4m3 and fp8_e5m2.
            assert not (
                src_dtype in fp8_dtypes
                and dst_dtype in fp8_dtypes
                and src_dtype != dst_dtype
            ), "Conversions between float8_e5m2 and float8_e4m3fn is not supported!"
            if src_dtype == torch.float8_e5m2 or dst_dtype == torch.float8_e5m2:
                return 4
            if src_dtype == torch.float8_e4m3fn or dst_dtype == torch.float8_e4m3fn:
                return 2
            # No requirements on min_elem_per_thread.
            return 0

        if src_dtype is not None:
            # Both dtype and src_dtype are set. This is used by torch to(dtype=dtype).
            # It takes the maximum min_elem_per_thread if there are multiple fp8 conversions
            # in the same kernel.
            V.kernel.min_elem_per_thread = max(
                _get_min_elements_per_thread(src_dtype, dtype),
                V.kernel.min_elem_per_thread,
            )

        if dtype == torch.bool:
            return f"({x} != 0)"
        elif dtype == torch.uint8:
            # to work around llvm uint conversion semantics
            # that produces 0's for negative values
            return f"{x}.to(tl.int8).to(tl.uint8)"

        if use_compute_types:
            out_dtype = triton_compute_type(dtype)
        else:
            out_dtype = triton_store_type(dtype)

        return f"{x}.to({out_dtype})"

    @staticmethod
    def to_dtype_bitcast(x, dtype: torch.dtype, src_dtype: torch.dtype):
        triton_dtype = triton_compute_type(dtype)
        # We may promote float16 or bfloat16 to float32 and cause the
        # bitwidth of dtype to be different from the input tensor (i.e. float32).
        # In such as case, we will have to convert the input tensor to
        # its src_type, perform bitcast, and then convert the bit-casted
        # tensor back to float to ensure we use values with the right precision.
        if src_dtype in (torch.float16, torch.bfloat16):
            triton_src_dtype = str(src_dtype).split(".")[-1]
            cast_x = f"{x}.to(tl.{triton_src_dtype})"
            if dtype in (torch.float16, torch.bfloat16):
                triton_type_name = str(dtype).split(".")[-1]
                triton_dtype = f"tl.{triton_type_name}"
            cast_x = f"{cast_x}.to({triton_dtype}, bitcast=True)"
            return f"{cast_x}.to(tl.float32)"
        else:
            src_dtype_bitwidth = _get_primitive_bitwidth(src_dtype)
            target_dtype_bitwidth = _get_primitive_bitwidth(dtype)
            bitcast = "True" if src_dtype_bitwidth == target_dtype_bitwidth else "False"
            return f"{x}.to({triton_dtype}, bitcast={bitcast})"

    @staticmethod
    def _shaped_constant(value, dtype, shape):
        type_ = torch._prims_common.dtype_to_type(dtype)
        triton_val = constant_repr(type_(value))
        triton_type = triton_compute_type(dtype)

        if triton_type == "tl.float32":
            # Float constants are always f32 in triton
            return triton_val

        # NOTE: We use a tensor here in order to get the expected type.
        # Otherwise, e.g. float64 constants would be trunctated to float32.
        return f"tl.full({shape}, {triton_val}, {triton_type})"

    @classmethod
    def constant(cls, value, dtype):
        return cls._shaped_constant(value, dtype, shape=[])

    @staticmethod
    def abs(x):
        return f"tl_math.abs({x})"

    @staticmethod
    def libdevice_abs(x):
        return f"libdevice.abs({x})"

    @staticmethod
    def exp(x):
        return f"tl_math.exp({x})"

    @staticmethod
    def libdevice_exp(x):
        return f"libdevice.exp({x})"

    @staticmethod
    def exp2(x):
        return f"libdevice.exp2({x})"

    @staticmethod
    def expm1(x):
        return f"libdevice.expm1({x})"

    @staticmethod
    def sqrt(x):
        return f"libdevice.sqrt({x})"

    @staticmethod
    def libdevice_sqrt(x):
        return f"libdevice.sqrt({x})"

    @staticmethod
    def relu(x):
        bug = config.triton.inject_relu_bug_TESTING_ONLY
        if bug == "compile_error":
            return "compile error!"
        elif bug == "runtime_error":
            # NB: this only triggers runtime error as long as input
            # is not all zero
            return f'triton_helpers.device_assert_then({x} == 0, "injected assert fail", {x})'
        elif bug == "accuracy":
            return f"{x} + 1"
        elif bug is None:
            return ops.maximum(ops.constant(0, torch.int32), x)
        else:
            raise AssertionError(
                f"unrecognized config triton.inject_relu_bug_TESTING_ONLY = {bug!r}"
            )

    @staticmethod
    def minimum(a, b):
        return f"triton_helpers.minimum({a}, {b})"

    @staticmethod
    def maximum(a, b):
        return f"triton_helpers.maximum({a}, {b})"

    @staticmethod
    def where(a, b, c):
        return f"tl.where({a}, {b}, {c})"

    @staticmethod
    def inline_asm_elementwise(
        *inputs, asm, constraints=None, dtype=torch.float32, is_pure=True, pack=1
    ):
        triton_type = triton_compute_type(dtype)
        input_refs = ", ".join([str(i) for i in inputs])
        if constraints is None:
            constraints = ", ".join(["=r"] + ["r" for _ in inputs])
        return f"tl.inline_asm_elementwise('{asm}', '{constraints}', [{input_refs}], dtype={triton_type}, is_pure={is_pure}, pack={pack})"  # noqa: B950

    @staticmethod
    def cos(x):
        return f"tl_math.cos({x})"

    @staticmethod
    def libdevice_cos(x):
        return f"libdevice.cos({x})"

    @staticmethod
    def sin(x):
        return f"tl_math.sin({x})"

    @staticmethod
    def libdevice_sin(x):
        return f"libdevice.sin({x})"

    @classmethod
    def index_expr(cls, expr, dtype):
        raise NotImplementedError("ops.index_expr not implemented outside a kernel")

    @staticmethod
    def masked(mask, body, other):
        raise NotImplementedError("ops.masked not implemented outside a kernel")

    @staticmethod
    def lgamma(x):
        return f"libdevice.lgamma({x})"

    @staticmethod
    def erf(x):
        return f"libdevice.erf({x})"

    @staticmethod
    def cosh(x):
        return f"libdevice.cosh({x})"

    @staticmethod
    def sinh(x):
        return f"libdevice.sinh({x})"

    @staticmethod
    def acos(x):
        return f"libdevice.acos({x})"

    @staticmethod
    def acosh(x):
        return f"libdevice.acosh({x})"

    @staticmethod
    def asin(x):
        return f"libdevice.asin({x})"

    @staticmethod
    def asinh(x):
        return f"libdevice.asinh({x})"

    @staticmethod
    def atan2(x, y):
        return f"libdevice.atan2({x}, {y})"

    @staticmethod
    def atan(x):
        return f"libdevice.atan({x})"

    @staticmethod
    def atanh(x):
        return f"libdevice.atanh({x})"

    @staticmethod
    def copysign(x, y):
        return f"libdevice.copysign({x}, {y})"

    @staticmethod
    def erfc(x):
        return f"libdevice.erfc({x})"

    @staticmethod
    def erfinv(x):
        return f"libdevice.erfinv({x})"

    @staticmethod
    def hypot(x, y):
        return f"libdevice.hypot({x}, {y})"

    @staticmethod
    def log10(x):
        return f"libdevice.log10({x})"

    @staticmethod
    def log2(x):
        return f"libdevice.log2({x})"

    @staticmethod
    def nextafter(x, y):
        return f"libdevice.nextafter({x}, {y})"

    @staticmethod
    def logical_and(a, b):
        return f"{a} & {b}"

    @staticmethod
    def logical_not(a):
        return f"{a} == 0"

    @staticmethod
    def logical_or(a, b):
        return f"{a} | {b}"

    @staticmethod
    def logical_xor(a, b):
        return f"({a} ^ {b})"

    @staticmethod
    def bitwise_and(a, b):
        return f"{a} & {b}"

    @staticmethod
    def bitwise_not(a):
        return f"~{a}"

    @staticmethod
    def bitwise_or(a, b):
        return f"{a} | {b}"

    @staticmethod
    def bitwise_xor(a, b):
        return f"{a} ^ {b}"

    @staticmethod
    def bitwise_left_shift(a, b):
        return f"{a} << {b}"

    @staticmethod
    def bitwise_right_shift(a, b):
        return f"{a} >> {b}"

    @staticmethod
    def rand(seed, offset):
        offset = f"({offset}).to(tl.uint32)"
        return f"tl.rand({seed}, {offset})"

    @staticmethod
    def randn(seed, offset):
        offset = f"({offset}).to(tl.uint32)"
        return f"tl.randn({seed}, {offset})"

    @staticmethod
    def randint64(seed, offset, low, high):
        offset = f"({offset}).to(tl.uint32)"
        return f"triton_helpers.randint64({seed}, {offset}, {low}, {high})"

    @staticmethod
    def load_seed(name, offset):
        raise NotImplementedError("ops.load_seed not implemented outside a kernel")

    @staticmethod
    def rsqrt(x):
        return f"libdevice.rsqrt({x})"

    @staticmethod
    def log1p(x):
        return f"libdevice.log1p({x})"

    @staticmethod
    def tan(x):
        return f"libdevice.tan({x})"

    @staticmethod
    def tanh(x):
        return f"libdevice.tanh({x})"

    @staticmethod
    def sigmoid(x):
        return f"tl.sigmoid({x})"

    @staticmethod
    def signbit(x):
        # XX: This is wrong for the value -0.0 in floating point
        return f"libdevice.signbit({x}) if ({x}).dtype is tl.float32 else {x} < 0"

    @staticmethod
    def fmod(a, b):
        return f"libdevice.fmod({a}, {b})"

    @staticmethod
    def pow(a, b):
        return f"libdevice.pow({a}, {b})"

    @staticmethod
    def log(x):
        return f"tl_math.log({x})"

    @staticmethod
    def libdevice_log(x):
        return f"libdevice.log({x})"

    @staticmethod
    def isinf(x):
        return f"libdevice.isinf({x}).to(tl.int1)"

    @staticmethod
    def isnan(x):
        return f"libdevice.isnan({x}).to(tl.int1)"

    @staticmethod
    def round(x):
        return f"libdevice.nearbyint({x})"

    @staticmethod
    def floor(x):
        return f"libdevice.floor({x})"

    @staticmethod
    def floordiv(a, b):
        # See the comment in lowering.div_mode. a and b are integer type.
        # Similar to div_floor_kernel_cuda in pytorch core.
        # Notice that // in triton behaves as truncdiv instead of floordiv
        quot = f"{a} // {b}"
        rem = f"{a} % {b}"
        return f"tl.where(({a} < 0) != ({b} < 0), tl.where({rem} != 0, {quot} - 1, {quot}), {quot})"

    @staticmethod
    def sign(x):
        z = ops.constant(0, torch.int32)
        left = ops.to_dtype((ops.lt(z, x)), torch.int8)
        right = ops.to_dtype((ops.lt(x, z)), torch.int8)
        sub = ops.sub(left, right)
        return f"{sub}.to({x}.dtype)"

    @staticmethod
    def trunc(x):
        return f"libdevice.trunc({x})"

    @staticmethod
    def truncdiv(a, b):
        # See the comment in lowering.div_mode. a and b are integer type.
        # Notice that // in triton behaves as truncdiv instead of floordiv
        return f"{a} // {b}"

    @staticmethod
    def ceil(x):
        return f"libdevice.ceil({x})"


TritonOverrides._initialize_pointwise_overrides("triton")


# Use mypy to check protocol implemented correctly
def _typecheck_TritonOverrides(h: TritonOverrides) -> OpsHandler[str]:
    return h


class TritonKernelOverrides(TritonOverrides):
    """Map element-wise ops to Triton within a TritonKernel

    Unlike TritonOverrides, these assume the code is going to be inserted into
    the body of the main triton kernel and so it may use indexing and mask
    variables which are assumed to already be defined in the current scope.
    """

    @classmethod
    def constant(cls, value, dtype):
        # NOTE: Cannot use shape=[] as it's not supported by triton-rocm
        # We could use shape=[1] instead but starting with the correct
        # ndim avoids extra `tt.expand_dim` ops appearing in the triton IR.
        ndim = V.kernel.triton_tensor_ndim()
        shape = [1] * ndim
        return cls._shaped_constant(value, dtype, shape=shape)

    @classmethod
    def index_expr(cls, expr, dtype):
        indexing = V.kernel.indexing(expr, block_ptr=False)
        assert isinstance(indexing, IndexingOptions)
        var = V.kernel.cse.generate(
            V.kernel.compute, indexing.index_str, bounds=get_bounds_index_expr(expr)
        )

        if dtype not in {torch.int32, torch.int64}:
            var = V.kernel.cse.generate(V.kernel.compute, cls.to_dtype(var, dtype))
        var.mask_vars = indexing.mask_vars
        return var

    @staticmethod
    def masked(mask, body, other):
        if mask is not None and torch.version.hip is not None:
            mask = V.kernel.cse.generate(
                V.kernel.compute,
                f"{mask}.to(tl.int1)",
            )

        nodes = body.graph.find_nodes(op="output")
        assert nodes, "graph for body does not contain an output"

        need_where = False
        for node in nodes:
            for arg in node.args:
                if arg.target != "load" or V.graph.is_unspec_arg(arg.args[0]):
                    need_where = True

        value = None if need_where else other
        with V.kernel.mask_loads(mask, value=value) as new_mask:
            result = body()

        if need_where:
            # Remove once CSEVariables track the dtype
            if result.bounds.is_bool:
                other = bool(other)
            # Take dtype from result to prevent accidental promotion
            other = V.kernel.cse.generate(
                V.kernel.compute,
                f"tl.full({result}.shape, {constant_repr(other)}, {result}.dtype)",
                bounds=ValueRanges.wrap(other),
            )
            ret = ops.where(new_mask, result, other)
        else:
            ret = result

        ret.mask_vars.discard(new_mask)
        return ret

    @staticmethod
    def load_seed(name, offset):
        var = V.kernel.args.input(name)
        return (
            f"tl.load({var} + {V.kernel.args.seed_offset('load_seed_offset', offset)})"
        )

    @staticmethod
    def frexp(x):
        cache_key = f"frexp({x})"
        if cache_key in V.kernel.cse.cache:
            return V.kernel.cse.cache[cache_key]

        mantissa = V.kernel.cse.newvar()
        exponent = V.kernel.cse.newvar()
        V.kernel.compute.writeline(
            f"{mantissa}, {exponent} = triton_helpers.frexp({x})"
        )
        V.kernel.cse.cache[cache_key] = (mantissa, exponent)
        return (mantissa, exponent)


# Use mypy to check protocol implemented correctly
def _typecheck_TritonKernelOverrides(h: TritonKernelOverrides) -> OpsHandler[str]:
    return h


class HelperFunctions:
    """An ordered set of helper functions."""

    _templates_seen: Dict[str, str]  # Template code to function name
    finalized_helpers: List[str]

    def __init__(self):
        self._templates_seen = {}
        self.finalized_helpers = []

    def add(self, template_code: str, *, base_name="_triton_helper_fn") -> str:
        """This accepts a function definition with the function name
        left as a format specifier e.g.

            @triton.jit
            def {name}(arg0, arg1):
                return arg0 + arg1

        We add the templated code to the function set and return the name
        assigned to that function.

        """
        existing_name = self._templates_seen.get(template_code)
        if existing_name is not None:
            # Don't duplicate existing helpers
            return existing_name

        name = f"{base_name}{len(self.finalized_helpers)}"
        self._templates_seen[template_code] = name
        self.finalized_helpers.append(template_code.format(name=name))
        return name

    def __iter__(self):
        return iter(self.finalized_helpers)

    def __getitem__(self, idx):
        return self.finalized_helpers[idx]


@dataclasses.dataclass
class BlockParameters:
    """
    Class representing ND block dimensions, for block pointer analysis.
    """

    shape: List[sympy.Expr] = dataclasses.field(default_factory=list)
    block_shape: List[sympy.Expr] = dataclasses.field(default_factory=list)
    strides: List[sympy.Expr] = dataclasses.field(default_factory=list)
    offsets: List[sympy.Expr] = dataclasses.field(default_factory=list)

    def __add__(self, other: BlockParameters) -> BlockParameters:
        """
        Concatenates block parameters.
        """
        cls = type(self)
        a, b = tuple(dataclasses.asdict(x) for x in (self, other))
        return cls(**{key: a[key] + b[key] for key in a})


class TritonKernel(SIMDKernel):
    overrides = TritonKernelOverrides  # type: ignore[assignment]
    helper_functions: HelperFunctions
    kexpr: Callable[[sympy.Expr], str] = texpr
    allow_block_ptr = True

    def __init__(
        self,
        *groups,
        index_dtype: str,
        mutations: Optional[Set[str]] = None,
        pid_cache=None,
        reduction_hint=ReductionHint.DEFAULT,
        min_elem_per_thread=0,
        override_persistent_reduction=None,
<<<<<<< HEAD
    ):
=======
        optimize_mask=True,
    ) -> None:
        self.optimize_mask: bool = optimize_mask
>>>>>>> 7b2664ec
        super().__init__(
            *groups,
            index_dtype=index_dtype,
            mutations=mutations,
            reduction_hint=reduction_hint,
            pid_cache=pid_cache,
            override_persistent_reduction=override_persistent_reduction,
        )
        self.suffix: IndentedBuffer = IndentedBuffer()  # type: ignore[assignment]
        self.outside_loop_vars: Set[Any] = set()
        self.min_elem_per_thread = min_elem_per_thread
        self.block_ptr_id = itertools.count()
        self.helper_functions = HelperFunctions()

        # A set of autotuning hints to pass as part of triton_meta
        self.autotune_hints: Set[AutotuneHint] = set()
        self.triton_meta: Optional[Dict[str, object]] = None

        self.codegen_range_tree()

    def _get_symt(self, tree: IterationRangesEntry) -> SymT:
        prefix_to_symt = {prefix: symt for symt, prefix in prefix_str.items()}
        return prefix_to_symt[tree.prefix]

    def _get_block_size(self, tree: IterationRangesEntry) -> sympy.Symbol:
        return block_sizes[self._get_symt(tree)]

    def _get_block_offset(self, tree: IterationRangesEntry) -> sympy.Symbol:
        return block_offsets[self._get_symt(tree)]

    def _max_block_size(self, tree: IterationRangesEntry) -> int:
        return TRITON_MAX_BLOCK[tree.prefix.upper()]

    def codegen_range_tree(self):
        for tree in self.range_trees:
            # reduction indexing goes inside a loop
            if not tree.is_loop:
                self.iteration_ranges_codegen_header(tree, self.body)
        if self.inside_reduction and self.range_trees[-1].is_loop:
            # workaround for this issue:
            # https://gist.github.com/jansel/6527126f781559095c5531f98a4235a7
            self.body.writeline(
                f"rbase = {self.iteration_ranges_ranges_code(self.range_trees[-1])}"
            )

    def need_numel_args(self):
        r"""
        Indicate whether we need provide numel as arguments for the generated
        kernel calls in the benchmark.

        Should be true for pointwise/reduction kernels but false for triton
        matmul kernels.
        """
        return True

    def should_use_persistent_reduction(self) -> bool:
        """
        Heuristic to set self.persistent_reduction and add guards
        if needed.
        """
        if not (self.inside_reduction and config.triton.persistent_reductions):
            return False
        threshold = {
            ReductionHint.INNER: 1024,
        }.get(self.reduction_hint, 64)

        # If multi_kernel is enabled, we do more aggressive persistent reduction.
        # This may result in some persistent reductions slower than the
        # corresponding non-persistent reductions. MultiKernel will do benchmarking
        # to pick the faster one.
        if config.triton.multi_kernel:
            threshold *= 16
        last_numel = self.numels[-1]
        return V.graph.sizevars.statically_known_leq(last_numel, threshold)  # type: ignore[arg-types]

    def want_no_x_dim(self):
        return (
            self.reduction_hint == ReductionHint.INNER
            and self.persistent_reduction
            and len(self.numels) == 2
            and V.graph.sizevars.statically_known_geq(self.numels[-1], 256)  # type: ignore[arg-types]
        )

    @property
    def assert_function(self) -> str:
        return "tl.device_assert"

    def indexing(
        self,
        index: sympy.Expr,
        *,
        copy_shape=None,
        dense_indexing=False,
        override_mask=None,
        block_ptr=False,
    ):
        """
        Compute the index and mask to pass to tl.load() or tl.store()
        """
        index = self.prepare_indexing(index)
        index_vars = index.free_symbols
        has_rindex = False

        mask_vars: Set[str] = set()
        for var in index_vars:
            assert isinstance(var, sympy.Symbol)
            has_rindex = has_rindex or symbol_is_type(var, SymT.RINDEX)
            if override_mask:
                pass
            elif symbol_is_type(var, SymT.TMP):
                # indirect indexing
                cse_var = self.cse.varname_map[var.name]
                mask_vars.update(cse_var.mask_vars)
            elif symbol_is_type(
                var,
                (
                    SymT.UNBACKED_INT,
                    SymT.SIZE,
                    SymT.PRECOMPUTED_SIZE,
                    SymT.INDEX,
                    SymT.FLOAT,
                    SymT.UNBACKED_FLOAT,
                ),
            ):
                pass
            else:
                # var is one of xN, yN or rN
                assert symbol_is_type(
                    var, (SymT.RINDEX, SymT.XBLOCK, SymT.YBLOCK)
                ), var.name
                mask_vars.add(f"{var.name[0]}mask")

        need_dense = (
            config.triton.dense_indexing
            or dense_indexing
            or self._load_mask is not None
        ) and index != 0

        have_dense = True
        have_loop_vars = False
        dense_mask_vars = set()

        for tree in self.active_range_trees():
            if index_vars.intersection(tree.var_list):
                have_loop_vars = True
            else:
                have_dense = False
            dense_mask_vars.add(f"{tree.prefix}mask")

        if (
            block_ptr
            and self.allow_block_ptr
            and config.triton.use_block_ptr
            and not override_mask
            and not self._load_mask
            and len(mask_vars - dense_mask_vars) == 0
            and not self.is_indirect_indexing(index)
            and have_loop_vars
            # workaround https://github.com/openai/triton/issues/2821
            and self.index_dtype == "tl.int32"
        ):

            def match_strided_block(
                index: sympy.Expr, range_tree: IterationRangesEntry
            ) -> Optional[BlockParameters]:
                """
                Matches expressions of the form:
                    idx = s * xindex

                This implies stride (s,), and shape (XBLOCK,).
                """
                symbol = range_tree.symbol()
                stride = sympy.Wild("stride", exclude=[symbol])
                m = index.match(symbol * stride)
                if m is None:
                    return None

                return BlockParameters(
                    shape=[range_tree.numel],
                    block_shape=[self._get_block_size(range_tree)],
                    strides=[m[stride]],
                    offsets=[self._get_block_offset(range_tree)],
                )

            def match_mod_div_block(
                index: sympy.Expr, range_tree: IterationRangesEntry
            ) -> Optional[BlockParameters]:
                """
                Matches higher-dimensional blocks coming from FloorDiv and ModularIndexing.

                Example expression to match:
                   sN * ((rindex//(d1 * ... * d(N-1))))
                       + s1 * ModularIndexing(rindex, 1, d1)
                       + ...
                       + s(N-1) * ModularIndexing(rindex, d1 * ... * d(N-2), d(N-1))

                This iterates over a block of shape (dN, ..., d1) and stride
                (sN, ..., s1). (d1,...,d(N-1)) and (s1,...,sN) are
                wildcards that we match.

                Note that dN does not appear in the expression, but we solve for it
                using range tree numels and the other dims.
                """
                # Bound the possible number of dims. We use the following heuristics:
                # - At least one dim for each range tree node.
                # - At least one dim for every FloorDiv or ModularIndexing op.
                # - At least 2 dims to pattern match.
                num_dims = max(
                    2,
                    len(self.range_tree_nodes),
                    (index.count(FloorDiv) + index.count(ModularIndexing)),
                )

                # Pattern match to find the strides and offset.
                index_var = range_tree.symbol()
                wild = functools.partial(sympy.Wild, exclude=[index_var])
                dims: List[sympy.Expr] = [
                    wild(f"dim_mod{idx}") for idx in range(num_dims)
                ]
                strides: List[sympy.Expr] = [
                    wild(f"stride_mod{idx}") for idx in range(num_dims)
                ]

                def get_slice_numels(dims: List[Any]) -> List[Any]:
                    """
                    Compute the cumulative size of each dimension's slice.
                    This proceeds from the last dim up to the second.
                    """
                    numels = [sympy.Integer(1)]
                    for dim in dims[:0:-1]:
                        numel = dim * numels[0]
                        numels.insert(0, numel)
                    return numels

                # The first dimension's index is computed by division.
                # The remaining are computed by modulo.
                slice_numels = get_slice_numels(dims[:num_dims])
                block_index_exprs = [FloorDiv(index_var, slice_numels[0])] + [
                    ModularIndexing(index_var, numel, dim)
                    for dim, numel in zip(dims[1:], slice_numels[1:])
                ]

                # Calculate a linear index from block indices.
                match_expr = sympy_dot(strides, block_index_exprs)

                # Pattern match.
                match = index.match(match_expr)
                if match is None:
                    return None

                # Provide default values for unmatched dims and strides.
                for dim in dims[1:]:
                    if dim not in match:
                        match[dim] = sympy.Integer(1)
                for stride in strides[1:]:
                    if stride not in match:
                        match[stride] = sympy.Integer(0)

                sizevars = V.graph.sizevars

                def get_match(expr: sympy.Expr) -> sympy.Expr:
                    return sizevars.lookup_precomputed_size(match[expr])

                # Replace wildcards with matched expressions.
                dims = [dims[0]] + [get_match(dim) for dim in dims[1:]]
                strides = [get_match(stride) for stride in strides]
                slice_numels = get_slice_numels(dims)
                block_index_exprs = [
                    sympy_subs(expr, match) for expr in block_index_exprs
                ]

                # The leading dimension is not directly matched in our expression.
                # We solve for it by dividing the range tree numel by the product of
                # all other dimensions. We quit if they are not known to be divisible.
                assert (
                    dims[0] not in match
                ), "Expected not to match the leading dimension!"
                if not sizevars.statically_known_multiple_of(
                    range_tree.numel, slice_numels[0]
                ):
                    return None
                dims[0] = range_tree.numel / slice_numels[0]

                # Check for applicable iteration range sizes.
                # When mapping a 1D block into an ND one, we need to know that
                # the number of elements is not changed. This means the slice numels of
                # the ND iteration range must evenly divide the length of the 1D block.
                # There are two cases where we can guarantee this:
                #  1. Numels are powers of 2. If numel == 2 ** n, and we know XBLOCK == 2 ** m,
                #     with n and m integers, then either numel is a multiple of XBLOCK, or numel
                #     is less than XBLOCK. (If numel is less than XBLOCK, we round up to 1 below.)
                #  2. Numels are multiples of the maximum possible block size.
                max_block = self._max_block_size(range_tree)
                if any(
                    not sizevars.statically_known_multiple_of(numel, max_block)
                    and not sizevars.statically_known_power_of_2(numel)
                    for numel in slice_numels
                ):
                    return None

                def identity(expr: sympy.Expr) -> sympy.Expr:
                    return expr

                # Compute the ND block shape from the linear block size.
                # Use CielDiv to round leading dimensions up to 1.
                # Non-leading dimensions are clamped to the size of the iteration range,
                # while the leading dimension can exceed this to accomodate a larger
                # block size.
                linear_block_size = self._get_block_size(range_tree)
                block_shape: List[sympy.Expr] = [
                    CeilDiv(linear_block_size, slice_numels[0])
                ] + [
                    sympy.Min(CeilDiv(linear_block_size, numel), dim)
                    for numel, dim in zip(slice_numels[1:], dims[1:])
                ]

                # Compute block offsets from {xyzr}offset and the matched expressions.
                block_offsets: List[sympy.Expr] = [
                    sympy_subs(expr, {index_var: self._get_block_offset(range_tree)})
                    for expr in block_index_exprs
                ]

                return BlockParameters(
                    shape=dims,
                    block_shape=block_shape,
                    strides=strides,
                    offsets=block_offsets,
                )

            def match_block_pointer_subexpr(
                expr: sympy.Expr, range_tree: IterationRangesEntry
            ) -> Optional[BlockParameters]:
                """
                Match a block indexing subexpression involving a single range tree.
                """
                for match_func in (
                    match_strided_block,
                    match_mod_div_block,
                ):
                    match = match_func(expr, range_tree)
                    if match is not None:
                        return match

                return None

            def match_block_pointer() -> Optional[BlockPtrOptions]:
                index_relative_to_xyr_index = sympy_subs(
                    index, {v: t.expr for v, t in self.range_tree_nodes.items()}
                )
                range_trees = self.active_range_trees(reorder=True)

                # Match each range tree separately.
                range_symbols = {tree.symbol() for tree in range_trees}
                index_terms = sympy.Add.make_args(index_relative_to_xyr_index)
                block_params = BlockParameters()
                for tree in range_trees:
                    # Partition the index into subexpressions pertaining to each range tree.
                    # For example xindex * 5 + rindex * 3 is partitioned to
                    # (xindex * 5, rindex * 3).
                    symbol = tree.symbol()
                    subexpr = sympy.Integer(0) + sum(
                        expr for expr in index_terms if symbol in expr.free_symbols
                    )

                    # Reject mixed terms, e.g. xindex * rindex.
                    # NB: the zero expression is allowed, for broadcasting.
                    if len(range_symbols.intersection(subexpr.free_symbols)) > 1:
                        return None

                    # Match the subexpression for this range tree.
                    params = match_block_pointer_subexpr(subexpr, tree)
                    if params is None:
                        return None
                    block_params += params

                # Collect leftover terms as a constant offset.
                offset = sum(
                    expr
                    for expr in index_terms
                    if not range_symbols.intersection(expr.free_symbols)
                )

                # Form the block pointer.
                self.filter_masks(mask_vars)
                return BlockPtrOptions.create(
                    params=block_params,
                    constant_offset=offset,
                    range_trees=range_trees,
                    mask_vars=mask_vars,
                )

            # Return a block pointer, if indexing matches the pattern.
            options = match_block_pointer()
            if options is not None:
                return options

        expand_str = None
        index_str = self.index_to_str(index)
        if isinstance(index, sympy.Integer):
            expand_str = f"{copy_shape}.shape" if copy_shape else self.dense_size_str()
            index_str = f"tl.full({expand_str}, {index_str}, tl.int32)"
            return IndexingOptions(
                index_str, set(), "None", expand_str, has_rindex, index
            )

        if need_dense and not have_dense:
            expand_str = f"{copy_shape}.shape" if copy_shape else self.dense_size_str()
            index_str = f"tl.broadcast_to({index_str}, {expand_str})"
            mask_vars = dense_mask_vars
        elif not have_loop_vars and copy_shape:
            index_str = f"tl.broadcast_to({index_str}, {copy_shape}.shape)"
            mask_vars = dense_mask_vars

        if override_mask:
            mask_vars = {override_mask}

        if self._load_mask:
            mask_vars.add(self._load_mask)

        self.filter_masks(mask_vars)

        mask_str = " & ".join(sorted(map(str, mask_vars))) if mask_vars else "None"
        return IndexingOptions(index_str, mask_vars, mask_str, expand_str, has_rindex, index)  # type: ignore[arg-type]

    def codegen_block_ptr(
        self, name: str, var: str, indexing: BlockPtrOptions, other=""
    ) -> Tuple[str, Optional[DeferredLine], str]:
        advance_block_ptr = None
        check = indexing.boundary_check()
        if not check:
            # workaround https://github.com/openai/triton/issues/2813
            other = ""
        elif other:
            assert other == ", other=0.0"
            other = f", boundary_check={check!r}, padding_option='zero'"
        else:
            other = f", boundary_check={check!r}"
        if (
            self.inside_reduction
            and self.range_trees[-1].is_loop
            and indexing.has_rindex()
        ):
            block_ptr = f"block_ptr{next(self.block_ptr_id)}"
            self.body.writeline(
                DeferredLine(
                    name, f"{block_ptr} = {indexing.format(var, roffset=False)}"
                )
            )
            advance_block_ptr = DeferredLine(
                name,
                f"{block_ptr} = tl.advance({block_ptr}, {indexing.advance_roffset()})",
            )
        else:
            block_ptr = indexing.format(var)
        return block_ptr, advance_block_ptr, other

    def codegen_block_ptr_store_line(self, name, indexing, block_ptr, value, other=""):
        # broadcasting is not implicit for block_ptrs
        value = (
            f"tl.broadcast_to({value}, {self.index_to_str(indexing.reshape_suffix)})"
        )
        # drop any extra size=1 dimensions
        block_shape = [V.kernel.index_to_str(expr) for expr in indexing.block_shape]
        value = triton_reshape(value, indexing.reshape_suffix, block_shape)
        # workaround https://github.com/openai/triton/issues/2814
        value = f"{value}.to({triton_store_type(V.graph.get_dtype(name))})"
        return f"tl.store({block_ptr}, {value}{other})"

    def check_bounds(
        self,
        expr: sympy.Expr,
        size: sympy.Expr,
        lower: bool,
        upper: bool,
    ):
        if not (lower or upper):
            return

        assert isinstance(expr, sympy.Expr)
        indexing = self.indexing(expr, block_ptr=False)
        assert isinstance(indexing, IndexingOptions)

        index_str = indexing.index_str
        mask_str = indexing.mask_str if indexing.has_mask() else None
        size_str = V.kernel.sexpr(self.rename_indexing(size)) if upper else None

        # expr is already wrapped
        line = self.indirect_assert(
            index_str, "0" if lower else None, size_str, mask_str
        )

        indirect = self.is_indirect_indexing(expr) or any(
            isinstance(m, TritonCSEVariable) for m in indexing.mask_vars
        )
        buffer = self.get_load_buffer(indexing)
        self.cse.generate(buffer, line, assignment=False)

    def get_load_buffer(self, indexing):
        if indexing.has_indirect() or indexing.has_tmpmask():
            # Masked loads must come after the mask is computed
            return self.compute
        elif (
            self.inside_reduction
            and self.range_trees[-1].is_loop
            and not indexing.has_rindex()
        ):
            # can lift a common load outside of reduction loop
            # One exception is when this is an indirect_load.
            return self.body
        else:
            return self.loads

    def load(self, name: str, index: sympy.Expr):
        var = self.args.input(name)
        indirect_indexing = self.is_indirect_indexing(index)
        original_index = index
        indexing = self.indexing(index, block_ptr=True)
        has_rindex = indexing.has_rindex()
        has_tmpmask = indexing.has_tmpmask()

        # Keep the variable in cache if were going to reuse it. Equiv., if any of the following hold
        #  1) We are doing broadcasting
        #  2) It is a non-coalesced load. The intuition is that if it's
        #  non-coalesced, we will likely load each element multiple times in
        #  practice.
        #  3) It will be used later and it won't be CSE'd. Equiv., if all the following hold
        #   3.1) We are in a reduction loop
        #   3.2) Its not its last use
        #   3.3) This load will not be lifted to the body
        #
        is_coalesced = any(
            i == 1 for i in self.get_strides_of_load(original_index).values()
        )
        if self.is_broadcasted(original_index):
            ep = ", eviction_policy='evict_last'"
        elif not is_coalesced:
            ep = ", eviction_policy='evict_last'"
        elif self.inside_reduction and self.range_trees[-1].is_loop:
            if name in self.args.inplace_buffers:
                names = set(self.args.inplace_buffers[name].other_names)
            else:
                names = {name}
            last_use = len(names & self.last_usage) > 0
            evict_last = not last_use and (has_rindex or indirect_indexing)
            if evict_last:
                ep = ", eviction_policy='evict_last'"
            else:
                ep = ", eviction_policy='evict_first'"
        else:
            ep = ""

        if (has_tmpmask or has_rindex) and indexing.has_mask():
            if self._load_other:
                other = f", other={constant_repr(self._load_other)}"
            else:
                other = ", other=0.0"
        else:
            other = ""

        advance_block_ptr = None
        append_broadcast = None
        if V.graph.is_unspec_arg(name):
            line = var
        else:
            if isinstance(indexing, BlockPtrOptions):
                block_ptr, advance_block_ptr, other = self.codegen_block_ptr(
                    name, var, indexing, other
                )
                line = f"tl.load({block_ptr}{other}{ep})"
                # add needed size=1 dimensions
                block_shape = [str(dim) for dim in indexing.block_shape]
                line = triton_reshape(line, block_shape, indexing.reshape_suffix)
            elif isinstance(original_index, sympy.Integer):
                line = f"tl.load({var} + ({original_index}))"
                append_broadcast = indexing.expand_str
            else:
                line = f"tl.load({var} + ({indexing.index_str}), {indexing.mask_str}{ep}{other})"

            dtype = V.graph.get_dtype(name)
            if dtype in (torch.float16, torch.bfloat16):
                line += ".to(tl.float32)"
            if dtype == torch.bool and torch.version.hip is None:
                # Workaround for https://github.com/openai/triton/issues/2151
                # tl.load returns int8 when loading from pointer to int1
                # NOTE: Currently causes hangs on bool UTs for ROCm
                line += ".to(tl.int1)"

        load_buffer = self.get_load_buffer(indexing)
        result_var = self.cse.generate(load_buffer, line)
        assert isinstance(result_var, TritonCSEVariable)
        result_var.mask_vars = indexing.mask_vars  # type: ignore[assignment]

        if append_broadcast:
            line = f"tl.broadcast_to({result_var}, {append_broadcast})"
            result_var = self.cse.generate(load_buffer, line)

        if advance_block_ptr:
            load_buffer.writeline(advance_block_ptr)

        if not self.inside_reduction or (not indexing.has_rmask() and not has_rindex):
            self.outside_loop_vars.add(result_var)

        return result_var

    def store(
        self, name: str, index: sympy.Expr, value: CSEVariable, mode: StoreMode = None
    ) -> None:
        var = self.args.output(name)
        original_index = index
        indexing = self.indexing(index, dense_indexing=True, block_ptr=mode is None)

        # Guard against write-after-read corruption in triton.
        # See # https://github.com/openai/triton/issues/1615
        # This triton bug means that a load which is broadcasted over multiple
        # warps may see the result of a store that happens later in the triton
        # program. The workaround is to add a barrier before storing, which
        # enforces that all warps have already read the data.
        is_inplace = name in self.args.inplace_buffers
        is_broadcasted = self.is_broadcasted(original_index)
        if is_inplace and is_broadcasted:
            self.stores.writeline(DeferredLine(name, "tl.debug_barrier()"))

        advance_block_ptr = None
        if isinstance(indexing, BlockPtrOptions):
            block_ptr, advance_block_ptr, other = self.codegen_block_ptr(
                name, var, indexing
            )
            # block_ptr stores don't do implicit casting
            line = self.codegen_block_ptr_store_line(
                name, indexing, block_ptr, value, other
            )
        elif mode is None:
            line = f"tl.store({var} + ({indexing.index_str}), {value}, {indexing.mask_str})"
        elif mode == "atomic_add":
            line = f"tl.atomic_add({var} + ({indexing.index_str}), {value}, {indexing.mask_str}, sem='relaxed')"
        else:
            raise NotImplementedError(f"store mode={mode}")
        self.stores.writeline(DeferredLine(name, line))
        if advance_block_ptr:
            self.stores.writeline(advance_block_ptr)

        if not self.inside_reduction:
            self.outside_loop_vars.add(value)

    def bucketize(
        self,
        values: CSEVariable,
        offsets_name: str,
        offsets_size: sympy.Expr,
        indexing_dtype: torch.dtype,
        right: bool,
    ) -> CSEVariable:
        """
        See [Note: Inductor bucketize op]
        """

        # Triton performance for bucketize_binary_search is much better when the number
        # of threads equals the number of elements.
        # If we're trying to use a bucketize kernel, we should make sure that an
        # autotuning config with num_elements_per_warp=32 exists.
        self.autotune_hints.add(AutotuneHint.ELEMENTS_PER_WARP_32)

        offsets_ptr = self.args.input(offsets_name)
        block_size = self.dense_size_str()
        offsets_size_str = self.index_to_str(offsets_size)

        if indexing_dtype == torch.int32:
            triton_dtype = "tl.int32"
        elif indexing_dtype == torch.int64:
            triton_dtype = "tl.int64"
        else:
            raise NotImplementedError(
                "Bucketize only supports indexing with int32 and int64"
            )

        result = self.cse.generate(
            self.compute,
            f"triton_helpers.bucketize_binary_search({values}, {offsets_ptr}, {triton_dtype}, {right}, {offsets_size_str}, {block_size})",  # noqa: B950 line too long
        )

        return result

    def reduction_resize(self, value):
        ndims = self.triton_tensor_ndim()
        if ndims == 1:
            return f"triton_helpers.promote_to_tensor({value})"

        sizes = [":"] * ndims
        sizes[-1] = "None"
        return f"{value}[{', '.join(sizes)}]"

    def reduction(
        self,
        dtype: torch.dtype,
        src_dtype: torch.dtype,
        reduction_type: ReductionType,
        value: Union[CSEVariable, Tuple[CSEVariable, ...]],
    ) -> Union[CSEVariable, Tuple[CSEVariable, ...]]:
        assert self.inside_reduction
        masks = {f"{tree.prefix}mask" for tree in self.range_trees}
        self.filter_masks(masks)
        masks = sorted(masks)
        if self._load_mask:
            masks.append(self._load_mask)
        reduction_range_prefix = self.range_trees[-1].prefix

        # Say we have
        #     tmp0 = ops.constant(1, torch.int64)
        #     tmp1 = ops.reduction(torch.int64, torch.int64, "sum", tmp0)
        # tmp0 in the triton code is either a scalar, or single-element tensor
        # so if we emit tl.sum directly, it will only give 1 instead of RBLOCK * 1
        # To avoid this, we broadcast to the expected shape first.
        dense_size_str = self.dense_size_str()
        value = self._map_tuple_or_scalar(
            lambda v: self.cse.generate(
                self.compute, f"tl.broadcast_to({v}, {dense_size_str})"
            ),
            value,
        )

        dim: int
        root_op: str

        def final_reduction(value):
            use_helper = reduction_type in {"any", "max", "min", "prod"}
            module = "triton_helpers" if use_helper else "tl"
            if reduction_type in {"max", "min"}:
                return self.reduction_resize(
                    f"{module}.{reduction_type}2({value}, {dim})"
                )
            return self.reduction_resize(f"{module}.{reduction_type}({value}, {dim})")

        def final_argreduce(buffer, result_var, value, index):
            buffer.splice(
                f"""\
                _, {result_var}_tmp = triton_helpers.{root_op}_with_index({value}, {index}, {dim})
                {result_var} = {self.reduction_resize(f'{result_var}_tmp')}
                """
            )

        cache_key = (src_dtype, reduction_type, value)
        if cache_key in self.cse.reduction_cache:
            return self.cse.reduction_cache[cache_key]

        dim = self.triton_tensor_ndim() - 1
        acc_type = triton_acc_type(src_dtype)
        result_var: Any = self.cse.newvar()
        result_var.mask_vars = {var for var in masks if var[0] != "r"}
        cond = " & ".join(masks)

        def where_cond(tval, fval):
            if not cond:
                return tval
            return TritonKernelOverrides.where(cond, tval, fval)

        if self.persistent_reduction:
            default = ir.Reduction.default_value(reduction_type, src_dtype)
            default = self._map_tuple_or_scalar(constant_repr, default)

            def _mask_value(value, default):
                return self.cse.generate(self.compute, where_cond(value, default))

            if isinstance(value, tuple):
                masked_value = [_mask_value(v, d) for v, d in zip(value, default)]
            else:
                masked_value = _mask_value(value, default)

            if reduction_type in {"argmax", "argmin"}:
                accumulator_index = str(
                    self.cse.generate(
                        self.compute,
                        f"tl.broadcast_to({reduction_range_prefix}index, {masked_value}.shape)",
                    )
                )
                root_op = {"argmax": "max", "argmin": "min"}[reduction_type]
                final_argreduce(
                    self.compute, result_var, masked_value, accumulator_index
                )
            elif reduction_type == "welford_reduce":
                # For persistent reductions, don't bother with
                # welford's algorithm since it uses more registers, and
                # taking two reductions doesn't increase memory usage.
                result_var = self.welford_reduce_fallback(dtype, value)
            elif reduction_type == "welford_combine":
                mean, m2, weight = masked_value
                welford = f"triton_helpers.welford({mean}, {m2}, {weight}, {dim})"
                mean, m2, weight = (self.cse.newvar() for _ in range(3))
                self.compute.writeline(f"{mean}, {m2}, {weight} = {welford}")

                result_var = tuple(
                    self.cse.generate(self.compute, self.reduction_resize(var_name))
                    for var_name in (mean, m2, weight)
                )
            else:
                result_var = self.cse.generate(
                    self.compute, final_reduction(masked_value)
                )
        else:
            accumulator = f"_{result_var}"
            default = ir.Reduction.default_accumulator(reduction_type, src_dtype)
            default = self._map_tuple_or_scalar(constant_repr, default)
            if not isinstance(default, tuple):
                self.body.writeline(
                    f"{accumulator} = tl.full({self.dense_size_str()}, {default}, {acc_type})"
                )

            if reduction_type in {"argmax", "argmin"}:
                accumulator_index = f"_{result_var}_index"
                long_max = torch.iinfo(torch.int64).max
                self.body.writeline(
                    f"{accumulator_index} = tl.full({self.dense_size_str()}, {long_max}, tl.int64)"
                )
                root_op = {"argmax": "max", "argmin": "min"}[reduction_type]

                self.compute.splice(
                    f"""\
                {accumulator}_next, {accumulator_index}_next = triton_helpers.{root_op}imum_with_index(
                    {accumulator}, {accumulator_index}, {value}, {reduction_range_prefix}index
                )
                {accumulator} = {where_cond(f'{accumulator}_next', accumulator)}
                {accumulator_index} = {where_cond(f'{accumulator_index}_next', accumulator_index)}
                """
                )
                final_argreduce(self.suffix, result_var, accumulator, accumulator_index)
            elif is_welford_reduction(reduction_type):
                accumulator = f"{result_var}_mean"
                accumulator_m2 = f"{result_var}_m2"
                accumulator_weight = f"{result_var}_weight"
                self.body.writeline(
                    f"{accumulator} = tl.zeros({self.dense_size_str()}, {acc_type})"
                )
                self.body.writeline(
                    f"{accumulator_m2} = tl.zeros({self.dense_size_str()}, {acc_type})"
                )
                self.body.writeline(
                    f"{accumulator_weight} = tl.zeros({self.dense_size_str()}, {acc_type})"
                )

                if reduction_type == "welford_combine":
                    mean, m2, weight = value
                    self.compute.splice(
                        f"""\
                    {accumulator}_next, {accumulator_m2}_next, {accumulator_weight}_next = triton_helpers.welford_combine(
                        {accumulator}, {accumulator_m2}, {accumulator_weight},
                        {mean}, {m2}, {weight}
                    )
                    """
                    )
                else:
                    assert reduction_type == "welford_reduce"
                    self.compute.splice(
                        f"""\
                    {accumulator}_next, {accumulator_m2}_next, {accumulator_weight}_next = triton_helpers.welford_reduce(
                        {value}, {accumulator}, {accumulator_m2}, {accumulator_weight}, roffset == 0
                    )
                    """
                    )

                self.compute.splice(
                    f"""\
                {accumulator} = {where_cond(f'{accumulator}_next', accumulator)}
                {accumulator_m2} = {where_cond(f'{accumulator_m2}_next', accumulator_m2)}
                {accumulator_weight} = {where_cond(f'{accumulator_weight}_next', accumulator_weight)}
                """
                )

                result_mean = result_var
                result_m2 = self.cse.newvar()
                result_weight = self.cse.newvar()
                self.suffix.splice(
                    f"""\
                {result_mean}_tmp, {result_m2}_tmp, {result_weight}_tmp = triton_helpers.welford(
                    {accumulator}, {accumulator_m2}, {accumulator_weight}, {dim}
                )
                {result_mean} = {self.reduction_resize(f'{result_mean}_tmp')}
                {result_m2} = {self.reduction_resize(f'{result_m2}_tmp')}
                {result_weight} = {self.reduction_resize(f'{result_weight}_tmp')}
                """
                )
                result_var = result_mean, result_m2, result_weight
            else:
                combine_fn = ir.get_reduction_combine_fn(reduction_type, src_dtype)
                updated = combine_fn(accumulator, value)
                self.compute.writeline(
                    f"{accumulator} = {where_cond(updated, accumulator)}"
                )

                if src_dtype == torch.bool:
                    # This is only really used for aten.any. It changes the
                    # final reduction of a non-persistent reduction from
                    #     tmp5 = triton_helpers.max(_tmp5, 1)[:, None]
                    # to
                    #     tmp5 = triton_helpers.max(_tmp5.to(tl.int8), 1)[:, None].to(tl.int1)
                    # which is needed because tl.reduce doesn't support tl.int1
                    accumulator = f"{accumulator}.to(tl.int8)"
                    result_type = triton_compute_type(dtype)
                    self.suffix.writeline(
                        f"{result_var} = {final_reduction(accumulator)}.to({result_type})"
                    )
                else:
                    self.suffix.writeline(
                        f"{result_var} = {final_reduction(accumulator)}"
                    )

        self.cse.reduction_cache[cache_key] = result_var

        if isinstance(result_var, tuple):
            assert all(isinstance(x, TritonCSEVariable) for x in result_var)
            self.outside_loop_vars |= set(result_var)
        else:
            assert isinstance(result_var, TritonCSEVariable)
            self.outside_loop_vars.add(result_var)

        return result_var

    def store_reduction(self, name: str, index: sympy.Expr, value: CSEVariable):
        assert self.inside_reduction
        self.inside_reduction = False
        indexing = self.indexing(index, block_ptr=True)
        self.inside_reduction = True
        var = self.args.output(name)

        if isinstance(indexing, BlockPtrOptions):
            self.suffix.writeline(
                DeferredLine(
                    name,
                    self.codegen_block_ptr_store_line(
                        name,
                        indexing,
                        indexing.format(var),
                        value,
                        f", boundary_check={indexing.boundary_check()!r}",
                    ),
                )
            )
        else:
            assert isinstance(indexing, IndexingOptions)
            self.suffix.writeline(
                DeferredLine(
                    name,
                    f"tl.store({var} + ({indexing.index_str}), {value}, {indexing.mask_str})",
                )
            )

    def _lift_helper(self, fn, num_args) -> str:
        # Lift IR function for scan operations into a triton function
        # in the global namespace
        helper = IndentedBuffer()
        helper.writeline("@triton.jit")
        args = [tuple(f"arg{i}_{n}" for n in range(num_args)) for i in range(2)]
        signature = ", ".join(itertools.chain.from_iterable(args))
        helper.writeline(f"def {{name}}({signature}):")

        cse = CSE(prefix="", suffix="")
        overrides = TritonOverrides(V.MockHandler())

        # Build a name that changes depending on fn to workaround a triton bug
        # where the combine_fn to reduce and scan is not hashed, and so different
        # scan ops may collide in the triton cache.
        # This is fixed with the latest triton pin, but not the triton-rocm pin.
        helper_name = "_triton_helper_fn"

        class CSEProxy:
            def __getattr__(self, name: str) -> Callable[..., CSEVariable]:
                def inner(*args, **kwargs):
                    nonlocal helper_name
                    helper_name += f"_{name}"
                    return cse.generate(
                        helper,
                        getattr(overrides, name)(*args, **kwargs),
                    )

                return inner

        with helper.indent(), V.set_ops_handler(CSEProxy()):
            outputs = fn(*args)
            outputs = ", ".join(str(output) for output in outputs)
            helper.writeline(f"return {outputs}")

        return self.helper_functions.add(helper.getvalue(), base_name=helper_name)

    def scan(
        self,
        dtypes: Tuple[torch.dtype, ...],
        combine_fn: Callable[
            [Tuple[CSEVariable, ...], Tuple[CSEVariable, ...]], Tuple[CSEVariable, ...]
        ],
        values: Tuple[CSEVariable, ...],
    ) -> Tuple[CSEVariable, ...]:
        assert self.inside_reduction
        masks = {f"{tree.prefix}mask" for tree in self.range_trees}
        self.filter_masks(masks)
        masks = sorted(masks)
        assert not self._load_mask, "ops.scan not supported inside ops.masked"
        reduction_range_prefix = self.range_trees[-1].prefix

        broadcasted_values = []
        accumulators = []

        cse_compute = functools.partial(self.cse.generate, self.compute)
        combine_helper_fn = self._lift_helper(combine_fn, len(values))
        dim = self.triton_tensor_ndim() - 1

        for value, dtype in zip(values, dtypes):
            acc_type = triton_acc_type(dtype)
            cond = " & ".join(masks)

            value_dtype = self.cse.generate(
                self.compute,
                f"{value}.to({triton_compute_type(dtype)})",
            )
            value = self.cse.generate(
                self.compute,
                f"tl.broadcast_to({value_dtype}, {self.dense_size_str()})",
            )
            broadcasted_values.append(value)

            acc_type = triton_acc_type(dtype)
            cond = " & ".join(masks)

            if not self.persistent_reduction:
                accumulator = self.cse.newvar()
                reduced_size = self.dense_size_list()
                reduced_size[-1] = "1"
                reduced_size = f"[{', '.join(reduced_size)}]"

                default = "float('nan')" if dtype.is_floating_point else "-1"
                self.body.writeline(
                    f"{accumulator} = tl.full({reduced_size}, {default}, {acc_type})"
                )

                accumulators.append(accumulator)

        def csv(values):
            return " ".join(f"{value}," for value in values)

        def cse_multiple(line, n, masks):
            cache_keys = [f"{line}, {i}, {masks}" for i in range(n)]
            if all(cache_key in self.cse.cache for cache_key in cache_keys):
                return [self.cse.cache[cache_key] for cache_key in cache_keys]
            result_vars = [self.cse.newvar() for _ in range(n)]
            self.compute.writeline(
                f"{csv(result_vars)} = {line}",
            )
            for result_var, cache_key in zip(result_vars, cache_keys):
                if masks:
                    result_var.mask_vars = masks  # type: ignore[attr-defined]
                self.cse.cache[cache_key] = result_var
            return tuple(result_vars)

        partial_scan_vars = cse_multiple(
            f"tl.associative_scan(({csv(broadcasted_values)}), {dim}, {combine_helper_fn})",
            len(values),
            masks,
        )

        if not self.persistent_reduction:

            def sum_fn(a, b):
                return [ops.add(ai, bi) for ai, bi in zip(a, b)]

            sum_helper_fn = self._lift_helper(sum_fn, len(values))
            pre_reduce_vars = ", ".join(
                f"{scan_var} * (rbase == (RBLOCK - 1))"
                for scan_var in partial_scan_vars
            )
            # tl.reduce doesn't work for non-commutative operators, so instead
            # of repeating the scan op as a reduction, we use sum to select the
            # last scan value
            partial_reduce_vars = cse_multiple(
                f"tl.reduce(({pre_reduce_vars}), -1, {sum_helper_fn}, keep_dims=True)",
                len(values),
                masks,
            )
            accs_next = combine_fn(tuple(accumulators), partial_reduce_vars)
            full_scan_vars = combine_fn(tuple(accumulators), partial_scan_vars)
            result_vars = [
                cse_compute(f"tl.where(roffset > 0, {full_scan}, {partial_scan})")
                for full_scan, partial_scan in zip(full_scan_vars, partial_scan_vars)
            ]
            for acc_next, accumulator, partial_reduce in zip(
                accs_next, accumulators, partial_reduce_vars
            ):
                self.compute.writeline(
                    f"{accumulator} = tl.where(roffset > 0, {acc_next}, {partial_reduce})"
                )
        else:
            result_vars = partial_scan_vars

        for result_var in result_vars:
            result_var.mask_vars = masks  # type: ignore[attr-defined]

        return tuple(result_vars)

    def sort(
        self,
        dtypes: Tuple[torch.dtype, ...],
        values: Tuple[CSEVariable, ...],
        stable: bool,
        descending: bool,
    ) -> Tuple[CSEVariable, ...]:
        assert self.inside_reduction
        masks = {f"{tree.prefix}mask" for tree in self.range_trees}
        self.filter_masks(masks)
        masks = sorted(masks)
        assert not self._load_mask, "ops.sort not supported inside ops.masked"
        assert (
            self.persistent_reduction
        ), "ops.sort is only supported in persistent reductions"
        reduction_range_prefix = self.range_trees[-1].prefix

        cse_compute = functools.partial(self.cse.generate, self.compute)
        dim = self.triton_tensor_ndim() - 1

        broadcasted_values = [
            cse_compute(f"tl.broadcast_to({value}, {self.dense_size_str()})")
            for value in values
        ]

        def csv(values):
            return " ".join(f"{value}," for value in values)

        def cse_multiple(line, n, masks):
            cache_keys = [f"{line}, {i}, {masks}" for i in range(n)]
            if all(cache_key in self.cse.cache for cache_key in cache_keys):
                return [self.cse.cache[cache_key] for cache_key in cache_keys]
            result_vars = [self.cse.newvar() for _ in range(n)]
            self.compute.writeline(
                f"{csv(result_vars)} = {line}",
            )
            for result_var, cache_key in zip(result_vars, cache_keys):
                if masks:
                    result_var.mask_vars = masks  # type: ignore[attr-defined]
                self.cse.cache[cache_key] = result_var
            return tuple(result_vars)

        assert self.range_trees[-1].prefix == "r"
        rnumel = "None" if self._has_constant_mask(self.range_trees[-1]) else "rnumel"

        if len(values) == 2:
            line = (
                f"triton_helpers.sort_with_index({broadcasted_values[0]}, {broadcasted_values[1]},"
                f" {rnumel}, {dim}, stable={stable}, descending={descending})"
            )
            result_vars = cse_multiple(line, len(values), masks)
        else:
            raise AssertionError("Unhandled sort")

        for result_var, input_var in zip(result_vars, values):
            result_var.mask_vars = masks  # type: ignore[attr-defined]
            result_var.bounds = input_var.bounds

        return tuple(result_vars)

    def codegen_body(self):
        """
        Concat output code from index_code, loads, compute, stores,
        suffix into self.body.

        For pointwise kernels, this is called just once at the end.

        For reduction kernels, this generates a loop over the reduction
        axis.
        """
        if not (
            self.indexing_code
            or self.loads
            or self.stores
            or self.compute
            or self.suffix
        ):
            return

        if self.inside_reduction and self.range_trees[-1].is_loop:
            self.body.writeline("for roffset in range(0, rnumel, RBLOCK):")
            with self.body.indent():
                # last range tree is always reduction
                self.iteration_ranges_codegen_header(self.range_trees[-1], self.body)
                self.body.splice(self.indexing_code)
                self.body.splice(self.loads)
                self.body.splice(self.compute)
                self.body.splice(self.stores)

            # invalidate any caches that came from inside the reduction loop
            self.cse.invalidate(self.outside_loop_vars)
            self.range_trees[-1].cache_clear()
        else:
            self.body.splice(self.indexing_code)
            self.body.splice(self.loads)
            self.body.splice(self.compute)
            self.body.splice(self.stores)
        self.body.splice(self.suffix)
        self.indexing_code.clear()
        self.loads.clear()
        self.compute.clear()
        self.stores.clear()
        self.suffix.clear()

    def codegen_kernel_benchmark(self, num_gb, grid=None):
        result = IndentedBuffer()
        argdefs, call_args, signature, _ = self.args.python_argdefs()

        result.writelines(["", "", "def get_args():"])
        with result.indent():
            name_cnt = itertools.count()
            var_names = []
            for arg_name, arg_sig in zip(call_args, signature):
                var_name = f"arg_{next(name_cnt)}"
                buf = V.graph.try_get_buffer(arg_name)
                if buf:
                    result.writeline(
                        f"{var_name} = rand_strided({V.graph.sizevars.size_hints(buf.get_size())}, {V.graph.sizevars.size_hints(buf.get_stride())}, device='{buf.get_device()}', dtype={buf.get_dtype()})"  # noqa: B950 line too long
                    )
                elif arg_name in V.graph.constants:
                    # note that random seed is put in V.graph.constants
                    const_tensor = V.graph.constants[arg_name]
                    result.writeline(
                        f"{var_name} = rand_strided({V.graph.sizevars.size_hints(const_tensor.size())}, {V.graph.sizevars.size_hints(const_tensor.stride())}, device='{const_tensor.device}', dtype={const_tensor.dtype})"  # type: ignore[arg-type]  # noqa: B950 line too long
                    )
                elif isinstance(arg_sig, SizeArg):
                    symval_hint = V.graph.sizevars.size_hint(arg_sig.expr)

                    # Force the seed_offset to be 0 so calls to the same kernel
                    # using different seed offset will have the same benchmark harness.
                    # We can dedup kernel definitions in this case.
                    if "seed_offset" in arg_sig.name:
                        symval_hint = 0
                    result.writeline(f"{var_name} = {symval_hint}")
                elif isinstance(arg_sig, WorkspaceArg):
                    device = V.graph.scheduler.get_current_device_or_throw()
                    nbytes = V.graph.sizevars.size_hint(arg_sig.nbytes)
                    result.writeline(
                        f"{var_name} = torch.zeros({nbytes}, device='{device}', dtype=torch.uint8)"
                    )
                else:
                    raise KeyError(
                        f"Don't find the buffer or const tensor for {arg_name}"
                    )
                var_names.append(var_name)
            result.writeline(f"return {', '.join(var_names)},")

        result.writelines(["\n", "\n", "def call(args):"])
        if grid is None:
            grid = []
            extra_args = []
            extra_args_str = None
            for tree in self.active_range_trees():
                expr = pexpr(V.graph.sizevars.size_hint(tree.numel))
                extra_args.append(expr)
                if tree.prefix != "r":
                    grid.append(expr)
            if self.need_numel_args():
                extra_args_str = ", ".join(map(str, extra_args)) + ", "
            else:
                extra_args_str = ""
            grid_arg = f"{extra_args_str}grid=grid({', '.join(grid)})"
        else:
            grid_arg = f"grid={grid}"
        current_device = V.graph.scheduler.get_current_device_or_throw()
        index = current_device.index
        with result.indent():
            result.writeline(f"with {V.graph.device_ops.device_guard(index)}:")
            with result.indent():
                result.writeline(
                    V.graph.device_ops.set_device(index)
                )  # no-op to ensure context
                stream_name = f"stream{index}"
                result.writeline(f"{stream_name} = get_raw_stream({index})")
                result.writeline(
                    f"{str(Placeholder.KERNEL_NAME)}.run(*args, {grid_arg}, stream={stream_name})"
                )

        # benchmark all configs
        result.writelines(["\n", "\n", "def benchmark_all_configs(args):"])
        with result.indent():
            result.writeline(f"with {V.graph.device_ops.device_guard(index)}:")
            with result.indent():
                result.writeline(
                    V.graph.device_ops.set_device(index)
                )  # no-op to ensure context
                result.writeline(
                    f"return {str(Placeholder.KERNEL_NAME)}.benchmark_all_configs(*args, {grid_arg})"
                )

        result.writelines(["\n", "\n", "if __name__ == '__main__':"])
        with result.indent():
            result.writeline("from triton.testing import do_bench")
            result.writeline("")

            result.writeline("args = get_args()")
            result.writeline(
                "ms = do_bench(lambda: call(args), rep=40, fast_flush=True)"
            )
            result.writeline(f"num_gb = {num_gb}")
            result.writeline("gb_per_s = num_gb / (ms / 1e3)")
            result.writeline(
                'print(f"{ms:.3f}ms    {num_gb:.3f}GB    {gb_per_s:.2f}GB/s")'
            )

        return result

    def imports_for_benchmark_kernel(self):
        return textwrap.dedent(
            """
            from torch._dynamo.testing import rand_strided
            {}
            import torch
            from torch._inductor.runtime.triton_heuristics import grid, split_scan_grid
        """.format(
                V.graph.device_ops.import_get_raw_stream_as("get_raw_stream")
            )
        )

    def _get_heuristic(self):
        if self.persistent_reduction:
            assert self.inside_reduction
            return "persistent_reduction"
        elif self.inside_reduction:
            return "reduction"
        return "pointwise"

    @staticmethod
    def inductor_meta_common():
        inductor_meta = {
            "backend_hash": torch.utils._triton.triton_hash_with_backend(),
            "are_deterministic_algorithms_enabled": torch.are_deterministic_algorithms_enabled(),
            "assert_indirect_indexing": config.assert_indirect_indexing,
            "autotune_local_cache": config.autotune_local_cache,
            "autotune_pointwise": config.triton.autotune_pointwise,
            "autotune_remote_cache": config.autotune_remote_cache,
            "force_disable_caches": config.force_disable_caches,
            "dynamic_scale_rblock": config.dynamic_scale_rblock,
            "max_autotune": config.max_autotune,
            "max_autotune_pointwise": config.max_autotune_pointwise,
            "min_split_scan_rblock": config.triton.min_split_scan_rblock,
            "spill_threshold": config.triton.spill_threshold,
            "store_cubin": config.triton.store_cubin,
        }
        if torch.version.hip is not None:
            inductor_meta["is_hip"] = True
        if config.is_fbcode():
            inductor_meta["is_fbcode"] = True
        if config.profile_bandwidth:
            inductor_meta["profile_bandwidth"] = config.profile_bandwidth
            inductor_meta["profile_bandwidth_regex"] = config.profile_bandwidth_regex
            inductor_meta["profile_bandwidth_output"] = config.profile_bandwidth_output
        if config.coordinate_descent_tuning:
            inductor_meta[
                "coordinate_descent_tuning"
            ] = config.coordinate_descent_tuning
            inductor_meta[
                "coordinate_descent_search_radius"
            ] = config.coordinate_descent_search_radius
            inductor_meta[
                "coordinate_descent_check_all_directions"
            ] = config.coordinate_descent_check_all_directions
        return inductor_meta

    def codegen_kernel(self, name=None):
        code = IndentedBuffer()

        size_hints = []
        for numel in self.numels:
            numel_hint = V.graph.sizevars.symbolic_hint(numel)
            if not isinstance(numel_hint, (int, sympy.Integer)):
                # This default heuristic hint was picked carefully: it is
                # large, to ensure that we don't shrink the block size (since
                # if you don't have many elements, it'd be wasteful to pick a
                # large block size).  Since we don't know how many elements we
                # might have, we should be OK with some inefficiency to make
                # sure we handle the large case well.  8192 is the largest
                # block size we support, so we pick that.
                #
                # If we have a better hint for unbacked SymInts (e.g., because
                # a user told us, or we are tracking upper bounds) we could
                # use that here.
                size_hint = 8192
            else:
                size_hint = next_power_of_2(int(numel_hint))
            size_hints.append(size_hint)

        if not self.inside_reduction:
            size_hints.pop()

        heuristics = self._get_heuristic()

        if name is None:
            code.splice(gen_common_triton_imports())

            if config.benchmark_kernel:
                code.splice(self.imports_for_benchmark_kernel())

        argdefs, _, signature, _ = self.args.python_argdefs()
        # maps actual expression to SizeArg if it is in sizevars replacements
        for i, arg in enumerate(signature):
            if isinstance(arg, SizeArg):
                # mypy is unhappy about the sympy.Expr
                # type for the key of the dict below
                symbol = cast(sympy.Symbol, arg.expr)
                if symbol in V.graph.sizevars.inv_precomputed_replacements:
                    signature[i] = SizeArg(
                        arg.name, V.graph.sizevars.inv_precomputed_replacements[symbol]
                    )

        mutated_args = set()
        for mutation in self.mutations:
            if mutation in self.args.input_buffers:
                mutated_args.add(self.args.input_buffers[mutation])
            if (
                mutation in self.args.inplace_buffers
                and mutation not in V.graph.removed_buffers
                and mutation not in self.removed_buffers
            ):
                mutated_args.add(self.args.inplace_buffers[mutation].inner_name)
            if mutation in self.args.output_buffers:
                mutated_args.add(self.args.output_buffers[mutation])
        mutated_args = sorted(mutated_args)

        triton_meta_signature = signature_to_meta(
            signature, size_dtype=self.index_dtype
        )
        triton_meta = {
            "signature": triton_meta_signature,
            "device": DeviceProperties.create(
                V.graph.scheduler.get_current_device_or_throw()
            ),
            "constants": {},
        }

        inductor_meta = {
            "autotune_hints": set(self.autotune_hints),
            "kernel_name": str(Placeholder.DESCRIPTIVE_NAME),
            "mutated_arg_names": mutated_args,
            "no_x_dim": self.no_x_dim,
            "num_load": self.num_load,
            "num_reduction": self.num_reduction,
            **self.inductor_meta_common(),
        }

        num_gb = None
        if config.benchmark_kernel or config.profile_bandwidth:
            num_gb = self.estimate_kernel_num_bytes() / 1e9
            inductor_meta["kernel_num_gb"] = num_gb

        for tree in self.active_range_trees():
            sizearg = SizeArg(f"{tree.prefix}numel", tree.numel)
            signature.append(sizearg)
            triton_meta_signature[len(argdefs)] = signature_of(
                sizearg, size_dtype=self.index_dtype
            )
            argdefs.append(f"{tree.prefix}numel")
            # constexpr version causes issues, see
            # https://github.com/pytorch/torchdynamo/pull/1362
            # triton_meta["constants"][len(argdefs)] = V.graph.sizevars.size_hint(
            #     tree.numel
            # )
            # argdefs.append(f"{tree.prefix}numel: tl.constexpr")
        triton_meta["configs"] = [config_of(signature)]

        # Triton compiler includes equal_to_1 args into constants even
        # when they are not constexpr. otherwise there may be a segfault
        # during launching the Inductor-compiled Triton kernel.
        # https://github.com/pytorch/pytorch/issues/120478#issuecomment-1962822307
        # https://github.com/openai/triton/blob/231efe9ed2d200be0f69a07c298e4342b08efe3d/python/triton/runtime/jit.py#L384
        for arg_num in triton_meta["configs"][0].equal_to_1:  # type: ignore[index]
            triton_meta["constants"][arg_num] = 1  # type: ignore[index]

        self.triton_meta = triton_meta

        for tree in self.range_trees:
            if tree.prefix == "r" and self.persistent_reduction:
                # RBLOCK for persistent_reduction is defined in codegen_static_numels
                continue
            if tree.tensor_dim is None:
                continue
            argdefs.append(f"{tree.prefix.upper()}BLOCK : tl.constexpr")

        self.codegen_body()

        for helper in self.helper_functions:
            code.writeline("")
            code.splice(helper)

        if self.inside_reduction:
            reduction_hint = self.reduction_hint
            heuristics_line = f"""
                @triton_heuristics.{heuristics}(
                    size_hints={size_hints!r},
                    reduction_hint={reduction_hint},
                    filename=__file__,
                    triton_meta={triton_meta!r},
                    inductor_meta={inductor_meta!r}
                )
                @triton.jit
            """
        else:
            tile_hint = ""
            if len(size_hints) == 2:
                if len(signature) == 4:  # input, output and 2 args
                    tile_hint = "tile_hint=TileHint.SQUARE,"
                else:
                    tile_hint = "tile_hint=TileHint.DEFAULT,"
            heuristics_line = f"""
                @triton_heuristics.{heuristics}(
                    size_hints={size_hints!r}, {tile_hint}
                    filename=__file__,
                    triton_meta={triton_meta!r},
                    inductor_meta={inductor_meta!r},
                    min_elem_per_thread={self.min_elem_per_thread}
                )
                @triton.jit
            """
        code.splice(heuristics_line)
        code.writeline(
            f"def {name or str(Placeholder.KERNEL_NAME)}({', '.join(argdefs)}):"
        )
        with code.indent():
            self.codegen_static_numels(code)
            for old, new in self.args.aliases():
                code.writeline(f"{old} = {new}")
            code.splice(self.body)

        if config.benchmark_kernel:
            code.splice(self.codegen_kernel_benchmark(num_gb))

        return code.getvalue()

    def _get_persistent_RBLOCK(self, rnumel):
        rnumel = V.graph.sizevars.simplify(rnumel)
        if isinstance(rnumel, (sympy.Integer, int)):
            val = int(rnumel)
            val = next_power_of_2(val)
        else:
            val = 128
            while not V.graph.sizevars.statically_known_leq(rnumel, val):
                assert val <= 16 * 1024, f"Failed to find static RBLOCK for {rnumel}"
                val *= 2
        return val

    def codegen_static_numels(self, code):
        """
        We get a small speedup from hard coding numels if they are static.

        This code stomps on the passed-in values by writing an constant to the top of the kernel.

        In a kernel like:
        def KERNEL_NAME(in_ptr0, in_ptr1, out_ptr2, xnumel, rnumel, XBLOCK : tl.constexpr, RBLOCK : tl.constexpr):

        We would add
        xnumel = 4096
        rnumel = 768

        After the signature, before the kernel code, if we decided to make these static. As its hardcoded, it becomes
        a better signal to triton on how to unroll and do some static indexing. So, it's not so much that downstream
        knows that its a static numel, as that you just plop a constant into the kernel.
        """
        for tree in self.range_trees:
            if tree.prefix != "r" or self.inside_reduction:
                simplified_tree_numel = V.graph.sizevars.simplify(tree.numel)
                if isinstance(simplified_tree_numel, (sympy.Integer, int)):
                    code.writeline(f"{tree.prefix}numel = {int(simplified_tree_numel)}")

            if tree.prefix == "r" and self.persistent_reduction:
                val = self._get_persistent_RBLOCK(tree.numel)
                code.writeline(f"RBLOCK: tl.constexpr = {val}")

            if tree.prefix == "x" and self.no_x_dim:
                code.writeline("XBLOCK: tl.constexpr = 1")

    def _get_grid_fn(self):
        return "grid"

    def add_numel_to_call_args_and_grid(self, name, call_args, arg_types, grid):
        # TODO(jansel): if there are constants, we shouldn't bother passing them as args
        for tree in self.range_trees:
            if isinstance(tree.numel, (sympy.Integer, sympy.Symbol)):
                expr = tree.numel
            else:
                expr = V.graph.wrapper_code.generate_numel_expr(name, tree)

            if tree.prefix != "r" or self.inside_reduction:
                call_args.append(expr)
                arg_types.append(type(expr))
            if tree.grid_dim is not None:
                grid.append(expr)

    def call_kernel(self, name: str, node: Optional[IRNode] = None):
        wrapper = V.graph.wrapper_code
        wrapper.write_triton_header_once()
        _, call_args, _, arg_types = self.args.python_argdefs()
        grid: List[Any] = []
        self.add_numel_to_call_args_and_grid(name, call_args, arg_types, grid)
        current_device = V.graph.scheduler.get_current_device_or_throw()

        if self.args.workspace_arg is not None:
            ws = self.args.workspace_arg
            wrapper.generate_workspace_allocation(
                ws.nbytes, current_device, ws.zero_fill
            )

        grid = wrapper.generate_default_grid(name, grid)
        wrapper.generate_kernel_call(
            name,
            call_args,
            grid,
            current_device.index,
            cuda=True,
            triton=True,
            arg_types=arg_types,
            grid_fn=self._get_grid_fn(),
            triton_meta=self.triton_meta,
        )

        if self.args.workspace_arg is not None:
            wrapper.writeline(wrapper.make_free_by_names(["workspace"]))

    def codegen_nan_check(self):
        wrapper = V.graph.wrapper_code
        _, call_args, arg_types, _ = self.args.python_argdefs()
        for arg, arg_type in zip(call_args, arg_types):
            if isinstance(arg_type, TensorArg):
                if V.graph.cpp_wrapper:
                    if config.abi_compatible:
                        wrapper.writeline(
                            f'AOTI_TORCH_ERROR_CODE_CHECK(aoti_torch_check_inf_and_nan("{arg}", {arg}));'
                        )
                    else:
                        wrapper.writeline(f'assert_inf_and_nan("{arg}", {arg});')
                else:
                    line = f"assert not {arg}.isnan().any().item()"
                    wrapper.writeline(line)
                    line = f"assert not {arg}.isinf().any().item()"
                    wrapper.writeline(line)

    def create_cse_var(self, *args, **kwargs):
        return TritonCSEVariable(*args, **kwargs)

    def codegen_iteration_ranges_entry(self, entry: IterationRangesEntry):
        line = f"{entry.name} = {self.kexpr(self.rename_indexing(entry.expr))}"
        if entry.root.is_loop:
            self.indexing_code.writeline(line)
        else:
            # lift non-reduction stores outside loop
            self.body.writeline(line)

    def iteration_ranges_ranges_code(self, entry):
        assert entry.tensor_dim is not None
        size = self.indexing_size_str(entry.tensor_dim)
        index_dtype = self.index_dtype
        convert = f".to({index_dtype})" if index_dtype != "tl.int32" else ""
        return f"tl.arange(0, {entry.prefix.upper()}BLOCK){size}{convert}"

    def iteration_ranges_scalar_code(self, entry, value):
        index_dtype = self.index_dtype
        ndim = self.triton_tensor_ndim()
        size = [1] * ndim
        return f"tl.full({size}, {value}, {index_dtype})"

    def iteration_ranges_get_pid(self, entry):
        assert entry.grid_dim is not None
        key = f"tl.program_id({entry.grid_dim})"
        # y_grid has a limit, so express it in terms of y and z in case of overflow.
        # z grid is only exercised when max_tiles == 3 (off by default).
        if (
            entry.grid_dim == 1
            and not entry.has_zdim
            and not V.graph.sizevars.statically_known_leq(entry.numel, get_max_y_grid())
        ):
            # For ynumel larger than max_ygrid, we need to use zdim.
            # For each z dimension, there are tl.num_programs(1) yblocks which is passed by grad(x,y,z).
            # So, we need to add tl.program_id(z) * tl.num_programs(y) *YBLOCK to get the correct yoffset.
            key = f"({key} + tl.program_id({entry.grid_dim + 1}) * tl.num_programs({entry.grid_dim}))"
        pid = entry.pid_cache.get(key, key)
        if self.index_dtype != "tl.int32":
            return f"{pid}.to({self.index_dtype})"
        return pid

    def _has_constant_mask(self, tree: IterationRangesRoot):
        if not self.optimize_mask:
            return False
        if V.graph.sizevars.statically_known_equals(tree.numel, 1):  # type: ignore[arg-type]
            return True
        # Masks are superfluous if numel is a multiple of BLOCK
        # (We use the fact that BLOCK is required by triton to be a power of 2)
        if tree.prefix == "r" and self.persistent_reduction:
            max_block = self._get_persistent_RBLOCK(tree.numel)
        elif tree.prefix == "x" and self.no_x_dim:
            max_block = 1
        else:
            if tree.prefix.upper() not in TRITON_MAX_BLOCK:
                return False
            max_block = TRITON_MAX_BLOCK[tree.prefix.upper()]

        # Optional optimization: if block divides numel exactly, we will
        # never need to do a masked load to handle stragglers at the end.
        # It's faster to avoid masking at all.  But it is sound to always
        # mask.
        return V.graph.sizevars.statically_known_multiple_of(tree.numel, max_block)

    def filter_masks(self, mask_vars):
        for tree in self.range_trees:
            if self._has_constant_mask(tree):
                mask_vars.discard(f"{tree.prefix}mask")

    def iteration_ranges_codegen_header(self, entry, code):
        x = entry.prefix
        if entry.is_loop:
            code.writeline(f"{entry.name} = {x}offset + {x}base")
        elif entry.grid_dim is None:
            # no need to "{x}offset = "
            code.writeline(f"{entry.name} = {self.iteration_ranges_ranges_code(entry)}")
            code.writeline(f"{x}offset = 0")
        else:
            if entry.tensor_dim is not None:
                line = f"{x}offset + {self.iteration_ranges_ranges_code(entry)}"
            else:
                line = self.iteration_ranges_scalar_code(entry, f"{x}offset")
            code.writelines(
                [
                    f"{x}offset = {self.iteration_ranges_get_pid(entry)} * {x.upper()}BLOCK",
                    f"{entry.name} = {line}",
                ]
            )

        if self._has_constant_mask(entry):
            sizes = self.dense_size_str()
            code.writeline(f"{x}mask = tl.full({sizes}, True, tl.int1)")
        else:
            code.writeline(f"{x}mask = {entry.name} < {x}numel")


class TritonScheduling(SIMDScheduling):
    int32_type = "tl.int32"
    int64_type = "tl.int64"
    kernel_type = TritonKernel
    backend_features = dict.fromkeys(  # dict for deterministic order
        [
            BackendFeature.FOREACH,
            BackendFeature.BUCKETIZE,
            BackendFeature.INPLACE_BUFFERS,
            BackendFeature.MASKED_SCATTER_WITH_INDEX,
            BackendFeature.SCAN,
            BackendFeature.TRITON_TEMPLATES,
        ]
    )
    if torch.version.hip is None:
        backend_features.update(
            dict.fromkeys(
                [
                    # TODO: Move this above when ROCm triton adds support for multiple inputs
                    BackendFeature.TUPLE_REDUCTION,
                    BackendFeature.SORT,
                ]
            )
        )

    @classmethod
    def get_backend_features(cls, device: torch.device):
        return cls.backend_features

    def codegen_comment(self, node_schedule):
        wrapper = V.graph.wrapper_code
        origins, detailed_origins = get_kernel_metadata(node_schedule, wrapper)
        if origins:
            wrapper.writeline(origins)

        if config.debug_fusion:
            from torch._inductor.scheduler import (
                BaseSchedulerNode,
                ForeachKernelSchedulerNode,
            )

            if not any(
                isinstance(n, ForeachKernelSchedulerNode) for n in node_schedule
            ):
                # We probably should look what are the nodes inside a foreach
                # schedule node
                node_names = [
                    n.get_name()
                    for n in node_schedule
                    if isinstance(n, BaseSchedulerNode)
                ]
                wrapper.writeline(
                    f"{wrapper.comment} Fused node name list: {', '.join(node_names)}"
                )

    def define_kernel(self, src_code, node_schedule, kernel):
        wrapper = V.graph.wrapper_code
        if src_code in wrapper.src_to_kernel:
            kernel_name = wrapper.src_to_kernel[src_code]
        else:
            fused_name = (
                get_fused_kernel_name(node_schedule, config.triton.descriptive_names)
                if config.triton.descriptive_names
                else ""
            )
            kernel_category = get_kernel_category_by_source_code(src_code)[:3]
            kernel_name = "_".join(
                ["triton", kernel_category, fused_name, wrapper.next_kernel_suffix()]
            )
            # use the original src_code as the key
            wrapper.src_to_kernel[src_code] = kernel_name
            subs_name = kernel_name if config.triton.unique_kernel_names else "triton_"

            # DESCRIPTIVE_NAME is used for profiling purposes; it shows the full kernel name
            # even when unique_kernel_names is turned off. Meanwhile, KERNEL_NAME is sometimes set
            # to "triton_" to maximize caching opportunities (when unique_kernel_names = False).
            src_code = src_code.replace(str(Placeholder.DESCRIPTIVE_NAME), kernel_name)
            src_code = src_code.replace(str(Placeholder.KERNEL_NAME), subs_name)

            # TODO(voz): Ostensibly, we should not need this. But there are cases where C++ codegen does
            # not use BracesBuffer, so we have no good indicator of a C++ buffer atm.
            src_code = src_code.replace("#pragma CMT", "#")

            basename, _, kernel_path = get_path(code_hash(src_code.strip()), "py")

            compile_wrapper = IndentedBuffer()
            compile_wrapper.writeline(f"async_compile.triton({subs_name!r}, '''")
            compile_wrapper.splice(src_code, strip=True)
            current_device = V.graph.scheduler.get_current_device_or_throw()
            compile_wrapper.writeline(f"''', device_str='{current_device.type}')")

            metadata_comment = f"# kernel path: {kernel_path}"
            origins, detailed_origins = get_kernel_metadata(node_schedule, wrapper)
            metadata_comment += "\n" + origins + "\n" + detailed_origins
            wrapper.define_kernel(
                kernel_name, compile_wrapper.getvalue(), metadata_comment
            )

            # log kernel metadata for offline analysis.
            # E.g. one can find all unaligned inner reduction and check if
            # padding helps with the perf kernel by kernel.
            if is_metric_table_enabled("kernel_metadata"):
                log_kernel_metadata(kernel_name, kernel_path, src_code)

        return kernel_name

    @preserve_rng_state()
    def benchmark_fused_nodes(self, nodes):
        src_code = self.generate_kernel_code_from_nodes(nodes, benchmark_kernel=True)
        mod = PyCodeCache.load(src_code)

        def cache_file_path():
            assert mod.__file__ is not None
            return os.path.splitext(mod.__file__)[0] + ".kernel_perf"

        def load_cache():
            path = cache_file_path()
            if os.path.exists(path):
                with open(path) as fd:
                    return float(fd.read())
            return None

        def store_cache():
            path = cache_file_path()
            with open(path, "w") as fd:
                fd.write(str(ms))

        log.debug(
            "kernel src code for %s written to: %s",
            {n.get_name() for n in nodes},
            mod.__file__,
        )
        ms = load_cache()
        if ms is not None:
            return ms, mod.__file__

        args = mod.get_args()
        call = mod.call
        wrapped_jit_function = mod.triton_

        # call once to trigger the compilation
        try:
            call(wrapped_jit_function.clone_args(*args)[0])
        except Exception as e:
            log.debug(
                "Exception (%s) in compiling fused nodes %s",
                e,
                {n.get_name() for n in nodes},
            )
            ms = float("inf")
            store_cache()
            return ms, mod.__file__

        launchers = wrapped_jit_function.launchers
        assert len(launchers) == 1
        if launchers[0].n_spills > 0:
            # skip benchmarking the kernel if there are register spills
            ms = float("inf")
        else:
            # We have to clone the inplace updated arguments to avoid earlier calls
            # generating out of range indices for later calls.
            ms = do_bench_gpu(lambda: call(wrapped_jit_function.clone_args(*args)[0]))

            # overhead of cloning args gives bias for fusing the kernel
            # in the case of mutating/in-placeable second fusion
            # TODO - would be better as a hook in triton do_bench that reset
            # the input values between benchmarking
            ms = ms - do_bench_gpu(lambda: wrapped_jit_function.clone_args(*args))

        log.debug(
            "The fused kernel for %s took %.3f ms to run",
            {n.get_name() for n in nodes},
            ms,
        )
        store_cache()
        return ms, mod.__file__<|MERGE_RESOLUTION|>--- conflicted
+++ resolved
@@ -16,7 +16,6 @@
     Iterable,
     List,
     Optional,
-    Set,
     Tuple,
     TYPE_CHECKING,
     Union,
@@ -29,6 +28,7 @@
 from torch._dynamo.utils import preserve_rng_state
 from torch._inductor.runtime.hints import AutotuneHint, DeviceProperties
 from torch._prims_common import is_integer_dtype
+from torch.utils._ordered_set import OrderedSet
 from torch.utils._sympy.functions import CeilDiv, FloorDiv, ModularIndexing
 from torch.utils._triton import has_triton_package
 
@@ -123,12 +123,12 @@
 
 
 block_offsets = {
-    symt: sympy.Symbol(f"{prefix_str[symt]}offset", integer=True)
+    symt: sympy.Symbol(f"{prefix_str[symt]}offset", integer=True, nonnegative=True)
     for symt in [SymT.XBLOCK, SymT.YBLOCK, SymT.RINDEX]
 }
 
 block_sizes = {
-    symt: sympy.Symbol(f"{prefix_str[symt].upper()}BLOCK", integer=True, nonzero=True)
+    symt: sympy.Symbol(f"{prefix_str[symt].upper()}BLOCK", integer=True, positive=True)
     for symt in [SymT.XBLOCK, SymT.YBLOCK, SymT.RINDEX]
 }
 
@@ -136,7 +136,7 @@
 @dataclasses.dataclass
 class IndexingOptions:
     index_str: str
-    mask_vars: Set[str]
+    mask_vars: OrderedSet[str]
     mask_str: str
     expand_str: Optional[str]
     _has_rindex: bool
@@ -163,7 +163,7 @@
     params: BlockParameters
     constant_offset: sympy.Expr
     order: List[int]
-    mask_vars: Set[str]
+    mask_vars: OrderedSet[str]
     reshape_suffix: List[str]
 
     @property
@@ -188,7 +188,7 @@
         params: BlockParameters,
         constant_offset: sympy.Expr,
         range_trees: List[IterationRangesEntry],
-        mask_vars: Set[str],
+        mask_vars: OrderedSet[str],
     ) -> BlockPtrOptions:
         """Helper to create a  BlockPtrOptions instance"""
         reshape_suffix = [f"{t.prefix.upper()}BLOCK" for t in range_trees]
@@ -383,24 +383,22 @@
         assert len(expr.args) == 1
         return f"{self.paren(self._print(expr.args[0]))}.to(tl.float64)"
 
-    # TODO: This is wrong if one of the inputs is negative.  This is hard to
-    # tickle though, as the inputs are typically positive (and if we can prove
-    # they are positive, we will have used Mod instead, for which this codegen
-    # is right).  If you are trying to hit this, maybe try something like
-    # torch.arange(n, device="cuda") - 1 and then do a modulus on it
     def _print_PythonMod(self, expr):
-        return " % ".join(map(self.paren, map(self._print, expr.args)))
-
-    # TODO: This is wrong, see
-    # https://github.com/triton-lang/triton/issues/955
-    # But for Sympy expressions, things will /mostly/ work out because we
-    # don't usually deal with negative numbers in the division
+        quot, div = expr.args
+        quot_s = self._print(quot)
+        div_s = self._print(div)
+        if quot.is_nonnegative and div.is_nonnegative:
+            return f"{self.paren(quot_s)} % {self.paren(div_s)}"
+        return f"triton_helpers.remainder_integer({quot_s}, {div_s})"
+
     def _print_FloorDiv(self, expr):
         assert expr.is_integer
-        x, div = expr.args
-        x = self.paren(self.doprint(x))
-        div = self.paren(self.doprint(div))
-        return f"({x} // {div})"
+        quot, div = expr.args
+        quot_s = self._print(quot)
+        div_s = self._print(div)
+        if quot.is_nonnegative and div.is_nonnegative:
+            return f"({self.paren(quot_s)} // {self.paren(div_s)})"
+        return f"triton_helpers.div_floor_integer({quot_s},  {div_s})"
 
     # TODO: This is wrong, when lhs, rhs > 2**53, Python does a higher
     # precision algorithm, which we would need to replicate here
@@ -456,7 +454,7 @@
         # Use a macro so we can propagate constexprs.
         # https://github.com/triton-lang/triton/issues/3815
         a, b = tuple(f"({x})" for x in (a, b))
-        assert cmp in {">", "<"}, f"Unexpected comparator: '{cmp}'"
+        assert cmp in (">", "<"), f"Unexpected comparator: '{cmp}'"
         return f"({a} * ({a} {cmp}= {b}) + {b} * ({b} {cmp} {a}))"
 
     def _print_Min(self, expr):
@@ -574,10 +572,10 @@
 
 
 class TritonCSEVariable(CSEVariable):
-    def __init__(self, name, bounds: ValueRanges[Any]):
+    def __init__(self, name, bounds: ValueRanges[Any]) -> None:
         super().__init__(name, bounds)
         # We'll use this to track which masks the variable needs when used for indirect indexing
-        self.mask_vars: Set[str] = set()
+        self.mask_vars: OrderedSet[str] = OrderedSet()
 
     def update_on_args(self, name, args, kwargs):
         for arg in args:
@@ -610,10 +608,10 @@
             # fp8 data type conversions has min_elem_per_thread requirements.
             # Refer to Triton implementations here:
             # https://github.com/openai/triton/blob/10f59d8ce04052521c1bc0cb3a3f8b98918fc7e3/lib/Conversion/TritonGPUToLLVM/ElementwiseOpToLLVM.cpp#L10.
-            fp8_dtypes = {
+            fp8_dtypes = (
                 torch.float8_e4m3fn,
                 torch.float8_e5m2,
-            }
+            )
             # Triton doesn't support type conversions between fp8_e4m3 and fp8_e5m2.
             assert not (
                 src_dtype in fp8_dtypes
@@ -1039,7 +1037,7 @@
             V.kernel.compute, indexing.index_str, bounds=get_bounds_index_expr(expr)
         )
 
-        if dtype not in {torch.int32, torch.int64}:
+        if dtype not in (torch.int32, torch.int64):
             var = V.kernel.cse.generate(V.kernel.compute, cls.to_dtype(var, dtype))
         var.mask_vars = indexing.mask_vars
         return var
@@ -1115,7 +1113,7 @@
     _templates_seen: Dict[str, str]  # Template code to function name
     finalized_helpers: List[str]
 
-    def __init__(self):
+    def __init__(self) -> None:
         self._templates_seen = {}
         self.finalized_helpers = []
 
@@ -1178,18 +1176,14 @@
         self,
         *groups,
         index_dtype: str,
-        mutations: Optional[Set[str]] = None,
+        mutations: Optional[OrderedSet[str]] = None,
         pid_cache=None,
         reduction_hint=ReductionHint.DEFAULT,
         min_elem_per_thread=0,
         override_persistent_reduction=None,
-<<<<<<< HEAD
-    ):
-=======
         optimize_mask=True,
     ) -> None:
         self.optimize_mask: bool = optimize_mask
->>>>>>> 7b2664ec
         super().__init__(
             *groups,
             index_dtype=index_dtype,
@@ -1199,13 +1193,13 @@
             override_persistent_reduction=override_persistent_reduction,
         )
         self.suffix: IndentedBuffer = IndentedBuffer()  # type: ignore[assignment]
-        self.outside_loop_vars: Set[Any] = set()
+        self.outside_loop_vars: OrderedSet[Any] = OrderedSet()
         self.min_elem_per_thread = min_elem_per_thread
         self.block_ptr_id = itertools.count()
         self.helper_functions = HelperFunctions()
 
         # A set of autotuning hints to pass as part of triton_meta
-        self.autotune_hints: Set[AutotuneHint] = set()
+        self.autotune_hints: OrderedSet[AutotuneHint] = OrderedSet()
         self.triton_meta: Optional[Dict[str, object]] = None
 
         self.codegen_range_tree()
@@ -1293,7 +1287,7 @@
         index_vars = index.free_symbols
         has_rindex = False
 
-        mask_vars: Set[str] = set()
+        mask_vars: OrderedSet[str] = OrderedSet()
         for var in index_vars:
             assert isinstance(var, sympy.Symbol)
             has_rindex = has_rindex or symbol_is_type(var, SymT.RINDEX)
@@ -1330,7 +1324,7 @@
 
         have_dense = True
         have_loop_vars = False
-        dense_mask_vars = set()
+        dense_mask_vars: OrderedSet[str] = OrderedSet()
 
         for tree in self.active_range_trees():
             if index_vars.intersection(tree.var_list):
@@ -1592,7 +1586,7 @@
             expand_str = f"{copy_shape}.shape" if copy_shape else self.dense_size_str()
             index_str = f"tl.full({expand_str}, {index_str}, tl.int32)"
             return IndexingOptions(
-                index_str, set(), "None", expand_str, has_rindex, index
+                index_str, OrderedSet(), "None", expand_str, has_rindex, index
             )
 
         if need_dense and not have_dense:
@@ -1604,7 +1598,7 @@
             mask_vars = dense_mask_vars
 
         if override_mask:
-            mask_vars = {override_mask}
+            mask_vars = OrderedSet([override_mask])
 
         if self._load_mask:
             mask_vars.add(self._load_mask)
@@ -1729,9 +1723,11 @@
             ep = ", eviction_policy='evict_last'"
         elif self.inside_reduction and self.range_trees[-1].is_loop:
             if name in self.args.inplace_buffers:
-                names = set(self.args.inplace_buffers[name].other_names)
+                names: OrderedSet[str] = OrderedSet(
+                    self.args.inplace_buffers[name].other_names
+                )
             else:
-                names = {name}
+                names = OrderedSet([name])
             last_use = len(names & self.last_usage) > 0
             evict_last = not last_use and (has_rindex or indirect_indexing)
             if evict_last:
@@ -1889,7 +1885,7 @@
         value: Union[CSEVariable, Tuple[CSEVariable, ...]],
     ) -> Union[CSEVariable, Tuple[CSEVariable, ...]]:
         assert self.inside_reduction
-        masks = {f"{tree.prefix}mask" for tree in self.range_trees}
+        masks = OrderedSet(f"{tree.prefix}mask" for tree in self.range_trees)
         self.filter_masks(masks)
         masks = sorted(masks)
         if self._load_mask:
@@ -1937,7 +1933,7 @@
         dim = self.triton_tensor_ndim() - 1
         acc_type = triton_acc_type(src_dtype)
         result_var: Any = self.cse.newvar()
-        result_var.mask_vars = {var for var in masks if var[0] != "r"}
+        result_var.mask_vars = OrderedSet(var for var in masks if var[0] != "r")
         cond = " & ".join(masks)
 
         def where_cond(tval, fval):
@@ -2098,7 +2094,7 @@
 
         if isinstance(result_var, tuple):
             assert all(isinstance(x, TritonCSEVariable) for x in result_var)
-            self.outside_loop_vars |= set(result_var)
+            self.outside_loop_vars |= OrderedSet(result_var)
         else:
             assert isinstance(result_var, TritonCSEVariable)
             self.outside_loop_vars.add(result_var)
@@ -2180,7 +2176,7 @@
         values: Tuple[CSEVariable, ...],
     ) -> Tuple[CSEVariable, ...]:
         assert self.inside_reduction
-        masks = {f"{tree.prefix}mask" for tree in self.range_trees}
+        masks = OrderedSet(f"{tree.prefix}mask" for tree in self.range_trees)
         self.filter_masks(masks)
         masks = sorted(masks)
         assert not self._load_mask, "ops.scan not supported inside ops.masked"
@@ -2292,7 +2288,7 @@
         descending: bool,
     ) -> Tuple[CSEVariable, ...]:
         assert self.inside_reduction
-        masks = {f"{tree.prefix}mask" for tree in self.range_trees}
+        masks = OrderedSet(f"{tree.prefix}mask" for tree in self.range_trees)
         self.filter_masks(masks)
         masks = sorted(masks)
         assert not self._load_mask, "ops.sort not supported inside ops.masked"
@@ -2594,7 +2590,7 @@
                         arg.name, V.graph.sizevars.inv_precomputed_replacements[symbol]
                     )
 
-        mutated_args = set()
+        mutated_args: OrderedSet[str] = OrderedSet()
         for mutation in self.mutations:
             if mutation in self.args.input_buffers:
                 mutated_args.add(self.args.input_buffers[mutation])
