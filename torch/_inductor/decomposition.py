--- conflicted
+++ resolved
@@ -1,11 +1,10 @@
 # mypy: allow-untyped-decorators
-# mypy: allow-untyped-defs
 import functools
 import logging
 import math
 import sys
 import typing
-from typing import Optional
+from typing import Any, Callable, Dict, List, Optional, Tuple, Union
 
 import torch
 import torch._decomp as decomp
@@ -109,8 +108,10 @@
 remove_decompositions(decompositions, decomps_to_exclude)
 
 
-def register_decomposition(ops):
-    for op in [ops] if callable(ops) else ops:
+def register_decomposition(
+    ops: List[Union[torch._ops.OperatorBase, torch._ops.OpOverloadPacket]]
+) -> Callable[..., Any]:
+    for op in [ops] if callable(ops) else ops:  # type: ignore[attr-defined]
         if op in decompositions:
             log.warning("duplicate decomp: %s", ops)
     return decomp.register_decomposition(ops, decompositions)
@@ -119,24 +120,33 @@
 # TODO: for now, inductor doesn't handle asserts
 # because the condition is symbol -> tensor in the graph.
 @register_decomposition([aten._assert_async.msg])
-def assert_async_msg_decomp(tensor, msg):
+def assert_async_msg_decomp(tensor: torch.Tensor, msg: str) -> None:
     return
 
 
 # Following `assert_async_msg_decomp` and implement as non-op.
 @register_decomposition([aten._functional_assert_async.msg])
-def functional_assert_async_msg_decomp(tensor, msg):
+def functional_assert_async_msg_decomp(tensor: torch.Tensor, msg: str) -> None:
     return
 
 
 @register_decomposition([aten.sym_constrain_range_for_size.default])
-def sym_constrain_range_for_size(symbol, *, min=None, max=None):
+def sym_constrain_range_for_size(
+    symbol: torch.SymInt,
+    *,
+    min: Optional[torch.types.Number] = None,
+    max: Optional[torch.types.Number] = None,
+) -> None:
     return
 
 
 @register_decomposition([aten.clamp])
 @pw_cast_for_opmath
-def clamp(x, min=None, max=None):
+def clamp(
+    x: torch.Tensor,
+    min: Optional[torch.types.Number] = None,
+    max: Optional[torch.types.Number] = None,
+) -> torch.Tensor:
     if min is not None:
         x = x.clamp_min(min)
     if max is not None:
@@ -145,7 +155,11 @@
 
 
 @register_decomposition([aten.full])
-def full(size, fill_value, **kwargs):
+def full(
+    size: List[Union[int, torch.SymInt]],
+    fill_value: torch.types.Number,
+    **kwargs: Any,
+) -> torch.Tensor:
     dtype = kwargs.get("dtype")
     if dtype is None:
         kwargs["dtype"] = type_to_dtype(type(fill_value))
@@ -158,7 +172,11 @@
 # to decompose to empty_strided (but inductor is OK with it, because we are
 # cool with strides and everything goes to empty_strided)
 @register_decomposition([aten.empty_permuted.default])
-def empty_permuted(size, physical_layout, **kwargs):
+def empty_permuted(
+    size: List[Union[int, torch.SymInt]],
+    physical_layout: List[int],
+    **kwargs: Any,
+) -> torch.Tensor:
     perm = [0] * len(size)
     for p, l in enumerate(physical_layout):
         perm[l] = p
@@ -167,18 +185,18 @@
 
 @register_decomposition([aten.convolution_backward])
 def convolution_backward(
-    grad_output,
-    input,
-    weight,
-    bias_sizes,
-    stride,
-    padding,
-    dilation,
-    transposed,
-    output_padding,
-    groups,
-    output_mask,
-):
+    grad_output: torch.Tensor,
+    input: torch.Tensor,
+    weight: torch.Tensor,
+    bias_sizes: List[int],
+    stride: Union[int, List[int]],
+    padding: Union[int, List[int]],
+    dilation: Union[int, List[int]],
+    transposed: bool,
+    output_padding: List[int],
+    groups: int,
+    output_mask: List[bool],
+) -> Tuple[torch.Tensor, torch.Tensor, torch.Tensor]:
     if not output_mask[2] or not is_gpu(grad_output.device.type):
         return NotImplemented
     grad_bias = aten.sum(grad_output, [0] + list(range(2, grad_output.dim())))
@@ -199,14 +217,17 @@
 
 
 @register_decomposition([aten.round.decimals])
-def round_dec(x, decimals=0):
+def round_dec(x: torch.Tensor, decimals: int = 0) -> torch.Tensor:
     ten_pow_decimals = 10.0**decimals
     return aten.round(x * ten_pow_decimals) * (1.0 / ten_pow_decimals)
 
 
 @register_decomposition([aten.bmm])
 @pw_cast_for_opmath
-def bmm(self, batch2):
+def bmm(
+    self: torch.Tensor,
+    batch2: torch.Tensor,
+) -> torch.Tensor:
     if config.coordinate_descent_tuning:
         if guard_size_oblivious(self.shape[1] == 1) or guard_size_oblivious(
             batch2.shape[2] == 1
@@ -226,7 +247,13 @@
 
 @register_decomposition([aten.addmm])
 @pw_cast_for_opmath
-def addmm(self, mat1, mat2, beta=1, alpha=1):
+def addmm(
+    self: torch.Tensor,
+    mat1: torch.Tensor,
+    mat2: torch.Tensor,
+    beta: torch.types.Number = 1,
+    alpha: torch.types.Number = 1,
+) -> torch.Tensor:
     if self.device.type == "cpu":
         if guard_size_oblivious(mat1.size(0) == 1) and guard_size_oblivious(
             mat2.size(-1) == 1
@@ -249,7 +276,10 @@
 
 @register_decomposition([aten.mm])
 @pw_cast_for_opmath
-def mm(self, input2):
+def mm(
+    self: torch.Tensor,
+    input2: torch.Tensor,
+) -> torch.Tensor:
     # Our matrix vector multiplies only achieve peak bandwidth with coordinate descent tuning.
     # todo: Look into why and fix it (hopefully)
     if config.coordinate_descent_tuning:
@@ -282,10 +312,13 @@
 # - Normalize cat calls, so that legacy empty 1-D tensors are removed (NB: we
 #   don't remove ALL empty tensors, only the naughty ones)
 @register_decomposition([aten.cat.default])
-def cat(tensors, dim=0):
+def cat(
+    tensors: List[torch.Tensor],
+    dim: int = 0,
+) -> torch.Tensor:
     from torch.fx.experimental.symbolic_shapes import guard_size_oblivious
 
-    def non_empty_tensor(x):
+    def non_empty_tensor(x: torch.Tensor) -> bool:
         # For better or worse, this is a valid cat:
         #
         #   torch.cat([torch.randn(2, 2, 4), torch.randn(0), torch.randn(3, 2, 4)])
@@ -333,7 +366,7 @@
 
 
 @register_decomposition([aten.angle])
-def angle(x):
+def angle(x: torch.Tensor) -> torch.Tensor:
     if x.is_complex():
         return torch.where(
             torch.isnan(x.real), float("nan"), torch.atan2(x.imag, x.real)
@@ -353,7 +386,12 @@
 
 
 @register_decomposition([aten.add])
-def add(x, y, *, alpha=None):
+def add(
+    x: torch.Tensor,
+    y: torch.Tensor,
+    *,
+    alpha: Optional[torch.types.Number] = None,
+) -> torch.Tensor:
     # Require both x and y to be complex tensors.
     x_is_complex_tensor = torch.is_tensor(x) and x.is_complex()
     y_is_complex_tensor = torch.is_tensor(y) and y.is_complex()
@@ -366,7 +404,7 @@
 
     # For complex typed `x`, `x.view(x.real.dtype)` doubles the last dimension and can cause problem
     # when broadcasting the add.
-    def reshape_tensor_complex(tensor):
+    def reshape_tensor_complex(tensor: torch.Tensor) -> torch.Tensor:
         """Reshape tensor from [*initial_dims, last_dim] to *initial_dims, last_dim/2, 2]"""
         # Get the current shape of the tensor
         *initial_dims, last_dim = tensor.shape
@@ -390,71 +428,87 @@
 
 
 @register_decomposition([aten.conj_physical])
-def conj_physical(self):
+def conj_physical(self: torch.Tensor) -> torch.Tensor:
     assert not self.is_complex(), "TODO: implement this"
     return self
 
 
 @register_decomposition([aten.lift, aten.detach_])
-def lift(self):
+def lift(self: torch.Tensor) -> torch.Tensor:
     return self
 
 
 @register_decomposition([aten.bernoulli.default])
-def bernoulli(self, *, generator=None):
+def bernoulli(
+    self: torch.Tensor,
+    *,
+    generator: Optional[torch.Generator] = None,
+) -> torch.Tensor:
     assert generator is None
     return (torch.rand_like(self, dtype=torch.float32) < self).to(self.dtype)
 
 
 @register_decomposition([aten.fmin, prims.fmin])
-def fmin(self, other):
+def fmin(self: torch.Tensor, other: torch.Tensor) -> torch.Tensor:
     return torch.where(torch.isnan(other) | (other > self), self, other)
 
 
 @register_decomposition([aten.fmax, prims.fmax])
-def fmax(self, other):
+def fmax(self: torch.Tensor, other: torch.Tensor) -> torch.Tensor:
     return torch.where(torch.isnan(other) | (other < self), self, other)
 
 
 @register_decomposition(aten.amax)
-def amax(self, dim=None, keepdim=False):
+def amax(
+    self: torch.Tensor,
+    dim: Optional[int] = None,
+    keepdim: bool = False,
+) -> torch.Tensor:
     if self.dtype == torch.bool:
         return torch.any(self, dim=dim, keepdim=keepdim)
     return NotImplemented
 
 
 @register_decomposition(aten.amin)
-def amin(self, dim=None, keepdim=False):
+def amin(
+    self: torch.Tensor,
+    dim: Optional[int] = None,
+    keepdim: bool = False,
+) -> torch.Tensor:
     if self.dtype == torch.bool:
         return torch.all(self, dim=dim, keepdim=keepdim)
     return NotImplemented
 
 
 @register_decomposition([aten.narrow_copy])
-def narrow_copy(self, dim, start, length):
+def narrow_copy(
+    self: torch.Tensor,
+    dim: int,
+    start: int,
+    length: int,
+) -> torch.Tensor:
     return torch.narrow(self, dim, start, length).clone()
 
 
-<<<<<<< HEAD
-@register_decomposition([aten.expand_copy])
-def expand_copy(self, size, *, implicit=False):
-    return aten.expand(self, size, implicit=implicit).clone()
-
-
-=======
->>>>>>> afb04d78
 @register_decomposition([aten.view_copy.default])
-def view_copy_default(self, size):
+def view_copy_default(
+    self: torch.Tensor,
+    size: List[Union[int, torch.SymInt]],
+) -> torch.Tensor:
     return aten.view(self, size).clone()
 
 
 @register_decomposition([aten.view_copy.dtype])
-def view_copy_dtype(self, dtype):
+def view_copy_dtype(
+    self: torch.Tensor,
+    dtype: torch.dtype,
+) -> torch.Tensor:
     return self.to(dtype).clone()
 
 
 def get_like_layout(
-    tensor: torch.Tensor, memory_format: Optional[torch.memory_format]
+    tensor: torch.Tensor,
+    memory_format: Optional[torch.memory_format] = None,
 ) -> torch.memory_format:
     # TODO: _to_copy tensor to stride permutation
     if memory_format is torch.preserve_format or memory_format is None:
@@ -464,7 +518,14 @@
 
 
 @register_decomposition(aten.rand_like)
-def rand_like(self, *, dtype=None, device=None, memory_format=None, **kwargs):
+def rand_like(
+    self: torch.Tensor,
+    *,
+    dtype: Optional[torch.dtype] = None,
+    device: Optional[torch.device] = None,
+    memory_format: Optional[torch.memory_format] = None,
+    **kwargs: Any,
+) -> torch.Tensor:
     return torch.rand(
         [*self.size()],
         dtype=dtype or self.dtype,
@@ -474,7 +535,14 @@
 
 
 @register_decomposition(aten.randn_like)
-def randn_like(self, *, dtype=None, device=None, memory_format=None, **kwargs):
+def randn_like(
+    self: torch.Tensor,
+    *,
+    dtype: Optional[torch.dtype] = None,
+    device: Optional[torch.device] = None,
+    memory_format: Optional[torch.memory_format] = None,
+    **kwargs: Any,
+) -> torch.Tensor:
     return torch.randn(
         [*self.size()],
         dtype=dtype or self.dtype,
@@ -485,16 +553,16 @@
 
 @register_decomposition(aten.full_like)
 def full_like(
-    self,
-    fill_value,
+    self: torch.Tensor,
+    fill_value: Union[int, float],
     *,
-    dtype=None,
-    layout=None,
-    device=None,
-    pin_memory=False,
-    requires_grad=False,
-    memory_format=torch.preserve_format,
-):
+    dtype: Optional[torch.dtype] = None,
+    layout: Optional[torch.layout] = None,
+    device: Optional[torch.device] = None,
+    pin_memory: bool = False,
+    requires_grad: bool = False,
+    memory_format: torch.memory_format = torch.preserve_format,
+) -> torch.Tensor:
     return torch.full(
         [*self.size()],
         fill_value,
@@ -506,7 +574,15 @@
 
 
 @register_decomposition(aten.randint_like.default)
-def randint_like(self, high, *, dtype=None, device=None, memory_format=None, **kwargs):
+def randint_like(
+    self: torch.Tensor,
+    high: int,
+    *,
+    dtype: Optional[torch.dtype] = None,
+    device: Optional[torch.device] = None,
+    memory_format: Optional[torch.memory_format] = None,
+    **kwargs: Any,
+) -> torch.Tensor:
     return aten.randint.low(
         0,
         high,
@@ -519,8 +595,15 @@
 
 @register_decomposition(aten.randint_like.low_dtype)
 def randint_like_low(
-    self, low, high, *, dtype=None, device=None, memory_format=None, **kwargs
-):
+    self: torch.Tensor,
+    low: int,
+    high: int,
+    *,
+    dtype: Optional[torch.dtype] = None,
+    device: Optional[torch.device] = None,
+    memory_format: Optional[torch.memory_format] = None,
+    **kwargs: Any,
+) -> torch.Tensor:
     return aten.randint.low(
         low,
         high,
@@ -532,13 +615,19 @@
 
 
 @register_decomposition(aten.randint.default)
-def randint(high, size, **kwargs):
+def randint(
+    high: int,
+    size: List[Union[int, torch.SymInt]],
+    **kwargs: Any,
+) -> torch.Tensor:
     return aten.randint.low(0, high, size, **kwargs)
 
 
 @register_decomposition(quantized.linear_dynamic_fp16_unpacked_weight.default)
 def linear_dynamic_fp16_unpacked_weight(
-    input: torch.Tensor, weight: torch.Tensor, bias: torch.Tensor
+    input: torch.Tensor,
+    weight: torch.Tensor,
+    bias: torch.Tensor,
 ) -> torch.Tensor:
     packed_weight = torch.ops._quantized.wrapped_fbgemm_pack_gemm_matrix_fp16(weight)
     return torch.ops._quantized.wrapped_fbgemm_linear_fp16_weight(
@@ -547,8 +636,8 @@
 
 
 @register_decomposition(torch.ops.quantized.embedding_bag_byte_unpack)
-def q_embedding_bag_byte_unpack_decomp(packed):
-    def bitcast_u8_to_f32(u8):
+def q_embedding_bag_byte_unpack_decomp(packed: torch.Tensor) -> torch.Tensor:
+    def bitcast_u8_to_f32(u8: torch.Tensor) -> torch.Tensor:
         x, y, z, w = (u8[..., n].to(torch.int32) for n in (0, 1, 2, 3))
         if sys.byteorder == "little":
             return (x + (y << 8) + (z << 16) + (w << 24)).view(torch.float32)[..., None]
@@ -592,21 +681,35 @@
 
 
 @register_decomposition(aten._foreach_addcmul.Scalar)
-def _foreach_addcmul_scalar(self, left_tensors, right_tensors, scalar=1):
+def _foreach_addcmul_scalar(
+    self: List[torch.Tensor],
+    left_tensors: List[torch.Tensor],
+    right_tensors: List[torch.Tensor],
+    scalar: float = 1,
+) -> List[torch.Tensor]:
     return aten._foreach_add.List(
         self, aten._foreach_mul.List(left_tensors, right_tensors), alpha=scalar
     )
 
 
 @register_decomposition(aten._foreach_addcdiv.Scalar)
-def _foreach_addcdiv_scalar(self, left_tensors, right_tensors, scalar=1):
+def _foreach_addcdiv_scalar(
+    self: List[torch.Tensor],
+    left_tensors: List[torch.Tensor],
+    right_tensors: List[torch.Tensor],
+    scalar: float = 1,
+) -> List[torch.Tensor]:
     return aten._foreach_add.List(
         self, aten._foreach_div.List(left_tensors, right_tensors), alpha=scalar
     )
 
 
 @register_decomposition(aten._foreach_lerp.Scalar)
-def _foreach_lerp_scalar(start_tensors, end_tensors, weight):
+def _foreach_lerp_scalar(
+    start_tensors: List[torch.Tensor],
+    end_tensors: List[torch.Tensor],
+    weight: torch.types.Number,
+) -> List[torch.Tensor]:
     return aten._foreach_add.List(
         start_tensors,
         aten._foreach_mul.Scalar(
@@ -626,7 +729,7 @@
     training: bool,
     exponential_average_factor: float,
     epsilon: float,
-):
+) -> Tuple[torch.Tensor, torch.Tensor, torch.Tensor]:
     a, b, c = aten.native_batch_norm(
         input,
         weight,
@@ -648,11 +751,13 @@
 
 
 @functools.lru_cache(None)
-def fast_random_decomps():
+def fast_random_decomps() -> Dict[Any, Callable[..., Any]]:
     return {**decompositions, **extra_random_decomps}
 
 
-def select_decomp_table():
+# TODO(aakhundov): replace this (and the above) Any by more
+# specific type and fix all the cascading mypy errors
+def select_decomp_table() -> Dict[Any, Callable[..., Any]]:
     """decomps can change based on config"""
     if config.fallback_random:
         return decompositions
@@ -660,7 +765,11 @@
 
 
 @register_decomposition(aten.masked_scatter)
-def masked_scatter(self, mask, source):
+def masked_scatter(
+    self: torch.Tensor,
+    mask: torch.Tensor,
+    source: torch.Tensor,
+) -> torch.Tensor:
     from .codegen.common import BackendFeature, has_backend_feature
 
     if has_backend_feature(self.device, BackendFeature.MASKED_SCATTER_WITH_INDEX):
@@ -676,8 +785,12 @@
 
 @register_decomposition(quantized_decomposed.choose_qparams.tensor)
 def choose_qparams_tensor(
-    input: torch.Tensor, quant_min: int, quant_max: int, eps: float, dtype: torch.dtype
-):
+    input: torch.Tensor,
+    quant_min: int,
+    quant_max: int,
+    eps: float,
+    dtype: torch.dtype,
+) -> Tuple[torch.Tensor, torch.Tensor]:
     min_val, max_val = torch.aminmax(input)
     scale = (max_val - min_val) / float(quant_max - quant_min)
     scale = torch.max(scale, torch.Tensor([eps]))
@@ -687,7 +800,12 @@
 
 
 @register_decomposition(aten.put)
-def put(self, index, source, accumulate=False):
+def put(
+    self: torch.Tensor,
+    index: torch.Tensor,
+    source: torch.Tensor,
+    accumulate: bool = False,
+) -> torch.Tensor:
     flattened = self.flatten()
     flattened = torch.index_put(
         flattened, [index], source.reshape(index.shape), accumulate
@@ -696,14 +814,24 @@
 
 
 @register_decomposition(aten.put_)
-def put_(self, index, source, accumulate=False):
+def put_(
+    self: torch.Tensor,
+    index: torch.Tensor,
+    source: torch.Tensor,
+    accumulate: bool = False,
+) -> torch.Tensor:
     out = aten.put(self, index, source, accumulate=accumulate)
     return self.copy_(out)
 
 
 @register_decomposition(aten._softmax_backward_data.default)
 @pw_cast_for_opmath
-def _softmax_backward_data(grad_output, output, dim, input_dtype):
+def _softmax_backward_data(
+    grad_output: torch.Tensor,
+    output: torch.Tensor,
+    dim: int,
+    input_dtype: torch.dtype,
+) -> torch.Tensor:
     new_grad_output = grad_output * output
     sum_new_grad = torch.sum(new_grad_output, dim=dim, keepdim=True)
     # grad_input = new_grad_output - output * sum_new_grad
@@ -720,8 +848,14 @@
 
 @register_decomposition(aten.index_reduce)
 def index_reduce(
-    self, dim: int, index, src, reduction_type: str, *, include_self: bool = True
-):
+    self: torch.Tensor,
+    dim: int,
+    index: torch.Tensor,
+    src: torch.Tensor,
+    reduction_type: str,
+    *,
+    include_self: bool = True,
+) -> torch.Tensor:
     if reduction_type == "mean" and not needs_fallback_due_to_atomic_add_limitations(
         self.dtype
     ):
@@ -767,8 +901,13 @@
 
 @register_decomposition(aten.max_pool2d_with_indices)
 def max_pool2d_with_indices(
-    x, kernel_size, stride=None, padding=0, dilation=1, ceil_mode=False
-):
+    x: torch.Tensor,
+    kernel_size: List[int],
+    stride: Optional[Union[int, List[int]]] = None,
+    padding: Union[int, List[int]] = 0,
+    dilation: Union[int, List[int]] = 1,
+    ceil_mode: bool = False,
+) -> Tuple[torch.Tensor, torch.Tensor]:
     if dilation == 1:
         dilation = [1, 1]
 
