--- conflicted
+++ resolved
@@ -13,20 +13,15 @@
 from torch.fx.experimental.symbolic_shapes import free_unbacked_symbols
 
 from .codegen.common import index_prevent_reordering
-<<<<<<< HEAD
 from .utils import (
     get_dtype_size,
     reduction_num_outputs,
+    sympy_index_symbol,
     sympy_str,
     sympy_subs,
-    sympy_symbol,
     VarRanges,
 )
 from .virtualized import OpsHandler, ReductionType, V
-=======
-from .utils import get_dtype_size, sympy_index_symbol, sympy_str, sympy_subs, VarRanges
-from .virtualized import V
->>>>>>> 6da0e7f8
 
 log = logging.getLogger(__name__)
 is_indirect = re.compile(r"indirect|tmp").search
@@ -475,7 +470,7 @@
     def indirect_indexing(self, index_var, size, check=True) -> sympy.Symbol:
         assert not isinstance(index_var, (sympy.Expr, sympy.logic.boolalg.Boolean))
         self.symbols |= free_unbacked_symbols(size)
-        return sympy_symbol(f"({str(index_var)})")
+        return sympy_index_symbol(f"({str(index_var)})")
 
     def reduction(
         self,
