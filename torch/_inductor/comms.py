# mypy: allow-untyped-defs
# pyre-strict
from __future__ import annotations

import heapq
import operator
import sys
from collections import defaultdict
from typing import Dict, List, Set, TYPE_CHECKING

import torch

from . import config, ir
from .dependencies import WeakDep
from .utils import (
    contains_collective,
    contains_wait,
    find_recursive_deps_of_node,
    find_recursive_users_of_node,
    is_collective,
    is_fallback_op,
    is_wait,
)


overlap_log = torch._logging.getArtifactLogger(__name__, "overlap")

if TYPE_CHECKING:
    from .scheduler import BaseSchedulerNode


def sink_waits(snodes: List[BaseSchedulerNode]) -> List[BaseSchedulerNode]:
    """
    Greedily schedules waits as late as possible.
    """
    return _schedule_for_comm(
        snodes, raise_comms=False, sink_waits=True, reorder_for_overlap=False
    )


def raise_comms(snodes: List[BaseSchedulerNode]) -> List[BaseSchedulerNode]:
    """
    Greedily schedules comms as early as possible.
    """
    return _schedule_for_comm(
        snodes, raise_comms=True, sink_waits=False, reorder_for_overlap=False
    )


def reorder_compute_for_overlap(
    snodes: List[BaseSchedulerNode],
) -> List[BaseSchedulerNode]:
    """
    This achieves the following overall scheduling procedure:
        Step 1: Given that we've currently scheduled comm N, we now schedule all compute nodes
            that are required for comm N + 1 but do not depend on comm N, to run at the same time with comm N.
        Step 2: If all those compute nodes are sufficient to overlap comm N, we're done.
            Otherwise, we now need to look elsewhere to find compute that overlaps with comm N.
            We prioritize compute nodes that are needed sooner.
        Step 3: We schedule the compute nodes dependent on comm N and required for comm N + 1.
        Step 4: We schedule comm N + 1.
        Repeat this for subsequent comm nodes.
    """
    return _schedule_for_comm(
        snodes, raise_comms=True, sink_waits=True, reorder_for_overlap=True
    )


def _schedule_for_comm(
    snodes: List[BaseSchedulerNode],
    raise_comms: bool,
    sink_waits: bool,
    reorder_for_overlap: bool,
) -> List[BaseSchedulerNode]:
    """
    Schedule `snodes` for various comm optimization objectives.

    Args:
        snodes: the nodes to be scheduled.
        raise_comms: whether to greedily schedule collectives as early as possible
        sink_wait: whether to greedily schedule waits as late as possible
        reorder_compute_for_overlap: whether to reorder compute nodes to
            optimize for compute/communication overlapping.

    Returns:
        The new schedule order.

    Some notes on the synergy between different options:
        - `raise_comms` provides more overlapping oppurtunies for `reorder_compute_for_overlap`.
        - When both `raise_comms` and `sink_waits` is `True`, `raise_comms` is prioritized.
    """
    # We assign each node a tuple of scores (score_0, score_1, score_2),
    # decreasing in importance, with a lower value indicating a higher ranking:
    #
    # - score_0: the lowest comm_idx among the comm nodes that the node blocks.
    # If a node doesn't block any comm nodes, its score_0 is set to
    # sys.maxsize. This score ensures that comm nodes get scheduled as early as
    # possible.
    # - score_1: 1 if the node is a wait node, 0 otherwise. This score ensures
    # that wait nodes are deferred as late as possible.
    # - score_2: the index of the node in the original topological order. This
    # score provides stability in case of ties.
    #
    # When only raise_comms is True, only score_0 and score_2 are considered.
    # When only sink_waits is True, only score_1 and score_2 are considered.
    # When neither is True, the original order is yielded.
    buf_name_to_snode = {}
    name_to_fused_node = {}
    scores_0, scores_1, scores_2 = {}, {}, {}
    for idx, snode in enumerate(snodes):
        for buf_name in snode.get_buffer_names():
            buf_name_to_snode[buf_name] = snode

        for op_name in snode.get_operation_names():
            name_to_fused_node[op_name] = snode
        name_to_fused_node[snode.get_name()] = snode

        node_name = snode.get_name()
        scores_0[node_name] = sys.maxsize
        scores_1[node_name] = 0
        scores_2[node_name] = idx

    comm_idx = 0
    for snode in snodes:
        if raise_comms and contains_collective(snode):
            scores_0[snode.get_name()] = comm_idx
            for anc in snode.ancestors:
                anc_fused_name = name_to_fused_node[anc].get_name()
                scores_0[anc_fused_name] = min(scores_0[anc_fused_name], comm_idx)
            comm_idx += 1
        elif sink_waits and contains_wait(snode):
            scores_1[snode.get_name()] = 1

    class Runnable:
        def __init__(self, snode):
            self.snode = snode
            name = next(iter(snode.get_operation_names()))
            fused_name = name_to_fused_node[name].get_name()
            self.score = (
                scores_0[fused_name],
                scores_1[fused_name],
                scores_2[fused_name],
            )

        def __lt__(self, other):
            return self.score < other.score

    unmet_deps: Dict[BaseSchedulerNode, Set[str]] = {
        snode: {dep.name for dep in snode.unmet_dependencies} for snode in snodes
    }

    ready: List[Runnable] = []
    buffer_users: Dict[str, Set[BaseSchedulerNode]] = defaultdict(set)
    snode_to_cost = {snode: estimate_op_runtime(snode) for snode in snodes}

    for snode, deps in unmet_deps.items():
        if len(deps) == 0:
            heapq.heappush(ready, Runnable(snode))
        for dep in deps:
            buffer_users[dep].add(snode)

    scheduled = []

    def schedule(snode):
        """
        Schedules `snode` and put all unblocked nodes onto the ready queue.
        """
        scheduled.append(snode)
        for buf_name in snode.get_buffer_names():
            for snode in buffer_users[buf_name]:
                unmet_deps[snode].remove(buf_name)
                if len(unmet_deps[snode]) == 0:
                    heapq.heappush(ready, Runnable(snode))

    def get_overlapping_candidate():
        """
        Return the next node in the ready queue that's neither a collective or
        a wait.
        """
        candidates = [
            x
            for x in ready
            if not contains_collective(x.snode) and not contains_wait(x.snode)
        ]
        if len(candidates) == 0:
            return None
        return min(candidates, key=lambda x: x.score)

    def schedule_collective_for_overlap(snode):
        """
        Schedules collective node `snode`, along with one or more compute nodes
        to overlap with it. The strategy is described in the comment of
        `reorder_compute_for_overlap`.
        """
        assert contains_collective(snode)
        schedule(snode)

        collective_cost = snode_to_cost[snode]
        while (
            collective_cost > 0
            and (candidate := get_overlapping_candidate()) is not None
        ):
            ready.remove(candidate)
            schedule(candidate.snode)
            collective_cost -= snode_to_cost[candidate.snode]
        heapq.heapify(ready)

    while len(ready):
        snode = heapq.heappop(ready).snode
        if reorder_for_overlap and contains_collective(snode):
            schedule_collective_for_overlap(snode)
        else:
            schedule(snode)

    for snode, deps in unmet_deps.items():
        assert len(deps) == 0, (
            "Detected unscheduled nodes. "
            f"Nodes with unmet dependencies: {unmet_deps}"
        )
    return scheduled


def decide_global_ordering_of_comms(
    nodes: List[BaseSchedulerNode], name_to_buf, name_to_fused_node
) -> List[BaseSchedulerNode]:
    """
    Decide global ordering of comms, by just enforcing the ordering that's in the input graph
    (might not be the same ordering as the eager mode program).
    TODO: Come up with a better approach
    """
    # If FSDP2 is used, we apply FSDP-specific passes.
    if any(
        is_fallback_op(
            x.node,
            {
                torch.ops.fsdp.all_gather_copy_in.default,
                torch.ops.fsdp.chunk_cat.default,
            },
        )
        for x in nodes
    ):
        nodes = enforce_comm_ordering_for_fsdp(nodes, name_to_buf, name_to_fused_node)

    comm_nodes = [n for n in nodes if contains_collective(n)]

    for i in range(1, len(comm_nodes)):
        # Enforce ordering by making previous comm a `WeakDep` dependency of the next comm
<<<<<<< HEAD
        for buf in comm_nodes[i - 1].get_buffer_names():
            comm_nodes[i].add_fake_dep(WeakDep(buf))
=======
        mutating_buf = next(iter(comm_nodes[i].get_buffer_names()))
        for buf in comm_nodes[i - 1].get_buffer_names():
            comm_nodes[i].add_fake_dep(WeakDep(buf, mutating_buf=mutating_buf))
>>>>>>> 76c90ea0

    return nodes


def estimate_op_runtime(snode: BaseSchedulerNode) -> float:
    """
    Returns estimated op runtime in nanoseconds (ns)
    """
    if config.estimate_op_runtime == "default":
        runtime = snode.get_estimated_runtime()
    else:
        assert callable(config.estimate_op_runtime)
        runtime = config.estimate_op_runtime(snode)
    return runtime


def node_summary(snode):
    detail = ""
    if isinstance(snode.node, ir.ExternKernelOut):
        detail = f" ({snode.node.python_kernel_name})"
    out_tensor_info = ""
    if (
        hasattr(snode.node, "layout")
        and hasattr(snode.node.layout, "size")
        and hasattr(snode.node.layout, "stride")
    ):
        out_tensor_info = (
            f" (size={snode.node.layout.size}, stride={snode.node.layout.stride})"
        )
    node_name = ""
    if hasattr(snode.node, "name"):
        node_name = snode.node.name
    return f"{snode.node.__class__.__name__}{detail}{out_tensor_info} ({node_name})"


def visualize_overlap(order):
    total_est_runtime: float = 0.0
    cur_comm_node = None
    for snode in order:
        if cur_comm_node is None:
            if contains_collective(snode):
                total_est_runtime += estimate_op_runtime(snode)
                cur_comm_node = snode.node
            elif is_wait(snode.node):
                raise AssertionError(
                    "Wait is not expected when there is no collective running"
                )
            else:  # exposed compute op
                total_est_runtime += estimate_op_runtime(snode)
            overlap_log.debug(f"{node_summary(snode)}")  # noqa: G004
        else:  # cur_comm_node is not None
            if contains_collective(snode):
                raise AssertionError(
                    "Found two collectives running at the same time. "
                    "`visualize_overlap` needs to be updated to handle this case"
                )
            elif is_wait(snode.node):  # end of this comm op
                overlap_log.debug(f"{node_summary(snode)}")  # noqa: G004
                cur_comm_node = None
            else:  # overlapped compute op
                overlap_log.debug(f"| {node_summary(snode)}")  # noqa: G004
    overlap_log.debug(
        f"Est. runtime (ms): {total_est_runtime / 1000 / 1000}"  # noqa: G004
    )


def reorder_compute_and_comm_for_overlap(
    snodes: List[BaseSchedulerNode],
) -> List[BaseSchedulerNode]:
    order = snodes

    for p in config.reorder_for_compute_comm_overlap_passes:
        if isinstance(p, str) and p in globals():
            p = globals()[p]  # it is a builtin pass
        if torch.distributed.get_rank() == 0:
            overlap_log.debug(
                f"==== Visualize overlap before reordering pass {p} ===="  # noqa: G004
            )
            try:
                visualize_overlap(order)
            except Exception as e:
                overlap_log.debug(str(e))
        order = p(order)  # type: ignore[operator]
        if torch.distributed.get_rank() == 0:
            overlap_log.debug(
                f"==== Visualize overlap after reordering pass {p} ===="  # noqa: G004
            )
            try:
                visualize_overlap(order)
            except Exception as e:
                overlap_log.debug(str(e))
    return order


def reinplace_fsdp_all_gather(graph: torch.fx.Graph) -> None:
    try:
        import torch.distributed._composable.fsdp._fsdp_collectives

        assert torch.distributed.is_available()
        # Assert existence of these ops
        assert (
            torch.ops._c10d_functional.all_gather_into_tensor
            and torch.ops._c10d_functional.all_gather_into_tensor_out
        )
    except (ImportError, AttributeError, AssertionError):
        return

    from .pattern_matcher import (
        CallFunction,
        KeywordArg,
        Match,
        PatternMatcherPass,
        register_graph_pattern,
    )

    """
    all_gather_copy_in = torch.ops.fsdp.all_gather_copy_in.default(...);
    getitem = all_gather_copy_in[0];
    (getitem_1 = all_gather_copy_in[1];)  # optional

    all_gather_into_tensor = torch.ops._c10d_functional.all_gather_into_tensor.default(getitem, ...);

    ->

    all_gather_copy_in = torch.ops.fsdp.all_gather_copy_in.default(...);
    getitem = all_gather_copy_in[0];
    getitem_1 = all_gather_copy_in[1];

    all_gather_into_tensor = torch.ops._c10d_functional.all_gather_into_tensor_out.default(getitem, ..., out=getitem_1);
    """

    def remove_unused_getitem(g):
        # Remove `getitem_X = all_gather_copy_in[1]` which is never used.
        node_list = list(g.nodes)
        for n in node_list:
            if (
                n.target == operator.getitem
                and n.args[0].target is torch.ops.fsdp.all_gather_copy_in.default
                and n.args[1] == 1
            ):
                g.erase_node(n)

    graph_pass = PatternMatcherPass()

    @register_graph_pattern(
        CallFunction(
            torch.ops._c10d_functional.all_gather_into_tensor.default,
            CallFunction(
                operator.getitem,
                CallFunction(
                    torch.ops.fsdp.all_gather_copy_in.default,
                    KeywordArg("all_gather_inputs"),
                    KeywordArg("inp_split_sizes"),
                    KeywordArg("all_gather_input_numel"),
                    KeywordArg("world_size"),
                    KeywordArg("rank"),
                    KeywordArg("dtype"),
                    KeywordArg("device"),
                ),
                KeywordArg("item_idx"),
            ),
            KeywordArg("group_size"),
            KeywordArg("group_name"),
        ),
        pass_dict=graph_pass,
        extra_check=lambda match: match.kwargs["item_idx"] == 0,
    )
    def reinplace_all_gather(match: Match, *args, **kwargs):
        def repl(
            *args,
        ):
            copy_in_args = args[:-2]
            group_size = args[-2]
            group_name = args[-1]
            all_gather_copy_in = torch.ops.fsdp.all_gather_copy_in.default(
                *copy_in_args
            )
            getitem = all_gather_copy_in[0]
            getitem_1 = all_gather_copy_in[1]
            all_gather_into_tensor = (
                torch.ops._c10d_functional.all_gather_into_tensor_out.default(
                    getitem, group_size, group_name, out=getitem_1
                )
            )
            return all_gather_into_tensor

        match.replace_by_example(
            repl,
            [
                kwargs["all_gather_inputs"],
                kwargs["inp_split_sizes"],
                kwargs["all_gather_input_numel"],
                kwargs["world_size"],
                kwargs["rank"],
                kwargs["dtype"],
                kwargs["device"],
                kwargs["group_size"],
                kwargs["group_name"],
            ],
        )

    remove_unused_getitem(graph)
    graph_pass.apply(graph)  # type: ignore[arg-type]


def get_op_idx(snode):
    assert not isinstance(
        snode,
        (
            torch._inductor.scheduler.FusedSchedulerNode,
            torch._inductor.scheduler.GroupedSchedulerNode,
        ),
    )
    return int(snode.get_name()[2:])


def enforce_comm_ordering_for_fsdp(
    snodes: List[torch._inductor.scheduler.BaseSchedulerNode],
    name_to_buf: Dict[str, torch._inductor.scheduler.SchedulerBuffer],
    name_to_fused_node: Dict[str, BaseSchedulerNode],
) -> List[torch._inductor.scheduler.BaseSchedulerNode]:
    from . import scheduler

    new_order: list[BaseSchedulerNode] = []
    scheduled = set()
    ag_exists = False
    rs_exists = False
    ag_grouped_node_to_wait_grouped_node = {}
    rs_grouped_node_to_wait_grouped_node = {}
    snode_name_to_final_snode = {}

    def _create_group_node(snodes_to_group):
        group_node = scheduler.GroupedSchedulerNode.create(snodes_to_group)
        for snode in snodes_to_group:
            snode_name_to_final_snode[snode.get_name()] = group_node
        snode_name_to_final_snode[group_node.get_name()] = group_node
        return group_node

    # Create grouped nodes for specific sets of ops
    for snode in snodes:
        # Case 1: Handle AllGather
        if is_collective(
            snode.node, op=torch.ops._c10d_functional.all_gather_into_tensor_out.default
        ) and any(
            is_fallback_op(
                name_to_fused_node[x].node, torch.ops.fsdp.all_gather_copy_in.default
            )
            for x in snode.ancestors
        ):
            ag_exists = True
            ag_snode = snode
            ag_related_snode_set: set[scheduler.BaseSchedulerNode] = set()

            # Find the "cast + copy_in + getitem + all_gather" code block
            find_recursive_deps_of_node(
                ag_snode,
                ag_related_snode_set,
                name_to_buf,
                name_to_fused_node,
            )

            # Find the "all_gather + all_gather_wait_tensor + copy_out + set_" code block
            allowed_ops = {
                torch.ops._c10d_functional.all_gather_into_tensor_out.default,
                torch.ops._c10d_functional.wait_tensor.default,
                torch.ops.fsdp.split_with_sizes_copy.default,
                torch.ops.aten.set_.source_Tensor,
            }
            find_recursive_users_of_node(
                ag_snode,
                ag_related_snode_set,
                name_to_buf,
                name_to_fused_node,
                criteria_cb=lambda x: not (
                    isinstance(x, scheduler.NopKernelSchedulerNode)
                    or (
                        isinstance(x, scheduler.ExternKernelSchedulerNode)
                        and x.node.op_overload in allowed_ops  # type: ignore[union-attr]
                    )
                ),
            )

            # sort nodes by original operation order
            ag_related_snodes = sorted(
                ag_related_snode_set, key=lambda x: get_op_idx(x)
            )

            # In the "reuse layer" case, some ops in the 2nd all-gather code block could also
            # depend on ops in the 1st all-gather code block, and we don't want to group them together.
            end_idx_of_current_ag_block = len(ag_related_snodes)
            copy_out_count = 0
            for i in range(len(ag_related_snodes)):
                cur_snode = ag_related_snodes[i]
                if is_fallback_op(
                    cur_snode.node, torch.ops.fsdp.split_with_sizes_copy.default
                ):
                    copy_out_count += 1
                if copy_out_count > 1:
                    end_idx_of_current_ag_block = i
                    break

            ag_related_snodes = ag_related_snodes[:end_idx_of_current_ag_block]

            # Group "cast + copy_in + getitem + all_gather" into one GroupedSchedulerNode
            wait_node_idx = None
            for i in range(len(ag_related_snodes) - 1):
                if isinstance(ag_related_snodes[i + 1].node, ir._WaitKernel):
                    wait_node_idx = i + 1
                    break
            assert wait_node_idx is not None
            ag_group_node = _create_group_node(ag_related_snodes[:wait_node_idx])

            # Group "all_gather_wait_tensor + copy_out + set_" into one GroupedSchedulerNode
            ag_wait_group_node = _create_group_node(ag_related_snodes[wait_node_idx:])

            ag_grouped_node_to_wait_grouped_node[ag_group_node] = ag_wait_group_node

        # Case 2: Handle ReduceScatter
        elif is_fallback_op(snode.node, torch.ops.fsdp.chunk_cat.default):
            rs_exists = True
            rs_snode = snode

            # Find the "reduce_scatter copy-in + reduce_scatter comm + reduce_scatter wait" code block
            rs_related_snode_set: set[scheduler.BaseSchedulerNode] = set()
            find_recursive_users_of_node(
                rs_snode,
                rs_related_snode_set,
                name_to_buf,
                name_to_fused_node,
            )

            # sort nodes by original operation order
            rs_related_snodes = sorted(
                rs_related_snode_set, key=lambda x: get_op_idx(x)
            )

            # Group "reduce_scatter copy-in + reduce_scatter comm" into one GroupedSchedulerNode
            wait_node_idx = None
            for i in range(len(rs_related_snodes) - 1):
                if isinstance(rs_related_snodes[i + 1].node, ir._WaitKernel):
                    wait_node_idx = i + 1
                    break
            assert wait_node_idx is not None
            rs_group_node = _create_group_node(rs_related_snodes[:wait_node_idx])

            # Group "reduce_scatter wait + related output nodes" into one GroupedSchedulerNode
            rs_wait_group_node = _create_group_node(rs_related_snodes[wait_node_idx:])

            rs_grouped_node_to_wait_grouped_node[rs_group_node] = rs_wait_group_node

    assert len(snode_name_to_final_snode) > 0
    if ag_exists:
        assert len(ag_grouped_node_to_wait_grouped_node) > 0
    if rs_exists:
        assert len(rs_grouped_node_to_wait_grouped_node) > 0

    # Build the new node schedule, taking GroupedSchedulerNode into account
    for snode in snodes:
        if snode.get_name() in snode_name_to_final_snode:
            snode = snode_name_to_final_snode[snode.get_name()]
        if snode in scheduled:
            continue
        new_order.append(snode)
        scheduled.add(snode)

    # Enforce AllGather ordering: previous AllGather's "wait then copy_out" group node must run
    # before next AllGather's "copy_in then AG" group node
    prev_ag_wait = None
    for ag_group_node, wait_group_node in ag_grouped_node_to_wait_grouped_node.items():
        if prev_ag_wait is not None:
            for o in prev_ag_wait.get_outputs():
                ag_group_node.add_fake_dep(WeakDep(o.get_name()))
        prev_ag_wait = wait_group_node

    # Enforce ReduceScatter ordering: previous ReduceScatter's "wait" group node must run
    # before next ReduceScatter's "copy_in then RS" group node
    prev_rs_wait = None
    for rs_group_node, wait_group_node in rs_grouped_node_to_wait_grouped_node.items():
        if prev_rs_wait is not None:
            for o in prev_rs_wait.get_outputs():
                rs_group_node.add_fake_dep(WeakDep(o.get_name()))
        prev_rs_wait = wait_group_node

    return new_order  # type: ignore[return-value]<|MERGE_RESOLUTION|>--- conflicted
+++ resolved
@@ -245,14 +245,9 @@
 
     for i in range(1, len(comm_nodes)):
         # Enforce ordering by making previous comm a `WeakDep` dependency of the next comm
-<<<<<<< HEAD
-        for buf in comm_nodes[i - 1].get_buffer_names():
-            comm_nodes[i].add_fake_dep(WeakDep(buf))
-=======
         mutating_buf = next(iter(comm_nodes[i].get_buffer_names()))
         for buf in comm_nodes[i - 1].get_buffer_names():
             comm_nodes[i].add_fake_dep(WeakDep(buf, mutating_buf=mutating_buf))
->>>>>>> 76c90ea0
 
     return nodes
 
