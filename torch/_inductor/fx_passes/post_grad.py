--- conflicted
+++ resolved
@@ -1,4 +1,3 @@
-import copy
 import functools
 import itertools
 import logging
@@ -46,13 +45,9 @@
 from ..virtualized import V
 from .ddp_fusion import fuse_ddp_communication
 from .group_batch_fusion import group_batch_fusion_passes
-<<<<<<< HEAD
-from .reinplace import reinplace_inplaceable_ops
-=======
 from .pre_grad import is_same_dict, save_inductor_dict
 from .reinplace import reinplace_inplaceable_ops
 from .split_cat import POST_GRAD_PATTERNS
->>>>>>> f34905f6
 
 
 log = logging.getLogger(__name__)
@@ -66,12 +61,6 @@
     PatternMatcherPass(),
     PatternMatcherPass(),
 ]
-<<<<<<< HEAD
-# patterns applied only in inference
-inference_patterns = PatternMatcherPass()
-decompose_mm_pass = PatternMatcherPass()
-=======
->>>>>>> f34905f6
 
 
 def post_grad_passes(gm: torch.fx.GraphModule, is_inference: bool):
@@ -95,18 +84,6 @@
 
     if config.pattern_matcher:
         lazy_init()
-<<<<<<< HEAD
-        inductor_before_change = copy.deepcopy(counters["inductor"])
-        group_batch_fusion_passes(gm.graph, pre_grad=False)
-        if counters["inductor"] != inductor_before_change:
-            optimus_scuba_log["group_batch_fusion_post_grad"] = upload_graph(gm.graph)
-        remove_noop_ops(gm.graph)
-        for patterns in pass_patterns:
-            patterns.apply(gm.graph)  # type: ignore[arg-type]
-        if is_inference:
-            inference_patterns.apply(gm.graph)  # type: ignore[arg-type]
-        decompose_mm_pass.apply(gm.graph)  # type: ignore[arg-type]
-=======
         optimus_scuba_log["before_recompile_post_grad"] = upload_graph(gm.graph)
         group_batch_fusion_passes(gm.graph, pre_grad=False)
         remove_noop_ops(gm.graph)
@@ -121,7 +98,6 @@
                 optimus_scuba_log[
                     f"{pattern_matcher_pass.pass_name}_post_grad"
                 ] = upload_graph(gm.graph)
->>>>>>> f34905f6
 
     if config._fuse_ddp_communication:
         fuse_ddp_communication(
@@ -652,18 +628,9 @@
     input_storages = set()
     output_storages = set()
 
-<<<<<<< HEAD
-    for node in graph.nodes:
-        if node.op == "placeholder":
-            inputs.add(node)
-            input_storages.add(get_node_storage(node))
-        else:
-            break
-=======
     for node in graph.find_nodes(op="placeholder"):
         inputs.add(node)
         input_storages.add(get_node_storage(node))
->>>>>>> f34905f6
 
     output_node = next(iter(reversed(graph.nodes)))
     assert output_node.op == "output"
@@ -694,7 +661,6 @@
                 not node_is_view
                 and node_storage in output_storages
                 and (src_storage in input_storages or src_storage in output_storages)
-<<<<<<< HEAD
             ):
                 continue
 
@@ -707,20 +673,6 @@
             ):
                 continue
 
-=======
-            ):
-                continue
-
-            # Even if input and outputs are expected to alias,
-            # don't make "node is src" True
-            if (
-                node_is_view
-                and node in output_node.args
-                and (src in inputs or src in output_node.args)
-            ):
-                continue
-
->>>>>>> f34905f6
             is_valid, args, kwargs = get_fake_args_kwargs(node)
             if not is_valid:
                 continue
@@ -756,16 +708,10 @@
             match.replace_by_example(decomp, flat_args, run_dce=False)
 
     graph_pass.apply(graph)
-<<<<<<< HEAD
-    for node in graph.nodes:
-        if node.target is torch.ops.higher_order.auto_functionalized:
-            raise AssertionError("auto_functionalized was not removed")
-=======
     for node in graph.find_nodes(
         op="call_function", target=torch.ops.higher_order.auto_functionalized
     ):
         raise AssertionError("auto_functionalized was not removed")
->>>>>>> f34905f6
 
 
 @register_lowering_pattern(
