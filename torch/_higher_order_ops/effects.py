# mypy: allow-untyped-defs
from enum import Enum
from typing import Any, Dict, Optional, Tuple, Union

import torch
import torch.utils._pytree as pytree
from torch._C import DispatchKey
from torch._higher_order_ops.torchbind import call_torchbind
from torch._ops import HigherOrderOperator
from torch._subclasses.fake_tensor import FakeTensorMode
from torch.fx.experimental.proxy_tensor import (
    disable_proxy_modes_tracing,
    ProxyTorchDispatchMode,
    track_tensor_tree,
)


class _EffectType(Enum):
    ORDERED = "Ordered"


OpType = Union[torch._ops.HigherOrderOperator, torch._ops.OpOverload]


SIDE_EFFECTS: Dict[OpType, _EffectType] = {
    torch.ops.aten._print.default: _EffectType.ORDERED,
    call_torchbind: _EffectType.ORDERED,
}


def _register_effectful_op(op: OpType, effect: _EffectType):
    assert isinstance(
        op, (torch._ops.OpOverload, torch._ops.HigherOrderOperator)
    ) and not has_aliasing(op)
    if op in SIDE_EFFECTS and SIDE_EFFECTS[op] != effect:
        raise RuntimeError(
            f"Already registered effect type {SIDE_EFFECTS[op]} to op {op}, "
            f"trying to register a different effect type {effect}."
        )
    SIDE_EFFECTS[op] = effect


class WithEffects(HigherOrderOperator):
    """
    with_effects(token, op, args, kwargs) -> (new_token, op_results)

    This HOP helps ensure ordering between side effectful ops like prints or ops
    using torchbind objects. This is needed to ensure a traced graph from
    AOTAutograd is functional so that future optimization passes do not reorder
    these operators. This is done through threading "effect tokens" through the
    graph to enforce data dependence between side effectful ops.

    The tokens are basically dummy values (torch.tensor([])). We create a token
    per "effect type", which are enumerated in the _EffectType enum.
    """

    def __init__(self):
        super().__init__("with_effects")

    def __call__(
        self,
        token,
        op: OpType,
        *args: Tuple[Any, ...],
        **kwargs: Dict[str, Any],
    ) -> Tuple[Any, ...]:
        assert isinstance(op, (torch._ops.HigherOrderOperator, torch._ops.OpOverload))
        assert not has_aliasing(op), "Ops with aliasing is not supported"
        assert has_effects(op, args, kwargs)
        assert isinstance(kwargs, dict)
        return super().__call__(token, op, *args, **kwargs)


with_effects = WithEffects()


def has_aliasing(op: OpType):
    # NOT FOR PUBLIC USE
    if isinstance(op, torch._ops.HigherOrderOperator):
        return op not in SIDE_EFFECTS

    for arg in op._schema.arguments:
        if arg.alias_info is not None:
            return True
    for arg in op._schema.returns:
        if arg.alias_info is not None:
            return True
    return False


def has_effects(op, args, kwargs) -> bool:
    # Skip over the profiler's RecordFunction as they should not show up in the graph
    _skip_ops = {torch.ops.profiler._record_function_exit._RecordFunction}
    if op in _skip_ops:
        return False

    return (
        isinstance(op, (torch._ops.HigherOrderOperator, torch._ops.OpOverload))
        and not has_aliasing(op)
        and get_effect_key(op, args, kwargs) is not None
    )


def get_effect_key(op, args, kwargs) -> Optional[_EffectType]:
    if op in SIDE_EFFECTS:
        return SIDE_EFFECTS[op]

    for arg in args:
        if isinstance(arg, torch.ScriptObject):
            # Add it to the table so that next time we see the same op we don't
            # have to parse through the args again
            SIDE_EFFECTS[op] = _EffectType.ORDERED
            return _EffectType.ORDERED

    return None


@with_effects.py_impl(DispatchKey.CompositeExplicitAutograd)
def with_effects_dense(
    token: torch.Tensor,
    op: torch._ops.OpOverload,
    *args: Tuple[Any, ...],
    **kwargs: Dict[str, Any],
) -> Tuple[torch.Tensor, ...]:
    out = op(*args, **kwargs)
    new_token = torch.tensor([])
    if isinstance(out, tuple):
        return (new_token, *out)
    return (new_token, out)


@with_effects.py_impl(FakeTensorMode)
def with_effects_fake(
    mode,
    token: torch.Tensor,
    op: torch._ops.OpOverload,
    *args: Tuple[Any, ...],
    **kwargs: Dict[str, Any],
) -> Tuple[torch.Tensor, ...]:
    with mode:
        result = with_effects_dense(token, op, *args, **kwargs)
        return result


@with_effects.py_impl(ProxyTorchDispatchMode)
def with_effects_proxy(
    mode,
    token: torch.Tensor,
    op: torch._ops.OpOverload,
    *args: Tuple[Any, ...],
    **kwargs: Dict[str, Any],
) -> Tuple[torch.Tensor, ...]:
    if not mode.enable_tracing:
        return with_effects(token, op, *args, **kwargs)

    with disable_proxy_modes_tracing():
        out = with_effects(token, op, *args, **kwargs)

    proxy_token = mode.tracer.unwrap_proxy(token)
    proxy_args = pytree.tree_map(mode.tracer.unwrap_proxy, args)
    proxy_kwargs = pytree.tree_map(mode.tracer.unwrap_proxy, kwargs)

<<<<<<< HEAD
=======
    from torch.fx.node import has_side_effect

    # To avoid the being DCEed by graph.eliminate_dead_code if they.
    # don't have output or their outputs are not used.
    has_side_effect(op)

>>>>>>> d3ab8cec
    out_proxy = mode.tracer.create_proxy(
        "call_function",
        with_effects,
        (proxy_token, op, *proxy_args),
        proxy_kwargs,
    )
    result = track_tensor_tree(out, out_proxy, constant=None, tracer=mode.tracer)
    return result


with_effects.fallthrough(DispatchKey.AutogradCPU)
with_effects.fallthrough(DispatchKey.AutogradCUDA)


def _get_schema(op, args) -> torch.FunctionSchema:
    if isinstance(op, torch._ops.OpOverload):
        return op._schema
    elif op == call_torchbind:
        return getattr(args[0], args[1]).schema
    else:
        raise RuntimeError(f"Unable to get schema for op {op}")


def handle_effects(
    allow_token_discovery: bool,
    tokens: Dict[_EffectType, torch.Tensor],
    op: OpType,
    args: Tuple[Any, ...],
    kwargs: Dict[str, Any],
) -> Any:
    """
    Args:
        allow_token_discovery: Whether or not we are discovering tokens. If this
        is true, we will create a token for every side effect type seen that
        does not have a token assigned yet.  If this is false, the tokens
        should've all been created ahead of time, so we will error if there is
        no token mapping to every effect type.

        tokens: Map of effect type to tokens. This is to chain operators of the
        same effects together so that they do not get reordered in later
        optimization passes.
    """

    # Get a token. We can't do `tokens.get(op, torch.tensor([]))` because
    # this will create an empty tensor during proxy mode tracing if the token
    # doesn't exist. But the tokens should always exist during proxy mode tracing.
    key = get_effect_key(op, args, kwargs)
    assert key is not None
    if key not in tokens:
        assert (
            allow_token_discovery
        ), f"Could not find a token for effect {key} which came from the function {op}"
        tokens[key] = torch.tensor([])
    token = tokens[key]

    from torch._subclasses.functional_tensor import PythonFunctionalizeAPI

    ctx = PythonFunctionalizeAPI()

    unwrapped_token = ctx.unwrap_tensors([token])[0]  # type: ignore[arg-type]
    unwrapped_args = ctx.unwrap_tensors(args)  # type: ignore[arg-type]
    unwrapped_kwargs = ctx.unwrap_tensors(kwargs)  # type: ignore[arg-type]
    with ctx.redispatch_to_next():
        (new_token, *unwrapped_outs) = with_effects(
            unwrapped_token, op, *unwrapped_args, **unwrapped_kwargs  # type: ignore[arg-type]
        )

    schema = _get_schema(op, unwrapped_args)
    if len(schema.returns) == 0:
        assert unwrapped_outs[0] is None
        unwrapped_outs = None  # type: ignore[assignment]
    elif len(schema.returns) == 1:
        assert len(unwrapped_outs) == 1
        unwrapped_outs = unwrapped_outs[0]
    else:
        assert len(unwrapped_outs) == len(schema.returns)

    # Add the newly created token into the tokens map for a following call to
    # use this token.
    wrapped_token = ctx.wrap_tensors(new_token)
    assert isinstance(wrapped_token, torch.Tensor)
    tokens[key] = wrapped_token

    return ctx.wrap_tensors(unwrapped_outs)  # type: ignore[arg-type]<|MERGE_RESOLUTION|>--- conflicted
+++ resolved
@@ -160,15 +160,12 @@
     proxy_args = pytree.tree_map(mode.tracer.unwrap_proxy, args)
     proxy_kwargs = pytree.tree_map(mode.tracer.unwrap_proxy, kwargs)
 
-<<<<<<< HEAD
-=======
     from torch.fx.node import has_side_effect
 
     # To avoid the being DCEed by graph.eliminate_dead_code if they.
     # don't have output or their outputs are not used.
     has_side_effect(op)
 
->>>>>>> d3ab8cec
     out_proxy = mode.tracer.create_proxy(
         "call_function",
         with_effects,
