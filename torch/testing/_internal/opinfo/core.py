--- conflicted
+++ resolved
@@ -2724,32 +2724,11 @@
 class ForeachFuncInfo(OpInfo):
     """Early version of a specialized OpInfo for foreach functions"""
 
-<<<<<<< HEAD
-    def __init__(
-        self,
-        name,
-        sample_inputs_func,
-        *,
-        dtypes=floating_and_complex_types(),
-        dtypesIfCUDA=None,
-        dtypesIfROCM=None,
-        dtypesIfXPU=None,
-        supports_alpha_param=False,
-        supports_autograd=True,
-        supports_inplace_autograd=True,
-        supports_scalar_self_arg=False,
-        supports_forward_ad=True,
-        backward_requires_result=False,
-        supports_out=True,
-        **kwargs,
-    ):
-=======
     supports_alpha_param: bool = False
     supports_scalar_self_arg: bool = False
     backward_requires_result: bool = False
 
     def __post_init__(self):
->>>>>>> 1dd42e42
         (
             foreach_method,
             foreach_method_inplace,
@@ -2765,26 +2744,6 @@
             assert torch_ref_method is None
             foreach_method = foreach_method_inplace
             torch_ref_method = torch_ref_inplace
-<<<<<<< HEAD
-        super().__init__(
-            name="_foreach_" + name,
-            op=foreach_method,
-            ref=torch_ref_method,
-            method_variant=foreach_method,
-            inplace_variant=foreach_method_inplace,
-            dtypes=dtypes,
-            dtypesIfCUDA=dtypesIfCUDA,
-            dtypesIfROCM=dtypesIfROCM,
-            dtypesIfXPU=dtypesIfXPU,
-            sample_inputs_func=sample_inputs_func,
-            supports_autograd=supports_autograd,
-            supports_forward_ad=supports_forward_ad,
-            supports_out=supports_out,
-            **kwargs,
-        )
-        self.supports_scalar_self_arg = supports_scalar_self_arg
-=======
->>>>>>> 1dd42e42
 
         self.op = foreach_method
         self.method_variant = foreach_method
