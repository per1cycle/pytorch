#include <torch/csrc/jit/frontend/function_schema_parser.h>
#include <torch/csrc/utils/python_dispatch.h>

#include <ATen/ATen.h>
#include <ATen/FuncTorchTLS.h>
#include <ATen/FunctionalTensorWrapper.h>
#include <ATen/TensorSubclassLikeUtils.h>
#include <ATen/core/NestedIntSymNodeImpl.h>
#include <ATen/core/PythonOpRegistrationTrampoline.h>
#include <ATen/core/dispatch/Dispatcher.h>

#include <ATen/functorch/BatchedTensorImpl.h>
#include <torch/library.h>

#include <c10/core/SafePyObject.h>
#include <torch/csrc/PyInterpreter.h>
#include <torch/csrc/autograd/python_variable.h>
#include <torch/csrc/jit/python/pybind_utils.h>

#include <c10/util/flat_hash_map.h>
#include <pybind11/operators.h>
#include <pybind11/stl.h>
#include <torch/csrc/utils/pybind.h>
#include <torch/csrc/utils/python_raii.h>

#include <iostream>
#include <utility>

namespace py = pybind11;

namespace torch {
namespace impl {
namespace dispatch {

// NB: I'd like to index this on OperatorHandle, but I can't, as I can't
// guarantee that the main interpreter has finish doing all registrations before
// the other interpreters start banging on it
static ska::flat_hash_map<
    c10::OperatorName,
    ska::flat_hash_map<c10::DispatchKey, std::shared_ptr<c10::SafePyObject>>>
    python_registrations_;

static torch::Library::Kind parseKind(const std::string& k) {
  static std::unordered_map<std::string, torch::Library::Kind> kind_map = {
      {"DEF", torch::Library::DEF},
      {"IMPL", torch::Library::IMPL},
      {"FRAGMENT", torch::Library::FRAGMENT},
  };
  auto it = kind_map.find(k);
  TORCH_CHECK(it != kind_map.end(), "could not parse ", k);
  return it->second;
}
static c10::AliasAnalysisKind parseAliasAnalysisKind(const std::string& k) {
  static std::unordered_map<std::string, c10::AliasAnalysisKind> key_map = {
      {"CONSERVATIVE", c10::AliasAnalysisKind::CONSERVATIVE},
      {"FROM_SCHEMA", c10::AliasAnalysisKind::FROM_SCHEMA},
      {"PURE_FUNCTION", c10::AliasAnalysisKind::PURE_FUNCTION},
      {"", c10::AliasAnalysisKind::FROM_SCHEMA}, // default
  };
  auto it = key_map.find(k);
  TORCH_CHECK(it != key_map.end(), "could not parse ", k);
  return it->second;
}

template <typename Func>
inline torch::CppFunction dispatch_str(const char* key, Func&& raw_f) {
  auto mb_key = std::string(key).empty()
      ? c10::nullopt
      : c10::make_optional(c10::parseDispatchKey(key));
  if (mb_key) {
    return torch::dispatch(*mb_key, std::forward<Func>(raw_f));
  } else {
    torch::CppFunction f(std::forward<Func>(raw_f));
    return f;
  }
}

struct EnableHermeticPyObject {
  EnableHermeticPyObject()
      : old_(c10::impl::HermeticPyObjectTLS::get_state()),
        old_excluded_python_(
            c10::impl::tls_is_dispatch_key_excluded(at::DispatchKey::Python)),
        old_python_(
            c10::impl::tls_is_dispatch_key_included(at::DispatchKey::Python)),
        old_python_snapshot_(c10::impl::tls_is_dispatch_key_included(
            at::DispatchKey::PythonTLSSnapshot)) {
    c10::impl::HermeticPyObjectTLS::set_state(true);
    c10::impl::tls_set_dispatch_key_excluded(at::DispatchKey::Python, true);
    c10::impl::tls_set_dispatch_key_included(at::DispatchKey::Python, false);
    c10::impl::tls_set_dispatch_key_included(
        at::DispatchKey::PythonTLSSnapshot, false);
  }
  ~EnableHermeticPyObject() {
    c10::impl::HermeticPyObjectTLS::set_state(old_);
    c10::impl::tls_set_dispatch_key_excluded(
        at::DispatchKey::Python, old_excluded_python_);
    c10::impl::tls_set_dispatch_key_included(
        at::DispatchKey::Python, old_python_);
    c10::impl::tls_set_dispatch_key_included(
        at::DispatchKey::PythonTLSSnapshot, old_python_snapshot_);
  }
  bool old_;
  bool old_excluded_python_;
  bool old_python_;
  bool old_python_snapshot_;
};

class PythonKernelHolder : public c10::OperatorKernel {
  c10::SafePyObject func_;
  c10::DispatchKey dispatch_key_;

 public:
  PythonKernelHolder(py::object func, c10::DispatchKey dispatch_key)
      : func_(func.release().ptr(), getPyInterpreter()),
        dispatch_key_(dispatch_key) {}

  void operator()(
      const c10::OperatorHandle& op,
      c10::DispatchKeySet keyset,
      torch::jit::Stack* stack) {
    // Figure out if we can handle it hermetically, or if we have
    // to double dispatch

    // If Torch Dispatch Mode is active, use its PyInterpreter for dispatch
    const auto mode_stack_len = c10::impl::TorchDispatchModeTLS::stack_len();
    if (mode_stack_len > 0) {
      const auto& cur_torch_dispatch_mode_state =
          c10::impl::TorchDispatchModeTLS::get_stack_at(mode_stack_len - 1);
      cur_torch_dispatch_mode_state->pyinterpreter()
          ->python_op_registration_trampoline(op, dispatch_key_, stack);
      return;
    }

    const auto& schema = op.schema();
    const auto num_arguments = schema.arguments().size();

    // Otherwise, find a PyInterpreter on a Tensor IF if has Python key (which
    // means it's a nontrivial tensor subclass)
    for (const auto& ivalue : torch::jit::last(*stack, num_arguments)) {
      if (ivalue.isTensor()) {
        auto* interpreter =
            ivalue.unsafeToTensorImpl()->pyobj_slot()->pyobj_interpreter();
        if (interpreter &&
            ivalue.unsafeToTensorImpl()->key_set().has(
                at::DispatchKey::Python)) {
          (*interpreter)
              ->python_op_registration_trampoline(op, dispatch_key_, stack);
          return;
        }
      } else if (ivalue.isTensorList() || ivalue.isOptionalTensorList()) {
        // NB: use toListRef as it doesn't induce refcount bumps
        // (toTensorListRef is not a thing)
        for (const auto& nv : ivalue.toListRef()) {
          if (nv.isNone()) {
            continue;
          }
          auto* interpreter =
              nv.unsafeToTensorImpl()->pyobj_slot()->pyobj_interpreter();
          if (interpreter &&
              nv.unsafeToTensorImpl()->key_set().has(at::DispatchKey::Python)) {
            (*interpreter)
                ->python_op_registration_trampoline(op, dispatch_key_, stack);
            return;
          }
        }
      }
    }

    // Nothing requires the operator to be homed to a specific interpreter, so
    // run it on the current interpreter

    auto arguments = torch::jit::pop(*stack, op.schema().arguments().size());
    py::gil_scoped_acquire g;
    // Jan 2024: We're slated to get rid of multipy, so stop forcing hermetic
    // mode unconditionally in all situations when you're using multipy.
    // Eventually just delete this entirely.  (Note that you may break multipy
    // anyway this way with dispatcher registered functions that require
    // hermetic to be off.)
#if defined(USE_DEPLOY)
    EnableHermeticPyObject g2;
#endif
    auto args_kwargs = parseIValuesToPyArgsKwargs(op, arguments);
    auto obj = py::reinterpret_steal<py::object>(PyObject_Call(
        func_.ptr(getPyInterpreter()),
        args_kwargs.first.ptr(),
        args_kwargs.second.ptr()));
    if (!obj) {
      throw python_error();
    }
    pushPyOutToStack(op, stack, obj, "PythonKernelHolder");
  }
};

static torch::_RegisterOrVerify register_or_verify() {
  if (isMainPyInterpreter()) {
    return torch::_RegisterOrVerify::REGISTER;
  } else {
    return torch::_RegisterOrVerify::VERIFY;
  }
}

static py::object ophandle_call_boxed(
    const c10::OperatorHandle& handle,
    py::args args,
    const py::kwargs& kwargs) {
  auto stack = torch::jit::createStackForSchema(
      handle.schema(),
      std::move(args),
      kwargs,
      /*self=*/c10::nullopt);
  {
    pybind11::gil_scoped_release no_gil_guard;
    handle.callBoxed(stack);
  }
  return torch::jit::createPyObjectForStack(std::move(stack));
}

// A small RAII guard that lets you explicitly *remove* a key from the TLS
// exclude set.
class SetExcludeDispatchKeyGuard {
 public:
  SetExcludeDispatchKeyGuard(at::DispatchKey k, bool set_excluded)
      : k(k), old(c10::impl::tls_is_dispatch_key_excluded(k)) {
    c10::impl::tls_set_dispatch_key_excluded(k, set_excluded);
  }
  ~SetExcludeDispatchKeyGuard() {
    c10::impl::tls_set_dispatch_key_excluded(k, old);
  }
  SetExcludeDispatchKeyGuard(const SetExcludeDispatchKeyGuard&) = delete;
  SetExcludeDispatchKeyGuard operator=(const SetExcludeDispatchKeyGuard&) =
      delete;
  SetExcludeDispatchKeyGuard(SetExcludeDispatchKeyGuard&&) = delete;
  SetExcludeDispatchKeyGuard operator=(SetExcludeDispatchKeyGuard&&) = delete;

 private:
  at::DispatchKey k;
  bool old;
};

void initDispatchBindings(PyObject* module) {
  auto m = py::handle(module).cast<py::module>();

  py::class_<c10::OperatorHandle>(m, "_DispatchOperatorHandle")
      .def("schema", &c10::OperatorHandle::schema)
      .def("debug", &c10::OperatorHandle::debug);

  m.def("_dispatch_call_boxed", &ophandle_call_boxed);

  // TODO: figure out how to do chaining
  py::class_<torch::Library>(m, "_DispatchModule")
      .def(
          "reset",
          [](const py::object& self) {
            TORCH_INTERNAL_ASSERT(isMainPyInterpreter());
            self.cast<torch::Library&>().reset();
            return;
          },
          "")
      // Some of these APIs are only for testing and do not work in multipy
      // environment
      .def(
          "def_",
          [](py::object self, const char* schema, const char* alias) {
            TORCH_INTERNAL_ASSERT(isMainPyInterpreter());
            self.cast<torch::Library&>().def(
                torch::schema(schema, parseAliasAnalysisKind(alias)));
            return self;
          },
          "",
          py::arg("schema"),
          py::arg("alias") = "")
      // Simulated "legacy" def where alias analysis kind is not set.
      // Ordinarily this can only be exercised from RegisterOperators() API
      // but I am not going to bind that here
      .def(
          "def_legacy",
          [](py::object self, const char* schema) {
            TORCH_INTERNAL_ASSERT(isMainPyInterpreter());
            self.cast<torch::Library&>().def(torch::jit::parseSchema(schema));
            return self;
          },
          "",
          py::arg("schema"))
      // We can't conveniently turn Python functions into valid functions
      // in the dispatcher.  So instead we provide a bunch of precanned
      // functions for testing purposes.  You're NOT intended to actually
      // call these functions; they're just here so we can actually register
      // something
      //
      // Mangling scheme: args_rets.  One character per.
      //  t = Tensor
      .def(
          "def_name_t_t",
          [](py::object self,
             const char* name,
             const char* dispatch,
             const char* debug) {
            TORCH_INTERNAL_ASSERT(isMainPyInterpreter());
            self.cast<torch::Library&>().def(
                name, dispatch_str(dispatch, [](const at::Tensor& a) {
                        return a;
                      }).debug(debug));
            return self;
          },
          "",
          py::arg("name"),
          py::arg("dispatch") = "",
          py::arg("debug") = "default_def_name_t_t")
      .def(
          "def_schema_t_t",
          [](py::object self,
             const char* schema,
             const char* dispatch,
             const char* alias,
             const char* debug) {
            TORCH_INTERNAL_ASSERT(isMainPyInterpreter());
            self.cast<torch::Library&>().def(
                torch::schema(schema, parseAliasAnalysisKind(alias)),
                dispatch_str(dispatch, [](const at::Tensor& a) {
                  return a;
                }).debug(debug));
            return self;
          },
          "",
          py::arg("name"),
          py::arg("dispatch") = "",
          py::arg("alias") = "",
          py::arg("debug") = "default_def_schema_t_t")
      // TODO: maybe consider deduplicating the definitions here, it's getting
      // pretty long
      .def(
          "impl_t_t",
          [](py::object self,
             const char* name,
             const char* dispatch,
             const char* debug) {
            TORCH_INTERNAL_ASSERT(isMainPyInterpreter());
            self.cast<torch::Library&>().impl(
                name, dispatch_str(dispatch, [](const at::Tensor& a) {
                        return a;
                      }).debug(debug));
            return self;
          },
          "",
          py::arg("name"),
          py::arg("dispatch") = "",
          py::arg("debug") = "impl_t_t")
      .def(
          "impl",
          [](const py::object& self,
             const char* name,
             // TODO: empty string no longer works
             c10::DispatchKey dispatch,
             py::object func) {
            HANDLE_TH_ERRORS
            auto& lib = self.cast<torch::Library&>();
            if (func.is(py::module::import("torch.library")
                            .attr("fallthrough_kernel"))) {
              lib.impl(
                  name,
                  torch::dispatch(dispatch, CppFunction::makeFallthrough()),
                  register_or_verify());
            } else {
              lib.impl(
                  name,
                  torch::dispatch(
                      dispatch,
                      CppFunction::makeFromBoxedFunctor(
                          std::make_unique<PythonKernelHolder>(
                              func, dispatch))),
                  register_or_verify());
              python_registrations_[lib._resolve(name)].insert_or_assign(
                  dispatch,
                  std::make_shared<c10::SafePyObject>(
                      func.release().ptr(), getPyInterpreter()));
            }
            END_HANDLE_TH_ERRORS_PYBIND
          },
          "",
          py::arg("name"),
          py::arg("dispatch"),
          py::arg("func"))
      .def(
          "define",
          [](const py::object& self,
             const char* schema,
             const char* alias_analysis,
             const std::vector<at::Tag>& tags) {
            auto parsed_schema =
                torch::schema(schema, parseAliasAnalysisKind(alias_analysis));
            self.cast<torch::Library&>().def(
                std::move(parsed_schema), tags, register_or_verify());
            // TODO: this is dumb, had to make a second copy
            return torch::schema(schema, parseAliasAnalysisKind(alias_analysis))
                .name();
          },
          "",
          py::arg("schema"),
          py::arg("alias_analysis") = "",
          py::arg("tags") = std::vector<at::Tag>())
      .def(
          "fallback_fallthrough",
          [](py::object self, const char* dispatch) {
            TORCH_INTERNAL_ASSERT(isMainPyInterpreter());
            self.cast<torch::Library&>().fallback(
                dispatch_str(dispatch, CppFunction::makeFallthrough()));
            return self;
          },
          "",
          py::arg("dispatch") = "");

  m.def(
      "_dispatch_library",
      [](const char* kind,
         std::string name,
         const char* dispatch,
         const char* file,
         uint32_t linenum) {
        HANDLE_TH_ERRORS
        return std::make_unique<torch::Library>(
            parseKind(kind),
            std::move(name),
            std::string(dispatch).empty()
                ? c10::nullopt
                : c10::make_optional(c10::parseDispatchKey(dispatch)),
            "/dev/null", // temporary workaround
            linenum);
        END_HANDLE_TH_ERRORS_PYBIND
      },
      "",
      py::arg("kind"),
      py::arg("name"),
      py::arg("dispatch"),
      py::arg("file") = "/dev/null",
      py::arg("linenum") = 0);

  m.def(
      "_dispatch_find_schema_or_throw",
      [](const char* name, const char* overload_name) -> c10::OperatorHandle {
        return c10::Dispatcher::singleton().findSchemaOrThrow(
            name, overload_name);
      });

  m.def("_dispatch_dump", [](const char* name) -> std::string {
    auto op = c10::Dispatcher::singleton().findOp(torch::jit::parseName(name));
    if (!op) {
      return "";
    } else {
      return op->dumpState();
    }
  });

  m.def("_dispatch_dump_table", [](const char* name) -> std::string {
    auto op = c10::Dispatcher::singleton().findOp(torch::jit::parseName(name));
    if (!op) {
      return "";
    } else {
      return op->dumpComputedTable();
    }
  });

  m.def("_dispatch_check_invariants", [](const char* name) {
    auto op = c10::Dispatcher::singleton().findOp(torch::jit::parseName(name));
    if (!op) {
    } else {
      return op->checkInvariants();
    }
  });

  m.def("_dispatch_check_all_invariants", []() {
    c10::Dispatcher::singleton().checkInvariants();
  });

  m.def("_dispatch_has_kernel", [](const char* name) -> bool {
    auto op = c10::Dispatcher::singleton().findOp(torch::jit::parseName(name));
    return static_cast<bool>(op);
  });

  m.def(
      // Returns whether or not a direct kernel registration exists
      // for this <op_name, dispatch_key> pair.
      "_dispatch_has_kernel_for_dispatch_key",
      [](const char* name, c10::DispatchKey dispatch) -> bool {
        auto op =
            c10::Dispatcher::singleton().findOp(torch::jit::parseName(name));
        TORCH_CHECK(op, "operator ", name, " does not exist");
        return op->hasKernelForDispatchKey(dispatch);
      });

  m.def(
      "_dispatch_has_kernel_for_any_dispatch_key",
      [](const char* name, c10::DispatchKeySet ks) -> bool {
        auto op =
            c10::Dispatcher::singleton().findOp(torch::jit::parseName(name));
        TORCH_CHECK(op, "operator ", name, " does not exist");
        return op->hasKernelForAnyDispatchKey(ks);
      });

  m.def(
      // Returns whether or not there is an entry in the runtime computed
      // dispatch table, for this <op_name, dispatch_key> pair. For example, if
      // "op" has a `CompositeImplicitAutograd` kernel, Then
      // _dispatch_has_computed_kernel_for_dispatch_key(op, backend) will return
      // true for all backends that are part of the alias set for
      // CompositeImplicitAutograd.
      "_dispatch_has_computed_kernel_for_dispatch_key",
      [](const char* name, const char* dispatch) -> bool {
        auto op =
            c10::Dispatcher::singleton().findOp(torch::jit::parseName(name));
        TORCH_CHECK(op, "operator ", name, " does not exist");
        return op->hasComputedKernelForDispatchKey(
            c10::parseDispatchKey(dispatch));
      });

  m.def("_dispatch_find_dangling_impls", []() -> std::vector<std::string> {
    auto danglingImpls = c10::Dispatcher::singleton().findDanglingImpls();

    std::vector<std::string> states;
    states.reserve(danglingImpls.size());
    for (auto& danglingImpl : danglingImpls) {
      states.emplace_back(danglingImpl.dumpState());
    }

    return states;
  });

  m.def("_dispatch_get_all_op_names", []() -> std::vector<std::string> {
    auto op_names = c10::Dispatcher::singleton().getAllOpNames();

    std::vector<std::string> names;
    names.reserve(op_names.size());
    for (auto& op : op_names) {
      std::stringstream ss;
      ss << op.name;
      if (!op.overload_name.empty()) {
        ss << "." << op.overload_name;
      }
      names.emplace_back(ss.str());
    }

    return names;
  });

  m.def(
      "_dispatch_tls_set_dispatch_key_excluded",
      [](c10::DispatchKey dispatch_key, bool desired_state) {
        c10::impl::tls_set_dispatch_key_excluded(dispatch_key, desired_state);
      });
  m.def(
      "_dispatch_tls_is_dispatch_key_excluded",
      [](c10::DispatchKey dispatch_key) {
        return c10::impl::tls_is_dispatch_key_excluded(dispatch_key);
      });
  m.def(
      "_dispatch_tls_set_dispatch_key_included",
      [](c10::DispatchKey dispatch_key, bool desired_state) {
        c10::impl::tls_set_dispatch_key_included(dispatch_key, desired_state);
      });
  m.def(
      "_dispatch_tls_is_dispatch_key_included",
      [](c10::DispatchKey dispatch_key) {
        return c10::impl::tls_is_dispatch_key_included(dispatch_key);
      });

  m.def("_dispatch_isTensorSubclassLike", [](const at::Tensor& tensor) {
    return at::isTensorSubclassLike(tensor);
  });

  m.def("_dispatch_key_name", [](c10::DispatchKey k) {
    return c10::toString(k);
  });
  m.def("_dispatch_key_parse", [](c10::DispatchKey k) { return k; });
  m.def("_to_functionality_key", [](c10::DispatchKey k) {
    return c10::toFunctionalityKey(k);
  });
  // E.g. given `DispatchKey::AutogradFunctionality`, returns a keyset of:
  //  AutogradCPU
  //  AutogradCUDA
  //  ...
  //  AutogradPrivateUse3
  m.def("_functionality_to_backend_keys", [](c10::DispatchKey key) {
    std::vector<c10::DispatchKey> keys;
    if (c10::isPerBackendFunctionalityKey(key)) {
      auto ks = c10::DispatchKeySet(key) |
          c10::DispatchKeySet(c10::DispatchKeySet::RAW, c10::full_backend_mask);
      for (auto k : ks) {
        keys.push_back(k);
      }
    } else {
      keys.push_back(key);
    }
    return keys;
  });
  m.def("_dispatch_num_backends", []() { return c10::num_backends; });

#define DEF_ONE(n) .value(#n, c10::DispatchKey::n)

  py::enum_<c10::DispatchKey>(m, "DispatchKey")
      // clang-format off
      DEF_ONE(Undefined)
      DEF_ONE(CompositeExplicitAutogradNonFunctional)
      DEF_ONE(CompositeExplicitAutograd)
      DEF_ONE(CompositeImplicitAutogradNestedTensor)
      DEF_ONE(CompositeImplicitAutograd)
      // NestedTensor is not a backend key
      DEF_ONE(AutogradNestedTensor)
      DEF_ONE(AutogradOther)
      DEF_ONE(Autograd)
      DEF_ONE(Conjugate)
      DEF_ONE(ZeroTensor)
      DEF_ONE(Negative)
      DEF_ONE(BackendSelect)
      DEF_ONE(ADInplaceOrView)
      DEF_ONE(PythonTLSSnapshot)
      DEF_ONE(Python)
      DEF_ONE(FuncTorchDynamicLayerFrontMode)
      DEF_ONE(FuncTorchDynamicLayerBackMode)
      DEF_ONE(FuncTorchBatchedDecomposition)
      DEF_ONE(FuncTorchBatched)
      DEF_ONE(FuncTorchVmapMode)
      DEF_ONE(FuncTorchGradWrapper)
      DEF_ONE(PythonDispatcher)
      DEF_ONE(PreDispatch)
      DEF_ONE(Functionalize)
      DEF_ONE(AutocastCPU)
      DEF_ONE(AutocastXPU)
      DEF_ONE(AutocastHPU)
      DEF_ONE(AutocastIPU)
      DEF_ONE(AutocastCUDA)
      DEF_ONE(AutocastPrivateUse1)
  // clang-format on

#define DEF_SINGLE(n, prefix) .value(#prefix #n, c10::DispatchKey::prefix##n)
#define DEF_MULTIPLE(fullname, prefix)              \
  DEF_SINGLE(, fullname)                            \
  DEF_SINGLE(, StartOf##fullname##Backends)         \
  C10_FORALL_BACKEND_COMPONENTS(DEF_SINGLE, prefix) \
  DEF_SINGLE(, EndOf##fullname##Backends)

      // clang-format off
  C10_FORALL_FUNCTIONALITY_KEYS(DEF_MULTIPLE)
  // clang-format on

#undef DEF_MULTIPLE
#undef DEF_SINGLE
          ;

  py::class_<c10::DispatchKeySet>(m, "DispatchKeySet")
      .def(py::init<c10::DispatchKey>())
      .def("__or__", &c10::DispatchKeySet::operator|)
      .def("__sub__", &c10::DispatchKeySet::operator-)
      .def("__and__", &c10::DispatchKeySet::operator&)
      .def("highestPriorityTypeId", &c10::DispatchKeySet::highestPriorityTypeId)
      .def(
          "remove",
          [](c10::DispatchKeySet self, c10::DispatchKey k) {
            return self.remove(k);
          })
      .def(
          "add",
          [](c10::DispatchKeySet self, c10::DispatchKey k) {
            return self.add(k);
          })
      .def("has", &c10::DispatchKeySet::has)
      .def("__repr__", [](c10::DispatchKeySet d) { return c10::toString(d); });

  py::class_<c10::UnionFind>(m, "_UnionFind")
      .def(py::init<>())
      .def("merge", &c10::UnionFind::merge)
      .def("find", &c10::UnionFind::find);

<<<<<<< HEAD
=======
  m.def("_get_nested_int_union_find", []() -> c10::UnionFind& {
    return c10::get_nested_int_union_find();
  }, py::return_value_policy::reference);

  m.def("_set_nested_int_union_find_copy", [](c10::UnionFind& uf) {
    c10::set_nested_int_union_find(uf);
  });

>>>>>>> 1a885223dcc ([do not review])
  m.attr("_dispatch_autogradother_backends") =
      py::cast(c10::autogradother_backends);

  m.attr("_additional_keys_to_prop_for_wrapper_tensors") =
      py::cast(at::functorch::kKeysToPropagateToWrapper);

  m.def("_dispatch_has_backend_fallback", [](c10::DispatchKey t) {
    return c10::Dispatcher::singleton().hasBackendFallbackForDispatchKey(t);
  });

  m.def("_dispatch_keyset_full_after", [](c10::DispatchKey t) {
    return c10::DispatchKeySet(c10::DispatchKeySet::FULL_AFTER, t);
  });

  m.def("_dispatch_keyset_full", []() {
    return c10::DispatchKeySet(c10::DispatchKeySet::FULL);
  });

  m.def("_dispatch_is_alias_key", c10::isAliasDispatchKey);

  m.def("_dispatch_keyset_to_string", [](c10::DispatchKeySet keyset) {
    return c10::toString(keyset);
  });

  m.def("_dispatch_get_backend_keyset_from_autograd", [](c10::DispatchKey k) {
    return c10::getBackendKeySetFromAutograd(k);
  });

  m.def("_dispatch_keys", [](const at::Tensor& tensor) {
    auto* impl = tensor.unsafeGetTensorImpl();
    return impl->key_set();
  });
  m.def("_dispatch_tls_local_include_set", []() {
    return c10::impl::tls_local_dispatch_key_set().included_;
  });
  m.def("_dispatch_tls_local_exclude_set", []() {
    return c10::impl::tls_local_dispatch_key_set().excluded_;
  });
  m.def("_functionalization_reapply_views_tls", []() {
    return at::functionalization::impl::getFunctionalizationReapplyViewsTLS();
  });
  m.def(
      "_dispatch_is_included_in_alias",
      [](c10::DispatchKey a, c10::DispatchKey b) {
        return c10::isIncludedInAlias(a, b);
      });

  // DEPRECATED, please don't use this. Instead use
  // torch._C._ExcludeDispatchKeyGuard
  py_context_manager_DEPRECATED<
      c10::impl::ExcludeDispatchKeyGuard,
      c10::DispatchKeySet>(m, "ExcludeDispatchKeyGuard");

  py_context_manager<
      c10::impl::ForceDispatchKeyGuard,
      c10::DispatchKeySet,
      c10::DispatchKeySet>(m, "_ForceDispatchKeyGuard");
  py_context_manager<c10::impl::IncludeDispatchKeyGuard, c10::DispatchKey>(
      m, "_IncludeDispatchKeyGuard");
  py_context_manager<c10::impl::ExcludeDispatchKeyGuard, c10::DispatchKeySet>(
      m, "_ExcludeDispatchKeyGuard");
  py_context_manager<SetExcludeDispatchKeyGuard, c10::DispatchKey, bool>(
      m, "_SetExcludeDispatchKeyGuard");

  py_context_manager_DEPRECATED<at::AutoDispatchBelowAutograd>(
      m, "_AutoDispatchBelowAutograd");

  // Prints out the name of every operator that has a kernel registered to the
  // Dispatcher under [dispatch_key]. If no arguments are specified, it'll print
  // out the name of every operator that the Dispatcher knows of. This can be
  // useful to answer questions like "list all operators that do not have a CPU
  // kernel".
  m.def(
      "_dispatch_print_registrations_for_dispatch_key",
      [](const char* dispatch_key = "") {
        auto k = std::string(dispatch_key).empty()
            ? c10::nullopt
            : c10::make_optional(c10::parseDispatchKey(dispatch_key));
        auto op_names =
            c10::Dispatcher::singleton().getRegistrationsForDispatchKey(k);
        for (auto& op : op_names) {
          std::cout << op << std::endl;
        }
      },
      py::arg("dispatch_key") = static_cast<const char*>(""));

  m.def(
      "_parse_dispatch_key",
      [](const char* dispatch_key) -> c10::optional<c10::DispatchKey> {
        try {
          return c10::parseDispatchKey(dispatch_key);
        } catch (const c10::Error& err) {
          return c10::nullopt;
        }
      });

  m.def(
      "_dispatch_get_registrations_for_dispatch_key",
      [](const char* dispatch_key = "") {
        auto k = std::string(dispatch_key).empty()
            ? c10::nullopt
            : c10::make_optional(c10::parseDispatchKey(dispatch_key));
        auto op_names =
            c10::Dispatcher::singleton().getRegistrationsForDispatchKey(k);
        std::vector<std::string> names;
        names.reserve(op_names.size());
        for (auto& op : op_names) {
          names.emplace_back(
              op.name +
              (op.overload_name.empty() ? "" : "." + op.overload_name));
        }
        return names;
      },
      py::arg("dispatch_key") = static_cast<const char*>(""));
  m.def(
      "_dispatch_set_report_error_callback",
      [](c10::OperatorHandle& handle, py::object callback) {
        auto obj = callback.release().ptr();
        auto callback_obj =
            std::make_unique<c10::SafePyObject>(obj, getPyInterpreter());
        handle.setReportErrorCallback_(std::move(callback_obj));
      });

  m.def(
      "_dispatch_is_main_interpreter", []() { return isMainPyInterpreter(); });
  m.def("_dispatch_pystub", [](const char* name, const char* overload) {
    return c10::Dispatcher::singleton().getAbstractImplPyStub(
        c10::OperatorName(name, overload));
  });

  m.def("_replace_", [](const at::Tensor& a, const at::Tensor& b) {
    return at::functionalization::impl::replace_(a, b);
  });
  m.def("_propagate_xla_data", [](const at::Tensor& a, const at::Tensor& b) {
    at::functionalization::impl::propagate_xla_data(a, b);
  });
  m.def("_commit_update", [](const at::Tensor& a) {
    return at::functionalization::impl::commit_update(a);
  });
  m.def("_unsafe_reset_storage", [](const at::Tensor& a) {
    return at::functionalization::impl::unsafe_reset_storage(a);
  });

  m.def("_dispatch_key_for_device", [](const std::string& device_type) {
    auto device = c10::Device(device_type);
    TORCH_CHECK(
        !device.has_index(),
        "Expected device_type string to not have a device index; got ",
        device_type);
    return c10::toString(
        c10::computeDispatchKey(c10::nullopt, c10::nullopt, device));
  });

  m.def("_are_functorch_transforms_active", []() {
    auto include_set = c10::impl::tls_local_dispatch_key_set().included_;
    return (
        include_set.has(c10::DispatchKey::FuncTorchDynamicLayerFrontMode) ||
        include_set.has(c10::DispatchKey::FuncTorchDynamicLayerBackMode));
  });

  m.def(
      "_get_nested_int",
      [](int64_t val, int64_t coeff, const at::Tensor& vec) {
        return c10::SymInt(
            c10::SymNode(c10::make_intrusive<c10::NestedIntSymNodeImpl>(
                val, coeff, vec, c10::NestedTensorVariant::PYTHON)));
      }, py::arg("val"), py::kw_only(), py::arg("coeff"), py::arg("vec"));

  m.def("_get_constant_bool_symnode", [](int64_t data) {
    return c10::SymNode(
        c10::make_intrusive<c10::ConstantSymNodeImpl<bool>>(data));
  });

  m.def("_non_sym_sizes", [](const at::Tensor& a) {
    return a.sizes(); // NB: NOT sym_size
  });

  using c10::impl::TorchDispatchModeKey;
  py::enum_<TorchDispatchModeKey>(m, "_TorchDispatchModeKey")
      .value("FUNCTIONAL", TorchDispatchModeKey::FUNCTIONAL)
      .value("PROXY", TorchDispatchModeKey::PROXY)
      .value("FAKE", TorchDispatchModeKey::FAKE);
}

// TODO: dedupe with the kernel
void python_op_registration_trampoline_impl(
    const c10::OperatorHandle& op,
    c10::DispatchKey key,
    torch::jit::Stack* stack) {
  auto arguments = torch::jit::pop(*stack, op.schema().arguments().size());
  py::gil_scoped_acquire g;
  auto args_kwargs = parseIValuesToPyArgsKwargs(op, arguments);
  const auto& func = python_registrations_[op.operator_name()][key];
  TORCH_INTERNAL_ASSERT(func != nullptr);
  auto* pyobj = func->ptr(getPyInterpreter());
  TORCH_INTERNAL_ASSERT(pyobj != nullptr);
  auto obj = py::reinterpret_steal<py::object>(
      PyObject_Call(pyobj, args_kwargs.first.ptr(), args_kwargs.second.ptr()));
  if (!obj) {
    throw python_error();
  }
  pushPyOutToStack(op, stack, obj, "PythonKernelHolder");
}

} // namespace dispatch
} // namespace impl
} // namespace torch<|MERGE_RESOLUTION|>--- conflicted
+++ resolved
@@ -669,8 +669,6 @@
       .def("merge", &c10::UnionFind::merge)
       .def("find", &c10::UnionFind::find);
 
-<<<<<<< HEAD
-=======
   m.def("_get_nested_int_union_find", []() -> c10::UnionFind& {
     return c10::get_nested_int_union_find();
   }, py::return_value_policy::reference);
@@ -679,7 +677,6 @@
     c10::set_nested_int_union_find(uf);
   });
 
->>>>>>> 1a885223dcc ([do not review])
   m.attr("_dispatch_autogradother_backends") =
       py::cast(c10::autogradother_backends);
 
