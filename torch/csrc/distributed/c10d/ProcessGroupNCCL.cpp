#ifdef USE_C10D_NCCL

#include <exception>
#include <fstream>
#include <map>
#include <mutex>
#include <sstream>
#include <stdexcept>
#include <tuple>
#include <unordered_set>
#include <utility>

#include <ATen/cuda/CUDAContext.h>
#include <ATen/cuda/CUDAGraph.h>
#include <c10/core/DeviceType.h>
#include <c10/cuda/CUDAAllocatorConfig.h>
#include <c10/cuda/CUDAGraphsC10Utils.h>
#include <c10/cuda/CUDAGuard.h>
#include <c10/util/CallOnce.h>
#include <c10/util/Exception.h>
#include <c10/util/Logging.h>
#include <c10/util/Optional.h>
#include <c10/util/irange.h>
#include <c10/util/thread_name.h>
#include <torch/csrc/cuda/nccl.h>
#include <torch/csrc/distributed/c10d/NCCLUtils.hpp>
#include <torch/csrc/distributed/c10d/ParamCommsUtils.hpp>
#include <torch/csrc/distributed/c10d/PrefixStore.hpp>
#include <torch/csrc/distributed/c10d/ProcessGroupNCCL.hpp>
#include <torch/csrc/distributed/c10d/TraceUtils.h>
#include <torch/csrc/distributed/c10d/Utils.hpp>
#include <torch/csrc/distributed/c10d/logger.hpp>
#include <torch/csrc/monitor/instrumentation.h>
#include <torch/torch.h>

namespace c10d {

constexpr const char* const kNCCLAbortedCommStoreKey = "NCCLABORTEDCOMM";

namespace {

#if defined(NCCL_MAJOR) && \
    ((NCCL_MAJOR > 2) || (NCCL_MAJOR == 2) && (NCCL_MINOR >= 10))
#define NCCL_HAS_AVG 1
#endif

// NCCL op mapping
const std::map<ReduceOp::RedOpType, ncclRedOp_t> ncclOp = {
    {ReduceOp::MIN, ncclMin},
    {ReduceOp::MAX, ncclMax},
    {ReduceOp::SUM, ncclSum},
    {ReduceOp::PRODUCT, ncclProd},
#ifdef NCCL_HAS_AVG
    {ReduceOp::AVG, ncclAvg},
#endif
};

// NCCL type typing
std::map<at::ScalarType, ncclDataType_t> ncclDataType = {
    {at::kChar, ncclInt8},
    {at::kByte, ncclUint8},
    {at::kFloat, ncclFloat},
    {at::kDouble, ncclDouble},
    {at::kInt, ncclInt32},
    {at::kLong, ncclInt64},
    {at::kHalf, ncclHalf},
    {at::kBool, ncclUint8},
    {at::kFloat8_e5m2, ncclUint8},
    {at::kFloat8_e4m3fn, ncclUint8},
    {at::kFloat8_e4m3fnuz, ncclUint8},
    {at::kFloat8_e5m2fnuz, ncclUint8},
#if HAS_NCCL_BF16_DATATYPE
    {at::kBFloat16, ncclBfloat16},
#endif
};

// Helper function that gets the data type and issues error if not supported
ncclDataType_t getNcclDataType(at::ScalarType type) {
  auto it = ncclDataType.find(type);
  TORCH_CHECK_WITH(
      TypeError,
      it != ncclDataType.end(),
      "Input tensor data type is not supported for NCCL process group: ",
      type);
  return it->second;
}

bool complexViewAsRealAllowed(const ReduceOp reduceOp) {
  switch (reduceOp) {
    case ReduceOp::SUM:
      return true;
    case ReduceOp::AVG:
      return true;
    case ReduceOp::PREMUL_SUM:
      return true;
    case ReduceOp::UNUSED:
      return true;
    default:
      return false;
  }
  return false;
}

#ifdef ENABLE_NCCL_PREMUL_SUM_SUPPORT
template <typename T, ncclDataType_t dataType>
ncclRedOpRAII unpackPreMulSum(
    const ReduceOp& reduceOp,
    const ncclComm_t& comm) {
  const auto* preMulSupplement =
      reinterpret_cast<NCCLPreMulSumSupplement*>(reduceOp.supplement_.get());
  ncclRedOp_t preMulSum;
  bool has_tensor = preMulSupplement->tensor_factor.defined();
  auto residence = has_tensor ? ncclScalarDevice : ncclScalarHostImmediate;
  const T* ptr_factor = has_tensor
      ? preMulSupplement->tensor_factor.const_data_ptr<T>()
      : nullptr;
  T scalar_factor = T(preMulSupplement->double_factor);
  ncclRedOpCreatePreMulSum(
      &preMulSum,
      // https://docs.nvidia.com/deeplearning/nccl/user-guide/docs/api/ops.html#ncclredopcreatepremulsum
      // tells us that the scalar input is strictly a multiplier.
      /*scalar=*/has_tensor ? const_cast<T*>(ptr_factor) : &scalar_factor,
      dataType,
      residence,
      comm);
  return ncclRedOpRAII(preMulSum, comm);
}
#endif

ncclRedOpRAII getNcclReduceOp(
    const ReduceOp& reduceOp,
    at::Tensor& input,
    const ncclDataType_t& dataType,
    const ncclComm_t& comm) {
  try {
    if (input.scalar_type() == at::kBool) {
      if (reduceOp == ReduceOp::SUM) {
        // For bool tensors, map sum to max, which both represent a bitwise or.
        // This is to prevent overflow issues with sum, since we use uint8 to
        // represent a bool (see ncclDataType mapping).
        return ncclMax;
      }
#ifdef NCCL_HAS_AVG
      if (reduceOp == ReduceOp::AVG) {
        C10_THROW_ERROR(
            TypeError, "Cannot use ReduceOp.AVG with boolean inputs");
      }
#endif
    }
    if (reduceOp == ReduceOp::PREMUL_SUM) {
#ifdef ENABLE_NCCL_PREMUL_SUM_SUPPORT
      switch (dataType) {
        case ncclHalf:
          return unpackPreMulSum<at::Half, ncclHalf>(reduceOp, comm);
        case ncclFloat:
          return unpackPreMulSum<float, ncclFloat>(reduceOp, comm);
        case ncclDouble:
          return unpackPreMulSum<double, ncclDouble>(reduceOp, comm);
        default:
          C10_THROW_ERROR(
              TypeError, "PreMulSum Data type must be half, float, or double");
          ncclRedOp_t unused;
          return unused;
      }
#else
      C10_THROW_ERROR(ValueError, "PreMulSum requires NCCL>=2.11.1");
#endif
    }
    return ncclOp.at(reduceOp);
  } catch (const std::out_of_range&) {
    switch (reduceOp) {
      case ReduceOp::AVG:
        C10_THROW_ERROR(
            ValueError,
            c10::str(
                "AVG requires NCCL 2.10+. The current version is ",
                NCCL_MAJOR,
                ".",
                NCCL_MINOR));
        break;
      case ReduceOp::BAND:
        C10_THROW_ERROR(ValueError, "Cannot use ReduceOp.BAND with NCCL");
        break;
      case ReduceOp::BOR:
        C10_THROW_ERROR(ValueError, "Cannot use ReduceOp.BOR with NCCL");
        break;
      case ReduceOp::BXOR:
        C10_THROW_ERROR(ValueError, "Cannot use ReduceOp.BXOR with NCCL");
        break;
      default:
        C10_THROW_ERROR(ValueError, "Unhandled ReduceOp");
        break;
    }
  }
}

// Get a key string from device
inline std::string getKeyFromDevice(at::Device& device) {
  return std::to_string(device.index());
}

inline at::DeviceIndex getIndexFromDeviceKey(const std::string& deviceKey) {
  // initialize the device index to -1, which is an invalid value.
  int index = -1;
  try {
    index = std::stoi(deviceKey);
  } catch (const std::invalid_argument& e) {
    LOG(WARNING) << c10::str(
        "Invalid deviceKey: ", deviceKey, ",", e.what(), ".");
  } catch (const std::out_of_range& e) {
    LOG(ERROR) << "Out of range: " << e.what();
  }
  return static_cast<at::DeviceIndex>(index);
}

std::string getKeySendRecv(int myRank, int peer) {
  int lowRank = myRank < peer ? myRank : peer;
  int highRank = myRank < peer ? peer : myRank;
  std::string sendRecvPair =
      std::to_string(lowRank) + ":" + std::to_string(highRank);
  return sendRecvPair;
}

// Get device from tensor
inline at::Device getDevice(at::Tensor& tensor) {
  return tensor.device();
}

// [Sync Streams] Helper that lets the input ncclStreams to wait for the current
// stream. NCCL communications run on ncclStreams, but input tensors are
// allocated on different streams (i.e., current streams). Communications on
// ncclStreams cannot start before pending input tensor ops on current streams
// finish. Otherwise, ops on two streams might read/write same tensors
// concurrently.
//
// The synchronization above alone is not enough. We also need to make sure
// input tensors are not freed before their usages on ncclStreams finish. This
// can be achieved by calling c10::cuda::CUDACachingAllocator::recordStream,
// which remembers the usage stream (ncclStream), creates an event on the usage
// stream when GC attempts to free the input tensor, and delays GC until that
// event is done.
void syncStream(
    at::Device& device,
    at::cuda::CUDAEvent& ncclEvent,
    at::cuda::CUDAStream& ncclStream) {
  ncclEvent.record(at::cuda::getCurrentCUDAStream(device.index()));
  ncclEvent.block(ncclStream);
}

// Given a ncclUniqueId, convert it to a string representation that can be put
// in the store.
std::string buildNcclUniqueIdStr(const ncclUniqueId& ncclID) {
  const uint8_t* bytes = reinterpret_cast<const uint8_t*>(&ncclID);
  std::ostringstream oss;
  for (const auto i : c10::irange(NCCL_UNIQUE_ID_BYTES)) {
    oss << std::hex << static_cast<int>(bytes[i]);
  }
  return oss.str();
}

std::string getNcclAbortedCommStoreKey(const std::string ncclIdStr) {
  return std::string(kNCCLAbortedCommStoreKey) + ":" + ncclIdStr;
}

// Returns exception's what() given an exception_ptr instance.
std::string getExceptionMsgFromExceptionPtr(
    const std::exception_ptr& exceptionPtr) {
  TORCH_CHECK(exceptionPtr != nullptr);
  try {
    std::rethrow_exception(exceptionPtr);
  } catch (const std::exception& e) {
    return e.what();
  } catch (...) {
    return "Unknown exception type";
  }
}

inline void errorIfCapturingNonCapturableNCCL(c10::cuda::CaptureStatus status) {
  // parentheses avoid some compiler warnings
  static const uint64_t min_version =
      (((uint64_t)2) << 32) + (((uint64_t)9) << 16) + ((uint64_t)6);
  static const uint64_t cur_version = torch::cuda::nccl::version();
  if (cur_version < min_version) {
    TORCH_CHECK_WITH(
        NotImplementedError,
        status == c10::cuda::CaptureStatus::None,
        "Capturing NCCL collectives is only allowed with NCCL >= 2.9.6");
  }
}

} // namespace

// Map from each communicator to its device index.
// This map is used when register/deregister cache segments from cache
// allocator. See design notes below:
// - Each segment should be registered only to the communicator on the
//   same device.
// - We cannot reuse devNCCLCommMap_ in each ProcessGroup because the key may be
//   ranks rather than device in point-to-point case.
// - This map has also to be maintained as global variable since the register
//   hooks are called outside the scope of any PG, thus we need traverse
//   communicators in all PGs.
static std::unordered_map<std::shared_ptr<NCCLComm>, int> ncclCommDevIdxMap;
static std::mutex ncclCommDevIdxMapMutex;
static bool allocatorHooksAttached = false;

std::atomic<bool> ProcessGroupNCCL::shouldDump_(false);

void cacheAllocatorRegisterHook(
    const c10::cuda::CUDACachingAllocator::TraceEntry& te) {
  // Register after SEGMENT_ALLOC
  if (te.action_ !=
      c10::cuda::CUDACachingAllocator::TraceEntry::Action::SEGMENT_ALLOC) {
    return;
  }

  std::lock_guard<std::mutex> lock(ncclCommDevIdxMapMutex);
  for (auto& it : ncclCommDevIdxMap) {
    auto& ncclComm = it.first;
    auto& devIdx = it.second;
    if (te.device_ == devIdx) {
      ncclComm->registerSegment(reinterpret_cast<void*>(te.addr_), te.size_);
    }
  }
}

void cacheAllocatorDeregisterHook(
    const c10::cuda::CUDACachingAllocator::TraceEntry& te) {
  // deregister before SEGMENT_FREE
  if (te.action_ !=
      c10::cuda::CUDACachingAllocator::TraceEntry::Action::SEGMENT_FREE) {
    return;
  }

  std::lock_guard<std::mutex> lock(ncclCommDevIdxMapMutex);
  for (auto& it : ncclCommDevIdxMap) {
    auto& ncclComm = it.first;
    auto& devIdx = it.second;
    if (te.device_ == devIdx) {
      ncclComm->deregisterSegment(reinterpret_cast<void*>(te.addr_));
    }
  }
}

std::unordered_map<std::string, std::unordered_map<std::string, std::string>>
getNCCLCommDumpMap() {
#if defined(IS_NCCLX) && defined(NCCL_COMM_DUMP)
  std::unordered_map<
      std::string /* ncclUniqueID */,
      std::unordered_map<std::string, std::string> /* dump from this comm */>
      ncclDumpMap;
  // dump_nccl_trace is only called from the default PG (uid_=0), but we want to
  // dump from all comms so we need to iterate over ncclCommDevIdxMap, which
  // is static
  std::vector<std::shared_ptr<NCCLComm>> allNCCLComms;
  // within the critical section, we don't want to dump while holding the lock
  // as dump might hang
  ncclCommDevIdxMapMutex.lock();
  for (auto& [ncclComm, _] : ncclCommDevIdxMap) {
    allNCCLComms.push_back(ncclComm);
  }
  ncclCommDevIdxMapMutex.unlock();
  for (auto& ncclComm : allNCCLComms) {
    std::string ncclUniqueIDStr = buildNcclUniqueIdStr(ncclComm->getNcclId());
    ncclDumpMap[ncclUniqueIDStr] = ncclComm->ncclCommDump();
  }
  return ncclDumpMap;
#else
  return std::unordered_map<
      std::string,
      std::unordered_map<std::string, std::string>>();
#endif
}

std::string dump_nccl_trace(
    bool includeCollectives,
    bool includeStackTraces,
    bool onlyActive) {
  auto ncclDumpMap = getNCCLCommDumpMap();
  return NCCLTraceBuffer::get()->dump(
<<<<<<< HEAD
      c10::nullopt, includeCollectives, includeStackTraces, onlyActive);
=======
      ncclDumpMap, includeCollectives, includeStackTraces, onlyActive);
}

std::string dump_nccl_trace_json(bool includeCollectives, bool onlyActive) {
  auto ncclDumpMap = getNCCLCommDumpMap();
  return NCCLTraceBuffer::get()->dump_json(
      ncclDumpMap, includeCollectives, onlyActive);
>>>>>>> 3f031b96
}

std::optional<std::function<void(std::function<void(const std::string&)>)>>&
get_cpp_trace_dumper() {
  static std::optional<
      std::function<void(std::function<void(const std::string&)>)>>
      dumper(c10::nullopt);
  return dumper;
}

gil_checker_t& get_gil_checker() {
  static gil_checker_t gil_checker = nullptr;
  return gil_checker;
}

std::future<bool> launchAsyncGilCheck() {
  std::promise<bool> resultPromise;
  std::future<bool> resultFuture = resultPromise.get_future();
  TORCH_CHECK(get_gil_checker(), "Can't check GIL with null GIL checker");
  std::thread workerThread([promise = std::move(resultPromise)]() mutable {
    c10::setThreadName("pt_nccl_gil_chk");

    try {
      auto& gil_checker = get_gil_checker();
      promise.set_value((*gil_checker)());
    } catch (...) {
      promise.set_exception(std::current_exception());
    }
  });

  // Detach the thread to allow it to run independently
  workerThread.detach();

  return resultFuture;
}

// Return CUDA device with ordinal given by input rank.  If we aren't
// bound to a specific device, there is no strict guarantee that this
// heuristic is the correct assignment of ranks to GPUs that Python
// layers use, but in practice it tends to be.  Fortunately we don't
// rely on this for correctness of any tensor operations, just for
// ancillary uses like barriers.
at::Device ProcessGroupNCCL::guessDeviceForRank() const {
  TORCH_CHECK_WITH(ValueError, rank_ >= 0, "Invalid rank ", rank_);
  if (getBoundDeviceId()) {
    return *getBoundDeviceId();
  } else {
    int16_t deviceIdx = static_cast<int16_t>(rank_ % localDeviceCount_);
    return at::Device(at::DeviceType::CUDA, deviceIdx);
  }
}

const int64_t ProcessGroupNCCL::kWatchdogThreadSleepMillis = 100;
constexpr int64_t kSynchronizeBusyWaitMillis = 10;
thread_local uint64_t ProcessGroupNCCL::ncclActiveGroupCounter_ = 0;

std::ostream& operator<<(
    std::ostream& output,
    const ProcessGroupNCCL::WorkNCCL& workNCCL) {
  std::string workInfo;
  workInfo = c10::str(
      "WorkNCCL(",
      "SeqNum=",
      workNCCL.seq_,
      ", OpType=",
      opTypeToString(workNCCL.opType_),
      ", NumelIn=",
      workNCCL.numelIn_,
      ", NumelOut=",
      workNCCL.numelOut_,
      ", Timeout(ms)=",
      workNCCL.opTimeout_.count(),
      ")");
  return output << workInfo;
}

ProcessGroupNCCL::WorkNCCL::WorkNCCL(
    at::Device& device,
    int rank,
    OpType opType,
    uint64_t seq,
    const char* profilingTitle,
    const std::optional<std::vector<at::Tensor>>& inputs,
    bool desyncDebug,
    bool enableTiming,
    DebugLevel distDebugLevel)
    : Work(rank, opType, profilingTitle, inputs),
      device_(device),
      workStartTime_(std::chrono::steady_clock::now()),
      seq_(seq),
      timingEnabled_(enableTiming),
      distDebugLevel_(distDebugLevel) {
  // Creates the CUDA event wrappers
  // Note: The actual events are lazily created when first recorded to with
  // DEFAULT_FLAGS = cudaEventDisableTiming.
  if (enableTiming) {
    ncclStartEvent_ = std::make_shared<at::cuda::CUDAEvent>(cudaEventDefault);
  }
  ncclEndEvent_ = std::make_shared<at::cuda::CUDAEvent>(
      enableTiming ? cudaEventDefault : cudaEventDisableTiming);
}

ProcessGroupNCCL::WorkNCCL::WorkNCCL(const WorkNCCL& w)
    : Work(w.rank_, w.opType_),
      std::enable_shared_from_this<WorkNCCL>(w),
      device_(w.device_),
      ncclStartEvent_(w.ncclStartEvent_),
      ncclEndEvent_(w.ncclEndEvent_),
      ncclComm_(w.ncclComm_),
      blockingWait_(w.blockingWait_),
      opTimeout_(w.opTimeout_),
      workStartTime_(w.workStartTime_),
      seq_(w.seq_),
      startTraceUpdated_(w.startTraceUpdated_),
      numelIn_(w.numelIn_),
      numelOut_(w.numelOut_),
      store_(w.store_),
      timingEnabled_(w.timingEnabled_),
      trace_id_(w.trace_id_),
      distDebugLevel_(w.distDebugLevel_) {
  exception_ = w.exception_;
}

ProcessGroupNCCL::WorkNCCL::~WorkNCCL() = default;

bool ProcessGroupNCCL::WorkNCCL::isCompleted() {
  if (!ncclComm_->isAborted()) {
    checkAndSetException();
  }
  return exception() || finishedGPUExecutionInternal();
}

bool ProcessGroupNCCL::WorkNCCL::isStarted() {
  if (!ncclComm_->isAborted()) {
    checkAndSetException();
  }
  return exception() || startedGPUExecutionInternal();
}

bool ProcessGroupNCCL::WorkNCCL::isSuccess() const {
  C10_THROW_ERROR(NotImplementedError, "WorkNCCL::isSuccess() is deprecated");
}

void ProcessGroupNCCL::WorkNCCL::checkAndSetException() {
  if (exception()) {
    // We already have an exception.
    return;
  }

  auto exception_ptr = checkForNCCLErrors();
  std::unique_lock<std::mutex> lock(mutex_);
  exception_ = exception_ptr;
  if (exception_) {
    LOG(INFO) << logPrefix()
              << "found async exception when checking for NCCL errors: "
              << getExceptionMsgFromExceptionPtr(exception_);
  }
}

const std::string& ProcessGroupNCCL::WorkNCCL::logPrefix() const {
  static std::string prefix = c10::str("[Rank ", rank_, "] ");
  return prefix;
}

void ProcessGroupNCCL::WorkNCCL::setException(
    std::exception_ptr exception_ptr) {
  std::unique_lock<std::mutex> lock(mutex_);
  exception_ = exception_ptr;
}

// Helper that checks if the NCCL kernels are completed on the GPUs
bool ProcessGroupNCCL::WorkNCCL::finishedGPUExecution() {
  checkAndSetException();
  return finishedGPUExecutionInternal();
}

bool ProcessGroupNCCL::WorkNCCL::startedGPUExecutionInternal() const {
  // if timing is disabled we won't have allocated start events
  if (!timingEnabled_) {
    return false;
  }
  // Checking the work's corresponding CUDA event's status
  if (!ncclStartEvent_->query()) {
    return false;
  }
  return true;
}

bool ProcessGroupNCCL::WorkNCCL::finishedGPUExecutionInternal() const {
  // Checking the work's corresponding CUDA event's status
  if (!ncclEndEvent_->query()) {
    return false;
  }
  return true;
}

bool ProcessGroupNCCL::WorkNCCL::checkTimeout(
    std::optional<std::chrono::milliseconds> timeout) {
  STATIC_SCOPED_WAIT_COUNTER(
      pytorch.wait_counter.ProcessGroupNCCL__checkTimeout);
  auto currentTimepoint = std::chrono::steady_clock::now();
  auto timeElapsed = std::chrono::duration_cast<std::chrono::milliseconds>(
      currentTimepoint - workStartTime_);
  auto workTimeout = timeout ? *timeout : opTimeout_;

  if (timeElapsed < workTimeout)
    return false;

  // Timed out

  // There is already an error, we don't override it
  if (exception())
    return true;

  std::string exceptionMsg = c10::str(
      logPrefix(),
      "Watchdog caught collective operation timeout: ",
      *this,
      " ran for ",
      timeElapsed.count(),
      " milliseconds before timing out.");

  LOG(ERROR) << exceptionMsg;
  std::exception_ptr exception_ptr =
      std::make_exception_ptr(C10_BUILD_ERROR(DistBackendError, exceptionMsg));
  setException(exception_ptr);
  return true;
}

void ProcessGroupNCCL::WorkNCCL::handleException(
    ErrorHandlingMode errorHandling) {
  if (exception_) {
    auto exceptionMsg = c10::str(
        "Some NCCL operations have failed or timed out. Due to the ",
        "asynchronous nature of CUDA kernels, subsequent GPU operations ",
        "might run on corrupted/incomplete data.");
    LOG(ERROR) << logPrefix() << exceptionMsg;
    C10_LOG_API_USAGE_ONCE("ProcessGroupNCCL.WorkNCCL.handleException");

    if (SHOULD_TEAR_DOWN(errorHandling)) {
      auto tearDownMsg = c10::str(
          "To avoid data inconsistency, we are taking the entire process down.");
      LOG(ERROR) << logPrefix() << tearDownMsg;
      std::rethrow_exception(exception_);
    }
  }
}

void ProcessGroupNCCL::WorkNCCL::synchronize() {
  // Call Synchronize without a timeout. We use this method to avoid adding a
  // timeout argument to the public synchronize API.
  synchronizeInternal(kNoTimeout);
}

void ProcessGroupNCCL::WorkNCCL::synchronizeStream() {
  auto currentStream = at::cuda::getCurrentCUDAStream(device_.index());
  // Block the current stream on the NCCL stream
  ncclEndEvent_->block(currentStream);

  if (avoidRecordStreams_) {
    stashed_for_allocator_safety_->clear();
  }
}

// Waiting on the work's corresponding CUDA events
void ProcessGroupNCCL::WorkNCCL::synchronizeInternal(
    std::chrono::milliseconds timeout) {
  synchronizeStream();

  // In case of blocking, wait for the operation to complete.
  if (blockingWait_) {
    while (!isCompleted()) {
      bool timedOut = checkTimeout(
          timeout == kNoTimeout ? c10::nullopt : c10::make_optional(timeout));
      // Explicitly abort ncclComms here before throwing this timed out
      // exception to users.
      // If throwing timed out excepiton without aborting nccl communicators
      // here, it was observed that CUDA GPU will have 100% utilization and
      // can not run new events successfully.
      if (timedOut) {
        std::string exceptionMsg = c10::str(
            logPrefix(),
            "Work ",
            (*this),
            " timed out in blocking wait (TORCH_NCCL_BLOCKING_WAIT=1).");
        LOG(ERROR) << exceptionMsg;
        break;
      }
      // Yield
      std::this_thread::sleep_for(
          std::chrono::milliseconds(kSynchronizeBusyWaitMillis));
    }
    // exception() includes timeout and error during blocking wait
    if (exception()) {
      // Abort NCCL communicators
      abort();
      // Throw exception (from main thread here)
      handleException(TearDown);
    }
  }

  // Device synchronize only after we've completed timeout checks.
  if (barrierTensor_.defined()) {
    // If we use the work to do barrier, we should block here
    // `dist.barrier()` only requires all CPU processes to enter this
    // function, hence we only need to make sure the dummy all-reduce has
    // completed. So we would only need to sync the **current stream** back to
    // host, and do not need to synchronize the entire device (which may have
    // kernels running on other streams).
    // Using `cudaStreamSynchronize` instead of `cudaDeviceSynchronize` can:
    // - lower chance of hang;
    // - CurrentCUDAStream is usually the context of the next operation in
    // Python, thus blocking current stream would already block the next
    // compute kernel;
    // - achieve better barrier performance.
    auto currentStream = at::cuda::getCurrentCUDAStream(device_.index());
    AT_CUDA_CHECK(cudaStreamSynchronize(currentStream));
  }
}

// Same as calling synchronize().
bool ProcessGroupNCCL::WorkNCCL::wait(std::chrono::milliseconds timeout) {
  RECORD_PARAM_COMMS(
      static_cast<int>(this->seq_), // seq
      std::make_tuple("", ""), // PG name tuple
      rank_, // rank
      "wait", // collective name
      0, // inNelems
      0, // outNelems
      at::kByte, // dType
      std::vector<int64_t>(), // inSplitSizes
      std::vector<int64_t>(), // outSplitSizes
      -1,
      -1,
      static_cast<int>(1)); // number of device?
  synchronizeInternal(timeout);
  // TODO(kwen2501): this should be moved to c10d tests, to qualify a NCCL
  // upgrade. Once a NCCL version is qualified, this code should not be needed
  // at runtime.
#ifdef PGNCCL_ENABLE_HASH
  if (distDebugLevel_ >= DebugLevel::Detail) {
    auto numel = getTensorsNumel(*outputs_);
    auto hashValue = hashTensors(*outputs_);
    PRINT_COLLECTIVE_HASH_SIGNATURE(
        "output", opTypeToString(opType_), numel, hashValue);
  }
#endif
  // Always return true, because abort API is not implemented.
  return true;
}

void ProcessGroupNCCL::WorkNCCL::abort() {
  // Abort all communicators of this work
  ncclComm_->ncclCommAbort();

  ncclCommDevIdxMapMutex.lock();
  ncclCommDevIdxMap.erase(ncclComm_);
  ncclCommDevIdxMapMutex.unlock();
}

static std::atomic<size_t> process_group_id = 0;

constexpr const char* MULTI_DEVICE_ERROR_MSG =
    "Expecting one tensor only but got multiple. You are probably using multiple "
    "devices under one thread. The support for such usage has been deprecated. "
    "For details, please refer to "
    "https://pytorch.org/docs/stable/distributed.html#multi-gpu-collective-functions. "
    "ProcessGroupNCCL continues supporting multi-process and multi-thread modes.";

ProcessGroupNCCL::ProcessGroupNCCL(
    const c10::intrusive_ptr<Store>& store,
    int rank,
    int size,
    c10::intrusive_ptr<Options> options)
    : Backend(rank, size),
      store_(store),
      options_(options),
      ncclCommCounter_(0),
      traceKeyStart_(getTraceStartKey("NCCL", rank)),
      traceKeyEnd_(getTraceEndKey("NCCL", rank)),
      terminateProcessGroup_(false),
      terminateHeartbeatMonitorThread_(false),
      collectiveDebugInfoMode_(false),
      uid_(process_group_id++),
      intraNodeComm_(initIntraNodeComm()) {
  TORCH_CHECK_WITH(
      ValueError,
      at::cuda::getNumGPUs() != 0,
      "ProcessGroupNCCL is only supported with GPUs, no GPUs found!");
  this->setGroupName(options_->group_name);
  this->localDeviceCount_ = at::cuda::getNumGPUs();
  logPrefix_ = createLogPrefix();
  blockingWait_ = getCvarBool(TORCH_NCCL_BLOCKING_WAIT, false);
  asyncErrorHandling_ = static_cast<ErrorHandlingMode>(
      getCvarInt(TORCH_NCCL_ASYNC_ERROR_HANDLING, 3 /*SkipCleanUp*/));
  desyncDebug_ = getCvarBool(TORCH_NCCL_DESYNC_DEBUG, false) ||
      (dist_debug_level_ >= DebugLevel::Detail);
  rethrowCUDAErrors_ = getCvarBool(TORCH_NCCL_RETHROW_CUDA_ERRORS, true);
  // TODO, we should either deprecate TORCH_NCCL_DUMP_ON_TIMEOUT
  // or change its name to reflect that dump happens on exception including
  // both timeout and other errors.
  dumpOnException_ = getCvarBool(TORCH_NCCL_DUMP_ON_TIMEOUT, false) ||
      (dist_debug_level_ >= DebugLevel::Detail);
  enableNanCheck_ = getCvarBool(TORCH_NCCL_NAN_CHECK, false);
  heartbeat_ = 1ULL;
  monitorThreadEnabled_.store(getCvarBool(TORCH_NCCL_ENABLE_MONITORING, true));
  heartbeatTimeoutInSec_ =
      getCvarInt(TORCH_NCCL_HEARTBEAT_TIMEOUT_SEC, 60 * 10 /*10 Mins*/);
  waitTimeoutDumpInMilSec_ =
      getCvarInt(TORCH_NCCL_WAIT_TIMEOUT_DUMP_MILSEC, 60 * 1000 /*60 Sec*/);
  coordCheckIntervalMilSec_ = getCvarInt(TORCH_NCCL_COORD_CHECK_MILSEC, 1000);
  ncclTraceBufferSize_ = getCvarInt(TORCH_NCCL_TRACE_BUFFER_SIZE, 0);
  enableCollecticeHashDebug_ = (dist_debug_level_ >= DebugLevel::Detail);
  // store_ usually is wrapped with PrefixStore and the prefix is different
  // across different ProcessGroupNCCL(PG) instances. We need to get the
  // underlying non-PrefixStore for sharing global information shared across
  // different PGs.
  PrefixStore* prefixStore = dynamic_cast<PrefixStore*>(store_.get());
  globalStore_ =
      prefixStore ? prefixStore->getUnderlyingNonPrefixStore() : store_;
#ifdef ENABLE_NCCL_ERROR_CHECKING
  enableTiming_.store(
      getCvarBool(TORCH_NCCL_ENABLE_TIMING, false) || desyncDebug_);
#endif
  avoidRecordStreams_ = getCvarBool(TORCH_NCCL_AVOID_RECORD_STREAMS, false);
#ifdef NCCL_HAS_COMM_REGISTER
  useTensorRegisterAllocatorHook_ =
      getCvarBool(TORCH_NCCL_USE_TENSOR_REGISTER_ALLOCATOR_HOOK, false);
  if (c10::cuda::CUDACachingAllocator::CUDAAllocatorConfig::
          expandable_segments()) {
    useTensorRegisterAllocatorHook_ = false;
    LOG(INFO)
        << logPrefix()
        << "disables TORCH_NCCL_USE_TENSOR_REGISTER_ALLOCATOR_HOOK because it is not compatible with CUDA allocator expandable segments mode.";
  }
#endif

  if (blockingWait_) {
    if (asyncErrorHandling_ != NoHandling || desyncDebug_) {
      LOG(INFO)
          << logPrefix() << "TORCH_NCCL_BLOCKING_WAIT and "
          << "TORCH_NCCL_ASYNC_ERROR_HANDLING|TORCH_NCCL_DESYNC_DEBUG"
          << "should not both be enabled. "
          << "Only TORCH_NCCL_BLOCKING_WAIT is being used in this process.";
      asyncErrorHandling_ = NoHandling;
      desyncDebug_ = false;
    }
  } else {
    if (desyncDebug_ && asyncErrorHandling_ == NoHandling) {
      LOG(INFO)
          << logPrefix()
          << "TORCH_NCCL_DESYNC_DEBUG and TORCH_NCCL_ASYNC_ERROR_HANDLING "
          << "must both be enabled. "
          << "Enabling TORCH_NCCL_ASYNC_ERROR_HANDLING.";
      asyncErrorHandling_ = SkipCleanUp;
    }
  }

#ifdef ENABLE_NCCL_ERROR_CHECKING
  ncclCommWatchdogThread_ =
      std::thread(&ProcessGroupNCCL::ncclCommWatchdog, this);
#endif

  init();
  const std::string OFF = "OFF";
  std::string torch_distributed_debug =
      getCvarString({"TORCH_DISTRIBUTED_DEBUG"}, OFF.c_str());
  LOG(INFO) << logPrefix() << "ProcessGroupNCCL initialization options: "
            << "size: " << size << ", global rank: " << globalRank()
            << ", TIMEOUT(ms): " << options_->timeout.count()
            << ", USE_HIGH_PRIORITY_STREAM: "
            << options_->is_high_priority_stream
            << ", SPLIT_FROM: " << options_->split_from
            << ", SPLIT_COLOR: " << options_->split_color
            << ", PG Name: " << options_->group_name;

  LOG(INFO) << logPrefix() << "ProcessGroupNCCL environments: "
            << "NCCL version: " << getNcclVersion()
            << ", TORCH_NCCL_ASYNC_ERROR_HANDLING: " << asyncErrorHandling_
            << ", TORCH_NCCL_DUMP_ON_TIMEOUT: " << dumpOnException_
            << ", TORCH_NCCL_WAIT_TIMEOUT_DUMP_MILSEC: "
            << waitTimeoutDumpInMilSec_
            << ", TORCH_NCCL_DESYNC_DEBUG: " << desyncDebug_
            << ", TORCH_NCCL_ENABLE_TIMING: " << enableTiming_.load()
            << ", TORCH_NCCL_BLOCKING_WAIT: " << blockingWait_
            << ", TORCH_DISTRIBUTED_DEBUG: " << torch_distributed_debug
#ifdef NCCL_HAS_COMM_REGISTER
            << ", TORCH_NCCL_USE_TENSOR_REGISTER_ALLOCATOR_HOOK: "
            << useTensorRegisterAllocatorHook_
#endif
            << ", TORCH_NCCL_ENABLE_MONITORING: "
            << monitorThreadEnabled_.load()
            << ", TORCH_NCCL_HEARTBEAT_TIMEOUT_SEC: " << heartbeatTimeoutInSec_
            << ", TORCH_NCCL_TRACE_BUFFER_SIZE: " << ncclTraceBufferSize_
            << ", TORCH_NCCL_COORD_CHECK_MILSEC: " << coordCheckIntervalMilSec_
            << ", TORCH_NCCL_NAN_CHECK: " << enableNanCheck_;

  if (options_->global_ranks_in_group.empty()) {
    this->globalRankStart = 0;
  } else {
    this->globalRankStart = options_->global_ranks_in_group[0];
  }

  if (options_->global_ranks_in_group.empty()) {
    this->globalRankStride = 1;
  } else if (options_->global_ranks_in_group.size() == 1) {
    this->globalRankStride = 0;
  } else {
    bool ranksAreStrided = true;
    int startRank = options_->global_ranks_in_group[0];
    int stride =
        options_->global_ranks_in_group[1] - options_->global_ranks_in_group[0];
    for (std::vector<uint64_t>::size_type i = 0;
         i < options_->global_ranks_in_group.size();
         i++) {
      if (options_->global_ranks_in_group[i] != startRank + i * stride) {
        ranksAreStrided = false;
        break;
      }
    }

    if (ranksAreStrided) {
      this->globalRankStride = options_->global_ranks_in_group[1] -
          options_->global_ranks_in_group[0];
    } else {
      this->globalRankStride = -1;
    }
  }

  // Attach hooks to cache allocator to trigger the hooks whenever a traced
  // action is called. In the following hooks, we register a newly allocated
  // segment when SEGMENT_ALLOC action occurs, and deregister a segment when
  // SEGMENT_FREE action occurs.
  // We attach hooks only once at the first PG creation.
  // Attaching hooks fails if CUDACachingAllocator is not initialized, so
  // lazyInitCUDA is called (and is a no-op if CUDA is already initialized).
  if (useTensorRegisterAllocatorHook_ && !allocatorHooksAttached) {
    at::globalContext().lazyInitCUDA();
    c10::cuda::CUDACachingAllocator::attachAllocatorTraceTracker(
        &cacheAllocatorRegisterHook);
    c10::cuda::CUDACachingAllocator::attachAllocatorTraceTracker(
        &cacheAllocatorDeregisterHook);
    allocatorHooksAttached = true;
  }
}

void ProcessGroupNCCL::eagerConnectSingleDevice(at::Device device) {
  const auto key = getKeyFromDevice(device);
  LOG(INFO) << logPrefix() << "Eagerly connecting nccl backend with device "
            << device;
  getNCCLComm(key, device, OpType::ALLREDUCE);
}

void ProcessGroupNCCL::performNocolorSplit(at::Device device) {
  // If our backend doesn't support splitting, this is a no-op for
  // ranks not in the new subgroup (and ranks that would be in it will
  // just use a new communicator rather than split).
#ifdef NCCL_HAS_COMM_SPLIT
  const auto key = getKeyFromDevice(device);
  LOG(INFO) << logPrefix() << "Performing nocolor split on backend device "
            << device << ", key " << key << ", i am " << this;
  auto comm = getNCCLComm(key, device, OpType::ALLREDUCE);
  NCCLComm::split(
      comm.get(),
      NCCL_SPLIT_NOCOLOR,
      rank_,
      options_->config,
      options_->global_ranks_in_group);
#endif
}

c10::intrusive_ptr<intra_node_comm::IntraNodeComm> ProcessGroupNCCL::
    initIntraNodeComm() {
  using IntraNodeComm = intra_node_comm::IntraNodeComm;
  if (!IntraNodeComm::isEnabled()) {
    return nullptr;
  }
  auto prefixStore = c10::make_intrusive<PrefixStore>("IntraNodeComm", store_);
  auto comm = c10::make_intrusive<IntraNodeComm>(prefixStore, rank_, size_);
  if (comm->rendezvous()) {
    return comm;
  } else {
    return nullptr;
  }
}

void ProcessGroupNCCL::setSequenceNumberForGroup() {
} // NCCL just starts sequence numbers at 0.

uint64_t ProcessGroupNCCL::getSequenceNumberForGroup() {
  return seqCollective_;
}

void ProcessGroupNCCL::registerOnCompletionHook(
    std::function<void(std::shared_ptr<WorkInfo>)>&& hook) {
  TORCH_CHECK_WITH(
      DistBackendError,
      onCompletionHook_ == nullptr,
      "ProcessGroupNCCL OnCompletion hook already registered");

  TORCH_CHECK_WITH(
      ValueError,
      enableTiming_.load(),
      "ProcessGroupNCCL OnCompletion hook requires recording start and end "
      "events which require setting TORCH_NCCL_ENABLE_TIMING environment variable. "
      "This is only available for NCCL version >= 2.4.");
  onCompletionHook_ = std::move(hook);
  onCompletionHookThread_ = std::thread(&ProcessGroupNCCL::runHookLoop, this);
}

// must release GIL when calling this method
void ProcessGroupNCCL::waitForPendingWorks() {
  // Reasoning about hook completion:
  // 1. waitForPendingWorks should be called after user code has finished
  // calling
  //    all collectives. This means, when we got here, all of the collectives
  //    are either in workMetaList_ or has been erased from workMetaList_.
  // 2. The watchdog thread grabs both locks to move Work object from the
  //    workMetaList_ to the completedWorkList_, and the hook thread only erases
  //    a Work object after the hook is returned. Therefore, after user code
  //    calls a collective, its Work object is either in workMetaList_ or in
  //    completedWorkList_ before it finishes.
  // 3. We have three threads and two locks.
  //      a. main thread (this function) grabs two locks atomically
  //      b. watchdog thread (watchdogHandler function) always grabs
  //      workMetaListMutex_
  //         first and then grabs completedWorkListMutex_.
  //      c. hook thread (runHookLoop function) only grabs
  //      completedWorkListMutex_. Therefore, locks are always acquired in the
  //      same order and hence no deadlocks.
  while (true) {
    {
      std::lock(workMetaListMutex_, completedWorkListMutex_);
      std::lock_guard<std::mutex> lockWork(workMetaListMutex_, std::adopt_lock);
      std::lock_guard<std::mutex> lockHook(
          completedWorkListMutex_, std::adopt_lock);

      if (workMetaList_.empty() && completedWorkList_.empty()) {
        return;
      }
    }

    std::this_thread::sleep_for(
        std::chrono::milliseconds(kWatchdogThreadSleepMillis));
  }
}

void ProcessGroupNCCL::enableCollectivesTiming() {
  enableTiming_.store(true);
}

void ProcessGroupNCCL::waitForFutureOrTimeout(
    std::future<bool>& fut,
    const std::chrono::milliseconds& timeOutMilSec,
    const std::string& futDescription,
    bool throwException) {
  std::string errorMsg;
  TORCH_CHECK(fut.valid(), "Expected a valid future");
  std::future_status status = fut.wait_for(timeOutMilSec);
  if (status == std::future_status::ready) {
    // Calling .get() will re-raise any exception from the future, and we don't
    // care about the retval
    try {
      bool result = fut.get();
      if (result) {
        LOG(INFO) << logPrefix()
                  << "future is successfully executed for: " << futDescription;
      }
    } catch (const std::exception& e) {
      errorMsg = c10::str(
          logPrefix(),
          "Exception thrown when waitng for future ",
          futDescription,
          ": ",
          e.what());
      LOG(ERROR) << errorMsg;
    } catch (...) {
      errorMsg = c10::str(
          logPrefix(),
          "Unknown exception thrown when waitng for future ",
          futDescription);
      LOG(ERROR) << errorMsg;
    }
  } else {
    errorMsg = c10::str(
        logPrefix(),
        "Future for ",
        futDescription,
        " timed out after ",
        timeOutMilSec.count(),
        " ms");
    LOG(ERROR) << errorMsg;
  }
  if (throwException && !errorMsg.empty()) {
    C10_THROW_ERROR(DistBackendError, errorMsg);
  }
}

void ProcessGroupNCCL::abortCommsFromMap(
    std::unordered_map<std::string, std::shared_ptr<NCCLComm>>& ncclCommsMap,
    std::optional<std::string> abortReason) {
  // The process may control multiple devices, loop through the communicators on
  // each device
  for (auto& it : ncclCommsMap) {
    auto& devName = it.first;
    auto& ncclComm = it.second;
    at::cuda::OptionalCUDAGuard gpuGuard;
    at::DeviceIndex deviceIndex = getIndexFromDeviceKey(devName);
    if (deviceIndex >= 0) {
      gpuGuard.set_index(deviceIndex);
    }
    LOG(INFO) << logPrefix() << "ProcessGroupNCCL destroying ncclComm_ "
              << ncclComm->ncclComm_ << " on CUDA device: " << devName;
    ncclComm->ncclCommAbort(abortReason);
    // Note that we don't remove the aborted communicators from the
    // cache. The reason is that if we do remove the communicator
    // from the cache, it is possible that a new collective operation
    // calls `ncclCommInitRank` to create a new communicator whereas
    // other ranks might have failed/timed out and didn't enter
    // `ncclCommInitRank`. As a result, when there is a failure on
    // a communicator the application receives an exception and its
    // their responsibility to destroy the process group and recreate
    // it to recover from errors.

    c10::StreamId streamId = -1;
    if (ncclStreams_.find(devName) != ncclStreams_.end()) {
      auto stream = ncclStreams_.at(devName);
      streamId = stream.id();
    }

    LOG(INFO) << logPrefix() << "ProcessGroupNCCL destroyed "
              << " communicator on CUDA device: " << devName
              << " with stream: " << streamId;
  }
}

// Abort all communicators on this rank
bool ProcessGroupNCCL::abort(std::optional<std::string> abortReason) {
  // Remove record from global ncclCommDevIdxMapMutex before aboarting,
  // so that a new cache segment would not register to already aborded
  // communicators. Note that ncclCommDevIdxMap is a global container which may
  // contain other PG's communicators, thus we need to only erase communicators
  // for the current PG.
  ncclCommDevIdxMapMutex.lock();
  for (auto& it : devNCCLCommMap_) {
    auto& ncclComm = it.second;
    ncclCommDevIdxMap.erase(ncclComm);
  }
  ncclCommDevIdxMapMutex.unlock();

  std::lock_guard<std::mutex> lock(mutex_);
  abortCommsFromMap(devNCCLCommMap_, abortReason);
  abortCommsFromMap(inInitializationCommMap_, abortReason);
  return true;
}

void ProcessGroupNCCL::shutdown(std::optional<std::string> reason) {
  // Don't join threads here since the purpose of this method is to abort all
  // communicators and signal the threads to exit. Joining on the threads could
  // potentially block and hence avoid it in this method.
  terminateProcessGroup_.store(true);
  workMetaListCV_.notify_one();

  // lauch abort asynchrounously and wait for it to complete or timeout
  LOG(INFO) << logPrefix()
            << "Launching ProcessGroupNCCL abort asynchrounously.";
  std::future<bool> fut = std::async(
      std::launch::async, [this, &reason]() { return this->abort(reason); });

  waitForFutureOrTimeout(fut, options_->timeout, "ProcessGroup abort", true);
  LOG(INFO) << logPrefix() << "ProcessGroupNCCL aborts successfully.";

  // We need to wait for abort to finish before we can safely shut down
  // heartbeat monitoring thread.
  terminateHeartbeatMonitorThread_.store(true);
  monitorWakeUpCV_.notify_one();
}

ProcessGroupNCCL::~ProcessGroupNCCL() {
  LOG(INFO) << logPrefix() << "ProcessGroupNCCL destructor entered.";

  if (!terminateProcessGroup_.load()) {
    if (rank_ % localDeviceCount_ == 0) {
      TORCH_WARN_ONCE(
          "WARNING: process group has NOT been destroyed before we destruct ProcessGroupNCCL. ",
          "On normal program exit, the application should call destroy_process_group to ",
          "ensure that any pending NCCL operations have finished in this process. "
          "In rare cases this process can exit before this point and block the progress of "
          "another member of the process group. This constraint has always been present, "
          " but this warning has only been added since PyTorch 2.4");
    }
    // If user haven't explicitly destroy/shutdown process group, destructor
    // needs to do so
    shutdown();
  }

  // Wait for all threads to finish before returning
#ifdef ENABLE_NCCL_ERROR_CHECKING
  if (ncclCommWatchdogThread_.joinable()) {
    ncclCommWatchdogThread_.join();
    LOG(INFO) << logPrefix() << "ProcessGroupNCCL watchdog thread joined.";
  }
  if (ncclHeartbeatMonitorThread_.joinable()) {
    ncclHeartbeatMonitorThread_.join();
    LOG(INFO) << logPrefix()
              << "ProcessGroupNCCL heart beat monitor thread joined.";
  }
#endif
  if (onCompletionHookThread_.joinable()) {
    onCompletionHookThread_.join();
    LOG(INFO) << logPrefix()
              << "ProcessGroupNCCL onCompletionHookThread thread joined.";
  }
}

bool ProcessGroupNCCL::dumpDebuggingInfo() {
  // Serialize all calls to this function to avoid corrupting data, but allow
  // multiple calls in one runtime. User is responsible for preserving the
  // output file from an earlier call before a later call overwrites it.
  static std::mutex writeDebugInfoMutex;
  std::lock_guard<std::mutex> lock(writeDebugInfoMutex);
  LOG(ERROR) << logPrefix() << "ProcessGroupNCCL preparing to dump debug info.";
  if (ncclTraceBufferSize_ > 0) {
    // We dump nccl trace into local disk by default and users can register
    // their customized writer by inheriting `DebugInfoWriter` via
    // `registerDebugInfoWriter`.
    auto ncclTrace = dump_nccl_trace(true, true, false);
    DebugInfoWriter& writer = DebugInfoWriter::getWriter(globalRank());
    LOG(INFO) << logPrefix() << "ProcessGroupNCCL dumping nccl trace to "
              << writer.getWriterTarget();
    writer.write(ncclTrace);
    return true;
  }
  return false;
}

void ProcessGroupNCCL::terminateProcess(std::string errMsg) {
  // Logging with `FATAL`, after errMsg printed, it calls `std::abort()`
  // to terminate the program execution.
  LOG(FATAL) << logPrefix() << errMsg;
}

int computeDeltaMS(
    std::chrono::time_point<std::chrono::steady_clock> start,
    std::chrono::time_point<std::chrono::steady_clock> end) {
  return std::chrono::duration_cast<std::chrono::milliseconds>(end - start)
      .count();
}

void ProcessGroupNCCL::heartbeatMonitor() {
  c10::setThreadName("pt_nccl_heartbt");

  uint64_t heartBeatCounter = 0ULL;
  std::string errorMsg;
  std::string exitMsg;
  bool checkDumpSignal = (dumpOnException_ && uid_ == 0);
  int monitorPollInterval = checkDumpSignal ? coordCheckIntervalMilSec_
                                            : heartbeatTimeoutInSec_ * 1000;
  auto lastTimePollStore = std::chrono::steady_clock::now();
  auto lastTimeHeartBeatCheck = std::chrono::steady_clock::now();
  std::optional<DumpPipe> dumpPipe = c10::nullopt;
  if (uid_ == 0) {
    // DumpPipe is one per-trainer process, and its convenient to name them
    // after 'global' ranks in the system, So we assume processgroup (uid)==0 is
    // the global PG and has globally unique rank ids across trainers.
    dumpPipe.emplace(rank_);
  }
  while (true) {
    // This won't have any lock since this lock is only used here.
    // Please be aware that mutex `monitorMutex_` should not be used
    // somewhere else to avoid the deadlock.
    std::unique_lock<std::mutex> lock(monitorMutex_);
    if (monitorWakeUpCV_.wait_for(
            lock, std::chrono::milliseconds(monitorPollInterval), [&] {
              return terminateHeartbeatMonitorThread_.load();
            })) {
      // For the normal complete or user interception, monitorWakeUpCV_
      // will get notified, we early return and exit heartbeatMonitor.
      return;
    }
    auto currentTime = std::chrono::steady_clock::now();

    // We put extra functionality in the thread for the default PG (aka, uid_=0)
    // because the signal is same across different PGs. We only need to run
    // once per process to avoid duplicate things performed in too many separate
    // threads. For example, we check a global flag on the TCPStore periodically
    // to see if any PG on any rank observed a timeout and signaled peers to
    // dump debugging info, and we avoid hammering the TCPStore from all PGs on
    // the same rank.
    if (checkDumpSignal) {
      // There are two scenarios where monitor thread will dump on timeout:
      // 1. The local rank is the first to observe a timeout.shouldDump_ will be
      // set to true.
      // 2. other ranks detected the timeout and signal the local rank to dump
      // In addtion, monitor threads will dump if watchdog threads has no
      // heartbeat or dumpPipe is not empty.
      if (shouldDump_.load()) {
        errorMsg = c10::str(
            logPrefix(),
            "Received a dump signal from this local rank and will ",
            "start to dump the debug info. ",
            "Last enqueued NCCL work: ",
            pgStatus_.lastEnqueuedSeq,
            ", last completed NCCL work: ",
            pgStatus_.lastCompletedSeq,
            ".");
        exitMsg = c10::str(
            "ProcessGroupNCCL's watchdog detected an exception from the local rank. ",
            "This is most likely caused by incorrect usages of collectives, e.g., wrong ",
            "sizes used across ranks, the order of collectives is not same for all ranks ",
            "or the scheduled collective, for some reason, didn't run. Additionally, ",
            "this can be caused by GIL deadlock or other reasons such as network errors or ",
            "bugs in the communications library (e.g. NCCL), etc. We tried our best to ",
            "dump the debug info into the storage to help you debug the issue.");
        break;
      }
      // We poll store to see if some ranks have flagged a timeout when
      // we haven't polled for `heartbeat_timeout` seconds and there haven't
      // any work added or removed for `watchdog_timeout` seconds.
      if (computeDeltaMS(lastWorkListUpdateTime_, currentTime) >=
              kWatchdogThreadSleepMillis &&
          computeDeltaMS(lastTimePollStore, currentTime) >=
              coordCheckIntervalMilSec_) {
        lastTimePollStore = currentTime;
        // Wrap globalStore_->check() in a try-catch block to avoid crashing if
        // the store is not available.
        bool checkExceptionDump = false;
        try {
          checkExceptionDump =
              globalStore_->check({std::string(EXCEPTION_DUMP)});
        } catch (const std::exception& e) {
          LOG(ERROR)
              << logPrefix()
              << "Failed to get exception dump flag from the global store."
              << e.what();
          break;
        }

        if (checkExceptionDump) {
          int timeOutRank = -1;
          if (!shouldDump_.load()) {
            LOG(ERROR)
                << logPrefix()
                << "First PG on this rank detecting the dump signal through tcpstore.";
          }
          shouldDump_.store(true);
          try {
            auto vec = globalStore_->get(std::string(EXCEPTION_DUMP));
            TORCH_CHECK_WITH(
                DistBackendError,
                vec.size() == sizeof(int),
                "Invalid size for the timeout rank ID");
            std::memcpy(&timeOutRank, vec.data(), vec.size());
          } catch (const std::exception& e) {
            LOG(ERROR) << logPrefix()
                       << "Failed to get timeout rank ID from the global store."
                       << e.what();
          }
          errorMsg = c10::str(
              logPrefix(),
              "Received a global dump signal from rank ",
              timeOutRank,
              ", and will start to dump the debug info. ",
              "Last enqueued NCCL work: ",
              pgStatus_.lastEnqueuedSeq,
              ", last completed NCCL work: ",
              pgStatus_.lastCompletedSeq,
              ".");
          exitMsg = c10::str(
              "ProcessGroupNCCL's watchdog detected a dump signal from rank ",
              timeOutRank,
              " and notified the current rank. ",
              "This is most likely caused by incorrect usages of collectives, e.g., wrong ",
              "sizes used across ranks, the order of collectives is not same for all ranks ",
              "or the scheduled collective, for some reason, didn't run. Additionally, ",
              "this can be caused by GIL deadlock or other reasons such as network errors or ",
              "bugs in the communications library (e.g. NCCL), etc. We tried our best to ",
              "dump the debug info into the storage to help you debug the issue.");
          break;
        }
      }
    }

    if (computeDeltaMS(lastTimeHeartBeatCheck, currentTime) >=
        heartbeatTimeoutInSec_ * 1000) {
      // Check the heart beat of watchdog thread.
      lastTimeHeartBeatCheck = currentTime;
      auto heartbeat = heartbeat_.load();
      if (heartbeat != heartBeatCounter) {
        heartBeatCounter = heartbeat;
      } else {
        if (!shouldDump_.load()) {
          LOG(ERROR)
              << logPrefix()
              << "First PG on this rank that detected no heartbeat of its watchdog.";
        }
        shouldDump_.store(true);
        // No heartbeat increase detected and timeout.
        errorMsg = c10::str(
            logPrefix(),
            "Heartbeat monitor timed out! Process will be terminated after dumping debug info.",
            " workMetaList_.size()=",
            workMetaList_.size());
        exitMsg = c10::str(
            "ProcessGroupNCCL's watchdog got stuck for ",
            heartbeatTimeoutInSec_,
            " seconds without making progress in monitoring enqueued collectives. ",
            "This typically indicates a NCCL/CUDA API hang blocking the watchdog, ",
            "and could be triggered by another thread holding the GIL inside a ",
            "CUDA api, or other deadlock-prone behaviors.",
            "If you suspect the watchdog is not actually stuck and a longer timeout would help, ",
            "you can either increase the timeout (TORCH_NCCL_HEARTBEAT_TIMEOUT_SEC) to a larger value "
            "or disable the heartbeat monitor (TORCH_NCCL_ENABLE_MONITORING=0)."
            "If either of aforementioned helps, feel free to file an issue to PyTorch about the short timeout "
            "or false positive abort; otherwise, please attempt to debug the hang. "
            "workMetaList_.size() = ",
            workMetaList_.size(),
            "");
        break;
      }
    }
    // process a request to dump the trace. only PG uid 0 will respond to dump
    // requests, but this is fine since all PG's feed into the same flight
    // recorder and dump. After dump, the training should continue.
    if (dumpPipe.has_value() && dumpPipe->shouldDump()) {
      // best effort dump, not waiting for the dump here
      std::future<bool> fut = std::async(
          std::launch::async, [this]() { return this->dumpDebuggingInfo(); });
    }
  }
  LOG(ERROR) << errorMsg;

  auto& cpp_dumper = get_cpp_trace_dumper();
  if (cpp_dumper.has_value()) {
    LOG(INFO) << "Dumping c++ stacktraces:";
    cpp_dumper.value()([](const std::string& line) { LOG(INFO) << line; });
  }

  if (checkDumpSignal && shouldDump_.load()) {
    // Store debug info to storage if no other thread does it. (By default to
    // local disk)
    std::future<bool> asyncDebugDump = std::async(
        std::launch::async, [this]() { return this->dumpDebuggingInfo(); });

    // wait for the dump until timeout
    waitForFutureOrTimeout(
        asyncDebugDump,
        std::chrono::milliseconds(waitTimeoutDumpInMilSec_),
        "Flight recorder dump in heartbeatMonitor");
  }

  if (get_gil_checker() != nullptr) {
    auto fut = launchAsyncGilCheck();
    auto kGilCheckTimeout = std::chrono::milliseconds(300);
    auto futStatus = fut.wait_for(kGilCheckTimeout);
    if (futStatus != std::future_status::ready) {
      TORCH_CHECK(
          futStatus != std::future_status::deferred,
          "Expected the future to have been launched eagerly.");
      LOG(ERROR)
          << "Could not acquire GIL within 300 ms on exit, possible GIL induced hang";
    }
    LOG(INFO) << "Could acquire GIL on exit";
  } else {
    LOG(INFO)
        << "GIL checker was not registered, perhaps this is a no-python build?";
  }

  // There are two possible cases for the watchdog thread exit:
  // Case one: desync report runs quickly, and it follows the step:
  // collective timeout -> desync -> exception handling -> destructors
  // -> set terminateHeartbeatMonitorThread_ -> notify monitorWakeUpCV_.
  // So the code either early returns above or will skip the sleep below.
  // Case two: desync might be slow or get stuck. Or we get stuck in
  // destructors, we will sleep for some time before calling std::abort() to
  // kill the whole process.
  if ((terminateProcessGroup_.load() || collectiveDebugInfoMode_.load() ||
       shouldDump_.load()) &&
      !terminateHeartbeatMonitorThread_.load()) {
    // Leave another two mins for desync report generation or process group
    // destroy.
    std::this_thread::sleep_for(std::chrono::seconds(heartbeatTimeoutInSec_));
    LOG(INFO) << logPrefix() << "slept for " << heartbeatTimeoutInSec_
              << " waiting for desync report or process group destroy.";
  }

  // At this point, we either already sleep for another `heartbeatTimeoutInSec_`
  // or the thread has finished. Because we don't want to block the monitor
  // thread, so We mark the thread detach and the dump of debug info becomes
  // "best effort". If the process exit normally, marking it detach also makes
  // sense because we don't really care about dumping the debug info.

  // We already log completion inside the thread, so it may not be necessary to
  // check the return value here.  We mainly use a future so we can exit early
  // if done.

  if (!terminateHeartbeatMonitorThread_.load()) {
    // Create a error message reported from MonitorThread, so
    // we throw exception and make the whole process to be killed.
    // TODO(fduwjj): After having a hang debug wiki, we need to update the wiki
    // url here.
    const auto finalExitMsg = c10::str(logPrefix(), exitMsg);
    if (monitorThreadEnabled_.load()) {
      terminateProcess(finalExitMsg);
    } else {
      LOG(ERROR)
          << "PGNCCL Monitor Thread is disabled, but would have killed this job:\n"
          << finalExitMsg;
    }
  }
}

void ProcessGroupNCCL::ncclCommWatchdog() {
  c10::setThreadName("pt_nccl_watchdg");

  try {
    VLOG(2) << logPrefix() << "Process group watchdog thread started!";
    ncclHeartbeatMonitorThread_ =
        std::thread(&ProcessGroupNCCL::heartbeatMonitor, this);
    watchdogHandler();
    VLOG(2) << logPrefix()
            << "Process group watchdog thread terminated normally";
  } catch (std::exception& e) {
    if (std::string(e.what()).find("driver shutting down") !=
        std::string::npos) {
      LOG(INFO)
          << logPrefix()
          << "main process destroyed cuda before watchdog loop exited, terminating watchdog."
          << " (Watchdog caught exception: " << e.what();

    } else {
      // Append error message reported from watchdogHandler
      const auto exitMsg = c10::str(
          logPrefix(),
          "Process group watchdog thread terminated with exception: ",
          e.what());
      LOG(ERROR) << exitMsg;
      if (C10_LIKELY(rethrowCUDAErrors_) ||
          !(std::string(e.what()).find("CUDA Error"))) {
        // TODO(whc) clean up the rethrow - why is it stored in a class var and
        // rethrown?
        watchDogException_ =
            std::make_exception_ptr(C10_BUILD_ERROR(DistBackendError, exitMsg));
        std::rethrow_exception(watchDogException_);
      }
    }
  } catch (...) {
    const auto exitMsg = c10::str(
        logPrefix(),
        "Process group watchdog thread terminated with exception: unknown");
    LOG(ERROR) << exitMsg;
    watchDogException_ =
        std::make_exception_ptr(C10_BUILD_ERROR(DistBackendError, exitMsg));
    std::rethrow_exception(watchDogException_);
  }
}

void ProcessGroupNCCL::logWorkStart(WorkNCCL& work) {
  if (work.startTraceUpdated_)
    return;

  if (terminateProcessGroup_.load() || storeError_)
    return;

  work.startTraceUpdated_ = true;
  storeError_ = !c10d::traceUpdate(
      store_, traceKeyStart_, work.seq_, opTypeToString(work.opType_));
}

void ProcessGroupNCCL::logWorkEnd(WorkNCCL& work) {
  if (terminateProcessGroup_.load() || storeError_)
    return;

  // In case the start of the work hasn't been logged
  if (!work.startTraceUpdated_) {
    logWorkStart(work);
  }

  storeError_ = !c10d::traceUpdate(
      store_, traceKeyEnd_, work.seq_, opTypeToString(work.opType_));
}

std::string ProcessGroupNCCL::getNCCLWatchdogDebugInfo() {
  return retrieveDesyncReport(store_, "NCCL", rank_, size_);
}

std::string ProcessGroupNCCL::createLogPrefix() const {
  if (!pg_desc_.empty() && pg_desc_ != "undefined") {
    return c10::str("[PG ", pg_name_, " (", pg_desc_, ") Rank ", rank_, "] ");
  }
  return c10::str("[PG ", pg_name_, " Rank ", rank_, "] ");
}

const std::string& ProcessGroupNCCL::logPrefix() const {
  return logPrefix_;
}

const int& ProcessGroupNCCL::globalRank() const {
  static int globalRank = rank_;
  return globalRank;
}

const std::vector<uint64_t>& ProcessGroupNCCL::groupRanks() const {
  if (options_->global_ranks_in_group.empty() && uid_ == 0) {
    static std::vector<uint64_t> globalRanks(size_);
    std::iota(globalRanks.begin(), globalRanks.end(), 0);
    return globalRanks;
  }
  return options_->global_ranks_in_group;
}

void ProcessGroupNCCL::watchdogHandler() {
  bool done = false;
  lastWorkListUpdateTime_ = std::chrono::steady_clock::now();
  auto lastStatusUpdateTime = std::chrono::steady_clock::now();
  std::list<ProcessGroupNCCL::WorkNCCL> completedWorkList;

  while (!done || !terminateProcessGroup_.load()) {
    std::unique_lock<std::mutex> lock(workMetaListMutex_);
    // We busy-poll the work vector every kWatchdogThreadSleepMillis
    // milliseconds as long as the atomic is True.
    workMetaListCV_.wait_for(
        lock,
        std::chrono::milliseconds(kWatchdogThreadSleepMillis),
        [&]() -> bool { return terminateProcessGroup_.load(); });
    // Bump up heart beat by one.
    heartbeat_++;

// Some versions of GLOG support less-spammy version of LOG_EVERY_MS
// in which case we don't want to spam the logs.
#ifdef LOG_EVERY_MS
    // Log the progress of this PG periodically
    C10_LOG_EVERY_MS(INFO, kWorkStatusUpdatePeriodMs) << c10::str(
        logPrefix(),
        "NCCL Work update periodically: ",
        "last enqueued NCCL work: ",
        pgStatus_.lastEnqueuedSeq,
        ", last completed NCCL work: ",
        pgStatus_.lastCompletedSeq,
        ".");
#endif
    auto logger = ::c10d::C10dLogger::getLogger();
    if (logger &&
        computeDeltaMS(
            lastStatusUpdateTime, std::chrono::steady_clock::now()) >=
            kWorkStatusUpdatePeriodMs) {
      ::c10d::C10dLoggingData data;
      // logging integers
      data.integers["pg_id"] = uid_;
      data.integers["rank"] = rank_;
      data.integers["global_rank"] = globalRank();
      data.integers["last_enqueued_work"] = pgStatus_.lastEnqueuedSeq;
      data.integers["last_started_work"] = pgStatus_.lastStartedSeq;
      data.integers["last_completed_work"] = pgStatus_.lastCompletedSeq;
      data.integers["last_enqueued_numel_in"] = pgStatus_.lastEnqueuedNumelIn;
      data.integers["last_enqueued_numel_out"] = pgStatus_.lastEnqueuedNumelOut;
      data.integers["last_completed_numel_in"] = pgStatus_.lastCompletedNumelIn;
      data.integers["last_completed_numel_out"] =
          pgStatus_.lastCompletedNumelOut;
      // logging strings
      data.strings["last_enqueued_work_name"] = pgStatus_.lastEnqueuedWorkName;
      data.strings["last_started_work_name"] = pgStatus_.lastStartedWorkName;
      data.strings["last_completed_work_name"] =
          pgStatus_.lastCompletedWorkName;
      data.strings["pg_name"] = pg_name_;
      data.strings["pg_desc"] = pg_desc_;
      logger->log(data);
      lastStatusUpdateTime = std::chrono::steady_clock::now();
    }

    for (auto it = workMetaList_.begin(); it != workMetaList_.end();
         /* no increment */) {
      auto& work = *it;
      // When terminateProcessGroup_ is true, communicators have already been
      // aborted, So cannot check exception based on them. But watchdog needs to
      // finish the check for the works that have already been enqueued to
      // workMetaList_
      if (!terminateProcessGroup_.load()) {
        work.checkAndSetException();
      }
      bool timedOut = work.checkTimeout();

      // If work hits an exception (either an error or timeout)
      if (work.exception()) {
        // log as soon as exception is detected
        LOG(ERROR) << c10::str(
            logPrefix(),
            "Exception (either an error or timeout) detected by watchdog at work: ",
            work.seq_,
            ", last enqueued NCCL work: ",
            pgStatus_.lastEnqueuedSeq,
            ", last completed NCCL work: ",
            pgStatus_.lastCompletedSeq,
            ".");
        // try to dump flight records if exception happens.
        // Flight recorder behavior should be independent of desync Debug
        if (dumpOnException_) {
          try {
            auto rank = globalRank();
            auto vec = std::vector<uint8_t>(
                reinterpret_cast<uint8_t*>(&rank),
                reinterpret_cast<uint8_t*>(&rank) + sizeof(rank));
            globalStore_->set(std::string(EXCEPTION_DUMP), vec);
            if (!shouldDump_.load()) {
              LOG(ERROR) << logPrefix()
                         << "First watchdog to set the dump signal.";
            }
            // signal the monitor thread to start dumping
            shouldDump_.store(true);
            // This sleep is used to give time for dumping before throwing
            // exception
            std::this_thread::sleep_for(
                std::chrono::seconds(heartbeatTimeoutInSec_));
            LOG(INFO) << logPrefix() << "slept for " << heartbeatTimeoutInSec_
                      << " giving time for flight recorder dumps to finish.";
          } catch (const std::exception& e) {
            LOG(ERROR) << logPrefix()
                       << "Failed to set dump signal in tcpstore. "
                       << "Error: " << e.what();
          }
        }

        if (SHOULD_CLEAN_UP(asyncErrorHandling_)) {
          // Abort work and corresponding communicators
          work.abort();
          // PG level abort, which would abort all other communicators on this
          // rank
          abort();
        }

        // Report desync state in case of timeout
        if (timedOut) {
          LOG(ERROR) << c10::str(
              logPrefix(),
              "Timeout at NCCL work: ",
              work.seq_,
              ", last enqueued NCCL work: ",
              pgStatus_.lastEnqueuedSeq,
              ", last completed NCCL work: ",
              pgStatus_.lastCompletedSeq,
              ".");
          if (desyncDebug_) {
            try {
              collectiveDebugInfoMode_.store(true);
              auto desyncMsg = getNCCLWatchdogDebugInfo();
              LOG(ERROR) << logPrefix() << desyncMsg;
            } catch (const std::exception& e) {
              LOG(ERROR)
                  << logPrefix()
                  << "Failed to retrieve TORCH_NCCL_DESYNC_DEBUG report. "
                  << " Please file an issue. Error: " << e.what();
            } catch (...) {
              LOG(ERROR)
                  << logPrefix()
                  << "Failed to rerieve TORCH_NCCL_DESYNC_DEBUG report with unknown error."
                  << " Please file an issue.";
            }
          }
        }
        // Throw exception
        work.handleException(asyncErrorHandling_);
      }

      // Work status logging for desync debug
      if (desyncDebug_) {
        if (work.isStarted()) {
          logWorkStart(work);
        }
        if (work.isCompleted()) {
          logWorkEnd(work);
        }
      }

      // a work could be started but not completed, so we should not update
      // lastStartedSeq and lastStartedOpName if the work state is checked
      // multiple times after the start
      if (pgStatus_.lastStartedSeq < static_cast<int64_t>(work.seq_) &&
          work.isStarted()) {
        pgStatus_.lastStartedSeq = work.seq_;
        pgStatus_.lastStartedWorkName = opTypeToString(work.opType_);
      }

      // Clean up completed work
      if (work.isCompleted()) {
        pgStatus_.lastCompletedSeq = work.seq_;
        pgStatus_.lastCompletedWorkName = opTypeToString(work.opType_);
        pgStatus_.lastCompletedNumelIn = work.numelIn_;
        pgStatus_.lastCompletedNumelOut = work.numelOut_;
        NCCLTraceBuffer::get()->retire_id(work.trace_id_, true);
        if (onCompletionHook_) {
          // Move Work object to completedWorkList_ to be consumed by the hook
          // thread
          {
            const std::lock_guard<std::mutex> lock(completedWorkListMutex_);
            completedWorkList_.splice(
                completedWorkList_.end(), workMetaList_, it++);
          }
          completedWorkListCV_.notify_one();
        } else {
          it = workMetaList_.erase(it);
          lastWorkListUpdateTime_ = std::chrono::steady_clock::now();
        }
        at::cuda::CUDAGraph::dec_pending_event_queries();
      } else {
        // Increment the iterator if the current WorkNCCL object is not
        // completed.
        ++it;
      }
      // Increment heartbeat after each work processed,
      // in case processing is slowed down (but not hung) by cuda api contention
      heartbeat_++;
    }
    done = workMetaList_.empty();
  }
}

void ProcessGroupNCCL::runHookLoop() {
  c10::setThreadName("pt_nccl_runhook");

  bool done = false;
  while (!done || !terminateProcessGroup_.load()) {
    std::unique_lock<std::mutex> lock(completedWorkListMutex_);
    // We busy-poll the work vector every kWatchdogThreadSleepMillis
    // milliseconds as long as the atomic is True.
    completedWorkListCV_.wait_for(
        lock,
        std::chrono::milliseconds(kWatchdogThreadSleepMillis),
        [&]() -> bool {
          return !completedWorkList_.empty() || terminateProcessGroup_.load();
        });

    try {
      for (auto it = completedWorkList_.begin(); it != completedWorkList_.end();
           /* no increment */) {
        const WorkNCCL& work = *it;
        // Hook might grab GIL, unlock first to prevent deadlock
        lock.unlock();

        auto timeStarted =
            std::chrono::system_clock::now() +
            std::chrono::duration_cast<std::chrono::system_clock::duration>(
                work.workStartTime_ - std::chrono::steady_clock::now());
        onCompletionHook_(std::make_shared<WorkInfo>(
            work.retrieveOpType(), // OpType
            work.getSequencenumber(), // seq
            timeStarted, // timeStarted
            std::chrono::system_clock::now(), // timeFinished
            std::chrono::duration<float, std::milli>(
                work.getDuration()) // activeDuration
            ));

        lock.lock();
        it = completedWorkList_.erase(it);
      }
    } catch (std::exception& e) {
      if (std::string(e.what()).find("driver shutting down") !=
          std::string::npos) {
        LOG(INFO)
            << logPrefix()
            << "main process destroyed cuda before runHookLoop exited, terminating runHookLoop."
            << " (runHookLoop caught exception: " << e.what();

      } else {
        // PythonOnCompletionHook has already extracted Python exception message
        // and wrapped it with a cpp one. So we no longer need to acquire GIL
        // here.
        const auto errorStr = c10::str(
            "Caught exception on rank ",
            rank_,
            " while running onCompletion hook for ProcessGroupNCCL: ",
            e.what(),
            ". Aborting all communicators.");

        // No need to call abort() on WorkNCCL here as that collective has
        // already finished successfully at this point. We just need to abort
        // the process Abort all NCCL Communicators on this ProcessGroupNCCL
        // instance.
        abort(errorStr);
      }
    }

    // Lock is still acquired at this point
    done = completedWorkList_.empty();
  }
}

std::exception_ptr ProcessGroupNCCL::WorkNCCL::checkForNCCLErrors() {
  return checkForNCCLErrorsInternal(ncclComm_);
}

std::exception_ptr ProcessGroupNCCL::checkForNCCLErrors(
    std::shared_ptr<NCCLComm>& ncclComm) {
  return checkForNCCLErrorsInternal(ncclComm);
}

std::exception_ptr ProcessGroupNCCL::checkForNCCLErrorsInternal(
    std::shared_ptr<NCCLComm>& ncclComm) {
  // Prioritize commFailureReason over checkForNcclError() result if
  // commFailureReason is set.
  auto commFailureReason = ncclComm->getNcclCommFailureReason();
  if (commFailureReason != c10::nullopt) {
    return std::make_exception_ptr(C10_BUILD_ERROR(
        DistBackendError,
        c10::str(
            "NCCL communicator encountered error set by ProcessGroupNCCL: ",
            *commFailureReason)));
  }
  ncclResult_t ncclAsyncErr = ncclComm->checkForNcclError();
  // When nonblocking mode is enabled by TORCH_NCCL_USE_COMM_NONBLOCKING,
  // ncclInProgress could be returned when there are pending NCCL calls.
  // In this case, no exception should be thrown
#ifdef NCCL_HAS_COMM_NONBLOCKING
  // ncclInProgress is defined only if NCCL_HAS_COMM_NONBLOCKING is defined
  if (ncclAsyncErr != ncclSuccess && ncclAsyncErr != ncclInProgress) {
#else
  if (ncclAsyncErr != ncclSuccess) {
#endif
    return std::make_exception_ptr(C10_BUILD_ERROR(
        DistBackendError,
        "NCCL error: " + ncclGetErrorWithVersion(ncclAsyncErr) + "\n" +
            getNcclErrorDetailStr(ncclAsyncErr)));
  }

  return nullptr;
}

void ProcessGroupNCCL::broadcastUniqueNCCLID(
    ncclUniqueId* ncclID,
    bool isSingleP2POp,
    const std::string& p2pKey,
    int p2pRank) {
  // For collective operations:
  // For every NCCL communicator that we create we need to broadcast
  // a unique ID from rank 0 to all other ranks. This broadcast is
  // done by rank 0 setting a key in the store and all other ranks
  // retrieving the contents of that key. A single process group
  // may create multiple NCCL communicators, so we use a sequence
  // number to differentiate between them.
  // For single point-to-point operations:
  // The sequence number will only be increased on 2 out of all the
  // processes in a Process Group. So all following collective
  // operations will see different sequence numbers which will cause
  // runtime errors. To avoid that, use the src:target pair instead
  // of sequence number for p2p communications.

  std::string storeKey;
  if (!isSingleP2POp) {
    storeKey = std::to_string(ncclCommCounter_++);
  } else {
    storeKey = p2pKey;
  }
  if (rank_ == 0 || (isSingleP2POp && p2pRank == 0)) {
    auto vec = std::vector<uint8_t>(
        reinterpret_cast<uint8_t*>(ncclID),
        reinterpret_cast<uint8_t*>(ncclID) + NCCL_UNIQUE_ID_BYTES);
    store_->set(storeKey, vec);
  } else {
    try {
      auto vec = store_->get(storeKey);
      TORCH_CHECK_WITH(
          DistBackendError,
          vec.size() == NCCL_UNIQUE_ID_BYTES,
          "Invalid size for ncclUniqueId");
      std::memcpy(ncclID, vec.data(), vec.size());
    } catch (const std::exception& e) {
      std::string exceptionMsg = c10::str(
          "[",
          rank_,
          "] is setting up NCCL communicator and "
          "retrieving ncclUniqueId from [0] via c10d key-value store by key '",
          storeKey,
          "', but store->get('",
          storeKey,
          "') got error: ");
      C10_THROW_ERROR(
          DistBackendError,
          exceptionMsg + e.what() +
              ". This may indicate a possible application crash on rank 0 or a network set up issue.");
    } catch (...) {
      C10_THROW_ERROR(
          DistBackendError,
          c10::str(
              "Unknown exception while [",
              rank_,
              "] is setting up NCCL communicator and "
              "retrieving ncclUniqueId from [0] via c10d key-value store by key '",
              storeKey,
              "'",
              ". This may indicate a possible application crash on rank 0 or a network set up issue."));
    }
  }
}

void ProcessGroupNCCL::destroyNCCLComms(const std::string& devNCCLCommMapKey) {
  std::lock_guard<std::mutex> lock(mutex_);
  if (devNCCLCommMap_.find(devNCCLCommMapKey) == devNCCLCommMap_.end()) {
    TORCH_INTERNAL_ASSERT(
        false,
        "Expected to find key ",
        devNCCLCommMapKey,
        " in NCCL communicator map.");
  }
  std::shared_ptr<NCCLComm>& ncclComm = devNCCLCommMap_[devNCCLCommMapKey];
  // ncclCommDestroy(comm->getNcclComm()) results in segfault when PG is being
  // destroyed, so using ncclCommAbort here.
  ncclComm->ncclCommAbort();
  // Remove communicators from the cache.
  devNCCLCommMap_.erase(devNCCLCommMapKey);
  // Clear used device indices.
  usedDeviceIdxs_.clear();

  ncclCommDevIdxMapMutex.lock();
  ncclCommDevIdxMap.erase(ncclComm);
  ncclCommDevIdxMapMutex.unlock();
}

std::shared_ptr<NCCLComm> ProcessGroupNCCL::getNCCLComm(
    const std::string& deviceKey,
    at::Device& device,
    OpType opType,
    int p2pRank,
    bool isSendRecvSelf) {
  // Sanity check
  if (deviceKey.empty()) {
    C10_THROW_ERROR(
        DistBackendError,
        "Not able to create/get the NCCL Communicator since "
        "the GPU devices are not known");
  }
  if (bound_device_id_) {
    if (*bound_device_id_ != device) {
      LOG(ERROR) << logPrefix() << "Tensor found on device " << device
                 << " but backend constrained to " << *bound_device_id_;
      C10_THROW_ERROR(
          DistBackendError,
          "Attempt to perform collective on tensor not on device passed to init_process_group");
    }
  }

  usedDeviceIdxs_.insert(device.index());

  {
    std::lock_guard<std::mutex> lock(mutex_);
    if (devNCCLCommMap_.find(deviceKey) != devNCCLCommMap_.end()) {
      // Reuse the cached communicator if there is one.
      return devNCCLCommMap_[deviceKey];
    }
  }

  // NCCL communicator not cached, create a new entry
  std::shared_ptr<NCCLComm> ncclComm;

  // Create the unique NCCL ID and broadcast it
  ncclUniqueId ncclID;

  // reset log prefix to include group_desc
  logPrefix_ = createLogPrefix();

#ifdef NCCL_COMM_DESCRIPTION
  // Pass process group name and description to NCCL communicator
  std::string commDesc = pg_desc_ + ':' + pg_name_;
  options_->config.commDesc = strdup(commDesc.c_str());
#endif

  // For batch_isend_irecv, ncclGroupStart() would be called upfront
  bool batchP2P = ncclActiveGroupCounter_ > 0;
  bool singleP2POp = isP2POp(opType, batchP2P);
  // For point-to-point communication, lower rank of the two will get unique id.
  if (rank_ == 0 || (singleP2POp && p2pRank == 0)) {
    C10D_NCCL_CHECK(ncclGetUniqueId(&ncclID), c10::nullopt);
  }

  if (shouldBroadcastNCCLUniqueID(isSendRecvSelf)) {
    // Broadcast so that each process can have a unique NCCL ID
    auto timeStarted = std::chrono::steady_clock::now();
    broadcastUniqueNCCLID(&ncclID, singleP2POp, deviceKey, p2pRank);
    auto timerDeltaMs =
        std::chrono::duration_cast<std::chrono::duration<double>>(
            std::chrono::steady_clock::now() - timeStarted)
            .count() *
        1000;
    LOG(INFO) << logPrefix()
              << "ProcessGroupNCCL broadcast unique ID through store took "
              << timerDeltaMs << " ms";
  }

  at::cuda::OptionalCUDAGuard gpuGuard;

  // [Group Start/End Note] This is used to ensure that nccl communicator will
  // be created before communication primitives are called. Let's look at this
  // example: Using the batch_isend_irecv to send a tensor to a target process.
  // On the sender side, the corresponding underlying NCCL calls will look like
  //   ncclGroupStart() // This is in batch_isend_irecv
  //   ncclCommInitRank() // Inside NCCLComm::create
  //   ncclSend()
  //   ncclGroupEnd() // This is in batch_isend_irecv
  // With this pattern, the nccl communicator will be created in the last
  // ncclGroupEnd which means when ncclSend is processed, the passed
  // communicator argument is NULL which will lead to runtime error. So we need
  // to "close" all active nccl groups to ensure nccl communicator is actually
  // created before encountering any communication calls. This is why we need
  // the following for loop.
  for (const auto i : c10::irange(ncclActiveGroupCounter_)) {
    (void)i;
    // comms have not been initiated yet, so can only check in blocking-way
    C10D_NCCL_CHECK(ncclGroupEnd(), c10::nullopt);
  }

  // GPU world size and GPU rank
  int numRanks, rank;

  if (!singleP2POp) {
    // Collective, all-to-all, or batch P2P
    numRanks = getSize();
    rank = getRank();
  } else if (isSendRecvSelf) {
    // Same process send and recv.
    numRanks = 1;
    rank = 0;
  } else {
    // For single point-to-point operation, there are only 2 processes
    // involved so the GPU rank is either 0 or 1.
    numRanks = 2;
    rank = p2pRank;
  }

  // Get the device index
  auto deviceIndex = device.index();
  gpuGuard.set_index(deviceIndex);

#ifdef NCCL_HAS_COMM_SPLIT
  options_->config.splitShare = 1;
  if (options_->split_from) {
    TORCH_CHECK(
        options_->split_color != 0,
        "Must specify a non-zero color when splitting");
    // Find a valid, healthy communicator to split from if possible.
    std::lock_guard<std::mutex> lock(options_->split_from->mutex_);
    auto& other_comms = options_->split_from->devNCCLCommMap_;
    auto dit = other_comms.find(getKeyFromDevice(device));
    if (dit != other_comms.end()) {
      auto& parentComm = dit->second;
      if (parentComm != nullptr && !parentComm->isAborted()) {
        ncclComm = NCCLComm::split(
            parentComm.get(),
            options_->split_color,
            rank,
            options_->config,
            options_->global_ranks_in_group);
      }
    }
  }
#endif

  // To simplify conditional nesting, just create the ncclComms[i]
  // entry if it hasn't been yet rather than untangling the
  // conditions that might have resulted in a split above.
  if (!ncclComm) {
#ifdef NCCL_HAS_COMM_NONBLOCKING
    ncclComm = NCCLComm::create(numRanks, rank, ncclID, options_->config);
#else
    ncclComm = NCCLComm::create(numRanks, rank, ncclID);
#endif
  }

  // Creates the NCCL streams
  bool force_high = getCvarBool(TORCH_NCCL_HIGH_PRIORITY, false);
  auto streamVal = at::cuda::getStreamFromPool(
      options_->is_high_priority_stream || force_high);

  {
    std::lock_guard<std::mutex> lock(mutex_);
    inInitializationCommMap_.emplace(deviceKey, ncclComm);
  }

  NCCLTraceBuffer::get()->record_pg_ranks(
      std::make_tuple(pg_name_, pg_desc_), groupRanks());

  RECORD_PARAM_COMMS(
      0, // seq
      std::make_tuple(pg_name_, pg_desc_), // PG name tuple
      rank, // rank
      "init", // collective name
      0, // inNelems
      0, // outNelems
      at::kByte, // dType
      std::vector<int64_t>(), // inSplitSizes
      std::vector<int64_t>(), // outSplitSizes
      globalRankStart, // globalRankStart
      globalRankStride, // globalRankStride
      size_); // worldSize

  LOG(INFO) << logPrefix() << "ProcessGroupNCCL created ncclComm_ "
            << ncclComm->ncclComm_ << " on CUDA device: " << deviceIndex;

  // At this point NCCL should have been initialized, hence we can accurately
  // get the env value even if NCCL sets it by reading from nccl.conf file
  LOG(INFO) << logPrefix()
            << "NCCL_DEBUG: " << getCvarString({"NCCL_DEBUG"}, "N/A");

  // See [Group Start/End Note]
  for (const auto i : c10::irange(ncclActiveGroupCounter_)) {
    (void)i;
    C10D_NCCL_CHECK(ncclGroupStart(), c10::nullopt);
  }

  ncclStreams_.emplace(deviceKey, std::move(streamVal));

  // Note: these events are created with the (default) cudaEventDisableTiming
  // flag This flag provides the best performance when used with
  // cudaStreamWaitEvent() and cudaEventQuery(). Since we here don't measure the
  // performance using cudaEvent, this should be set.
  // TODO(kwen2501): is ncclEvents_ used anywhere else?
  ncclEvents_.emplace(deviceKey, at::cuda::CUDAEvent(cudaEventDisableTiming));

  // Record the communicators based on ncclUniqueId.
  ncclIdToCommMap_.emplace(buildNcclUniqueIdStr(ncclID), ncclComm);

  // Move the NCCL resource to cache
  auto it = inInitializationCommMap_.find(deviceKey);
  // A previous thread could've already removed devicesKey from
  // inInitializationCommMap_ and added it to devNCCLCommMap_
  if (it != inInitializationCommMap_.end()) {
    devNCCLCommMap_.emplace(deviceKey, std::move(it->second));
    inInitializationCommMap_.erase(deviceKey);

    // Now ncclComms are fully initialized.
    // Register all active CUDA memory segments in cache allocator to
    // the new NCCL communicators
    if (useTensorRegisterAllocatorHook_) {
      auto snapshot = c10::cuda::CUDACachingAllocator::snapshot();
      // Register the segment to a new NCCL communicator if on the same device
      for (const auto& segmentInfo : snapshot.segments) {
        TORCH_INTERNAL_ASSERT(
            segmentInfo.device == device.index(),
            "Mismatch between CUDA memory segment device and current device");
        ncclComm->registerSegment(
            reinterpret_cast<void*>(segmentInfo.address),
            segmentInfo.total_size);
      }
    }
    // Record the mapping between ncclComm and device index so that later
    // register hook can register a newly allocated segment to communicators
    // on the same device.
    // NOTE: we need remove the communicator from this map when it is
    // destroyed, otherwise may register onto an invalid communicator.
    ncclCommDevIdxMapMutex.lock();
    ncclCommDevIdxMap.emplace(ncclComm, device.index());
    ncclCommDevIdxMapMutex.unlock();
  }

  it = devNCCLCommMap_.find(deviceKey);
  TORCH_INTERNAL_ASSERT(
      it != devNCCLCommMap_.end(), "Communicators not populated in cache!");

  return it->second;
}

uint64_t ProcessGroupNCCL::getCommSplitCounter() const {
  uint64_t ret = 0;
  for (const auto& i : ncclIdToCommMap_) {
    auto& ncclComm = i.second;
    ret += ncclComm->getCommSplitCounter();
  }
  return ret;
}

namespace {

// Check validity of tensor
void check_gpu_single_tensor(
    const at::Tensor& tensor,
    const bool p2p = false // whether operation is a P2P operation
) {
  if (!tensor.is_cuda() || tensor.is_sparse()) {
    C10_THROW_ERROR(ValueError, "Tensors must be CUDA and dense");
  }
  // Skip the following requirements for P2P operations
  if (!tensor.is_contiguous(tensor.suggest_memory_format())) {
    if (p2p) {
      TORCH_WARN_ONCE(
          "Detected non-contiguous tensor in P2P operations. It is user "
          "responsibility to guarantee that source and destination tensors have "
          "the same contiguity format.");
    } else {
      C10_THROW_ERROR(ValueError, "Tensors must be contiguous");
    }
  }
}

// Checks that all `tensors' have the same type and shape and reside on the same
// GPU.
// TODO: test_c10d_nccl.py should consider adding tests for the error conditions
// here, ie, that deliberately pass invalid tensors and check the right
// exception is thrown. The "Expected list of tensors on the same device"
// condition may be a challenge because the test would need to pass tensors on
// different devices in the same process.
int64_t check_gpu_tensors_same_device(const std::vector<at::Tensor>& tensors) {
  if (tensors.size() == 0) {
    C10_THROW_ERROR(ValueError, "Tensor list must be nonempty");
  }

  const auto& first = tensors.front();

  int64_t total_numel = 0;
  for (const auto& t : tensors) {
    if (!t.is_cuda() || t.is_sparse()) {
      C10_THROW_ERROR(ValueError, "Tensors must be CUDA and dense");
    }
    if (t.scalar_type() != first.scalar_type()) {
      C10_THROW_ERROR(TypeError, "Tensors must have identical type");
    }
    if (!t.is_non_overlapping_and_dense()) {
      C10_THROW_ERROR(ValueError, "Tensors must be non-overlapping and dense");
    }
    // If we're in this function, the user called a _coalesced collective
    // on a set of tensors with potentially different sizes and strides.
    // Therefore, we don't check for matching sizes and strides,
    // but we do double-check tensors are on the same device.
    TORCH_CHECK_WITH(
        ValueError,
        t.get_device() == tensors[0].get_device(),
        "Expected list of tensors on the same device");
    total_numel += t.numel();
  }

  return total_numel;
}

bool check_same_size(const std::vector<at::Tensor>& input_tensors) {
  for (const auto& input_tensor : input_tensors) {
    if (!input_tensors[0].is_same_size(input_tensor)) {
      return false;
    }
  }
  return true;
}

} // namespace

c10::intrusive_ptr<ProcessGroupNCCL::WorkNCCL> ProcessGroupNCCL::initWork(
    at::Device& device,
    int rank,
    OpType opType,
    const char* profilingTitle,
    const std::vector<at::Tensor>& inputs,
    const std::vector<at::Tensor>& outputs, // TODO(kwen2501): necessary?
    bool record) {
  auto r = c10::make_intrusive<ProcessGroupNCCL::WorkNCCL>(
      device,
      rank,
      opType,
      seqCollective_,
      profilingTitle,
      profilingTitle != nullptr ? std::optional<std::vector<at::Tensor>>(inputs)
                                : c10::nullopt,
      desyncDebug_,
      enableTiming_.load(),
      dist_debug_level_);
  if (record) {
    bool isP2P = isP2POp(opType);
    // Ideally record every work that we enqueue, rather than every work we
    // create.
    // - at the time of this PR we do not currently enqueue every created work
    // - but it is unsafe to steal refs to start/end cuda events from Works that
    //   may go out of scope before flight recorder has retired them,
    //   so we must ensure that any work that is initialized via initWork will
    //   be enqueued
    // - initially, moved record() into workEnqueue(), but found that makes it
    //   hard to get access to profilingTitle,
    //   inputs, and outputs for metadata recording, and we don't want to attach
    //   these objects to the Work becuase it has implications for keeping those
    //   tensors alive longer and adds overhead when copying Work objects
    //   between threads
    r->trace_id_ = NCCLTraceBuffer::get()->record(
        uid_,
        std::make_tuple(pg_name_, pg_desc_),
        seqCollective_,
        seqP2P_,
        op_id_,
        profilingTitle ? profilingTitle : "",
        inputs,
        outputs,
        r->ncclStartEvent_.get(),
        r->ncclEndEvent_.get(),
        options_->timeout,
        isP2P);
  }
  return r;
}

// TODO(kwen2501): deprecate
std::vector<at::Tensor> ProcessGroupNCCL::WorkNCCL::result() {
  return *outputs_;
}

c10::intrusive_ptr<c10::ivalue::Future> ProcessGroupNCCL::WorkNCCL::
    getFuture() {
  return future_;
}

float ProcessGroupNCCL::WorkNCCL::getDuration() const {
  TORCH_CHECK(timingEnabled_, "getDuration only works if timing was enabled");
  TORCH_CHECK(
      ncclStartEvent_,
      "getDuration only works if ncclStartEvents_ is populated, true if timing enabled");
  TORCH_CHECK(
      ncclEndEvent_,
      "getDuration only works if ncclEndEvents_ is populated, which should always be true");
  return ncclStartEvent_->elapsed_time(*ncclEndEvent_);
}

uint64_t ProcessGroupNCCL::WorkNCCL::getSequencenumber() const {
  return seq_;
}

void ProcessGroupNCCL::workEnqueue(
    c10::intrusive_ptr<ProcessGroupNCCL::WorkNCCL> work) {
  if (!terminateProcessGroup_.load()) {
    std::lock_guard<std::mutex> lock(workMetaListMutex_);
    // Avoid view tensors to be processed in cleanup thread.
    // View tensors' destruction invokes autograd_meta, which
    // needs to be destructed in user thread. Otherwise will
    // get deadlock. Here we enqueue work without outputs_.
    workMetaList_.emplace_back(*work);
    // update the PG status related to the last enqueued work
    pgStatus_.lastEnqueuedSeq = work->seq_;
    pgStatus_.lastEnqueuedWorkName = opTypeToString(work->opType_);
    pgStatus_.lastEnqueuedNumelIn = work->numelIn_;
    pgStatus_.lastEnqueuedNumelOut = work->numelOut_;
    lastWorkListUpdateTime_ = std::chrono::steady_clock::now();
  }
}

ProcessGroupNCCL::Options::Options(bool is_high_priority_stream)
    : Backend::Options(NCCL_BACKEND_NAME, kProcessGroupNCCLDefaultTimeout),
      is_high_priority_stream(is_high_priority_stream) {}

static constexpr int CoalActive = 0x01, CoalColl = 0x02, CoalP2P = 0x04;

void ProcessGroupNCCL::startCoalescing() {
  // Other collective ops bump seq_ before creating a work. Thus, if coalesced
  // ops bump seq_ only after initing a work they will collide with (reuse) the
  // seq_ of the last non-coalesced collective.  Previously, seq_ was bumped
  // inside endCoalescing, but before initWork. Since we now record individual
  // ops from a coalesce group into the flight recorder, we want to have the
  // same seq_ for those ops and its 'endCoalescing' op. Hence we bump during
  // start, which has one minor downside- we burn a seq_ if someone ever does a
  // 'start' and 'end' coalescing region without doing an operation inbetween.

  // Don't bump op_id_ here, because startCoalescing isn't a logical operation.
  // Bump it for each logical op inside the coalescing group.
  if (coalescing_state_ & CoalP2P) {
    seqP2P_++;
  } else {
    seqCollective_++;
  }

  coalescedDevice_.set_index(-1);
  coalescedComm_ = nullptr;
  coalescing_state_ |= CoalActive;
  groupStart();
}

// `optype` is for specifying a composite optype, such as ALLGATHER and
// REDUCE_SCATTER
c10::intrusive_ptr<Work> ProcessGroupNCCL::endCoalescing(OpType optype) {
  if (coalescedComm_ == nullptr) {
    // There is no actual work being coalesced, return here
    groupEnd();
    coalescing_state_ = 0;
    return nullptr;
  }
  TORCH_CHECK(
      coalescedDevice_.index() >= 0,
      "Somthing went wrong. Did you call end_coalescing before start_coalescing?");

  // `coalescedComm_` should have same set of comms across collectives
  auto comm = coalescedComm_;
  // `coalescedDevice_` should have same set of devices across collectives
  auto device = coalescedDevice_;

  // `getKeyFromDevice` is how we get keys for both collectives and batch P2P
  const auto key = getKeyFromDevice(device);
  auto ncclStream = ncclStreams_.at(key);

  // Create Work object
  c10::cuda::CaptureStatus capture_status =
      c10::cuda::currentStreamCaptureStatusMayInitCtx();
  bool enqueue =
      (coalescing_state_) && capture_status == c10::cuda::CaptureStatus::None;
  auto work =
      initWork(device, rank_, optype, "nccl:coalesced", {}, {}, enqueue);
  work->ncclComm_ = comm;
  work->blockingWait_ = blockingWait_;
  work->avoidRecordStreams_ = avoidRecordStreams_;
  work->opTimeout_ = options_->timeout;
  work->store_ = store_;

  // Record start before ncclGroupEnd
  if (work->timingEnabled_) {
    work->ncclStartEvent_->record(ncclStream);
  }

  if (nccl_use_nonblocking()) {
    groupEndNonblocking(comm);
  } else {
    groupEnd();
  }

  // Record end after ncclGroupEnd
  // TODO(eqy): is this still necessary if avoidRecordStreams_ is set?
  work->ncclEndEvent_->record(ncclStream);

  if (avoidRecordStreams_) {
    // other functions expect an initialized ptr if avoidRecordStreams_ is set
    work->stashed_for_allocator_safety_ =
        std::make_shared<std::vector<at::Tensor>>();
  }

  // Notify graphs before we check the capture status preemptively
  at::cuda::CUDAGraph::inc_pending_event_queries();

  if (enqueue) {
    workEnqueue(work);
  } else {
    at::cuda::CUDAGraph::dec_pending_event_queries();
  }

  coalescing_state_ = 0;
  coalescedComm_ = nullptr;
  return work;
}

c10::intrusive_ptr<Work> ProcessGroupNCCL::endCoalescing() {
  // Default OpType to COALESCED if not specified
  return endCoalescing(OpType::COALESCED);
}

template <typename Fn, typename PreProcess, typename PostProcess>
c10::intrusive_ptr<Work> ProcessGroupNCCL::collective(
    at::Tensor& input,
    at::Tensor& output,
    Fn fn,
    PreProcess pre,
    PostProcess post,
    OpType opType,
    const char* profilingTitle,
    bool avoidRecordStreams) {
  if (enableNanCheck_) {
    checkForNan(input);
  }
  // Environment setting by the user may add onto collective call's option
  avoidRecordStreams |= avoidRecordStreams_;
  c10::cuda::CaptureStatus capture_status =
      c10::cuda::currentStreamCaptureStatusMayInitCtx();
  errorIfCapturingNonCapturableNCCL(capture_status);

  // Bump collective counter
  seqCollective_++;
  op_id_++;

  auto device = getDevice(input);
  const auto key = getKeyFromDevice(device);
  auto ncclComm = getNCCLComm(key, device, opType);

  if (coalescing_state_ & CoalActive) {
    coalescing_state_ |= CoalColl;
    if (coalescedDevice_.index() < 0) {
      coalescedDevice_ = device;
    } else {
      TORCH_CHECK(
          coalescedDevice_.index() == device.index(), MULTI_DEVICE_ERROR_MSG);
    }
    if (coalescedComm_ == nullptr) {
      coalescedComm_ = ncclComm;
    } else {
      TORCH_CHECK(coalescedComm_ == ncclComm, MULTI_DEVICE_ERROR_MSG);
    }
  }

  // Used many times below, so we stash the unordered_map lookup
  auto ncclStream = ncclStreams_.at(key);

  // First let NCCL streams wait for input tensors allocation streams
  syncStream(device, ncclEvents_[key], ncclStream);

  std::vector<at::Tensor> inputs{input};
  std::vector<at::Tensor> outputs{output};

  bool enqueue =
      !coalescing_state_ && capture_status == c10::cuda::CaptureStatus::None;
  auto work =
      initWork(device, rank_, opType, profilingTitle, inputs, outputs, enqueue);

  // Store references to outputs to be used by WorkNCCL::result and operator<<.
  work->outputs_ =
      std::make_shared<std::vector<at::Tensor>>(std::move(outputs));

  if (avoidRecordStreams) {
    work->stashed_for_allocator_safety_ =
        std::make_shared<std::vector<at::Tensor>>();
    work->stashed_for_allocator_safety_->push_back(input);
  }

  at::cuda::OptionalCUDAGuard gpuGuard;

  // Start event should only be recorded before the ncclGroupStart()
  if (work->timingEnabled_) {
    work->ncclStartEvent_->record(ncclStream);
  }

  pre(ncclStream, work);

  ncclComm_t comm = ncclComm->getNcclComm();

  // Both `inputs' and `outputs' are created on a worker stream and used in
  // different ncclStreams.  Hence, both must record the ncclStream to
  // prevent being freed before the collective finishes.
  //
  // We only record `inputs' here, and leave recording `outputs' to `fn' for
  // operations where `inputs' and `outputs' are not the same.
  //
  // See [Sync Streams].
  if (!avoidRecordStreams) {
    if (!input.is_sparse()) {
      c10::cuda::CUDACachingAllocator::recordStream(
          input.storage().data_ptr(), ncclStream);
    } else {
      // for sparse input case record streams on both index and value
      // tensors
      c10::cuda::CUDACachingAllocator::recordStream(
          input.values().storage().data_ptr(), ncclStream);
      c10::cuda::CUDACachingAllocator::recordStream(
          input.indices().storage().data_ptr(), ncclStream);
    }
  }
#ifndef NCCL_HAS_COMM_NONBLOCKING
  C10D_NCCL_CHECK(
      fn(input, output, comm, ncclStream),
      ncclComm->getNcclCommFailureReason());
#else
  C10D_NCCL_CHECK_TIMEOUT(
      fn(input, output, comm, ncclStream),
      comm,
      ncclComm->getNcclCommFailureReason());
#endif

  post(ncclStream, work);

  // End event should only be recorded after the ncclGroupEnd()
  if (!coalescing_state_) {
    work->ncclEndEvent_->record(ncclStream);
  }
  work->ncclComm_ = ncclComm;

  {
    c10::cuda::CUDAMultiStreamGuard streamGuard(ncclStream);
    std::vector<at::Device> devices{device};
    work->future_ = c10::make_intrusive<at::ivalue::Future>(
        c10::ListType::create(c10::TensorType::get()), devices);

    // Add a callback that runs profiling end callbacks. wrapCallback() in CUDA
    // future blocks the stream this callback runs on the corresponding
    // ncclEndEvents_ ensuring appropriate synchronization.
    if (work->recordFunctionEndCallback_) {
      work->future_->addCallback(
          [work](at::ivalue::Future& /* unused */) {
            work->recordFunctionEndCallback_();
          },
          // uses_future = false allows us to skip synchronization in
          // ivalue::Future, but is only valid as long as the lambda doesn't use
          // the "Future" argument.
          /*uses_future=*/false);
    }
    work->future_->markCompleted(at::IValue(*work->outputs_));
  }

  // Set appropriate work parameters.
  work->blockingWait_ = blockingWait_;
  work->avoidRecordStreams_ = avoidRecordStreams;
  work->opTimeout_ = options_->timeout;
  work->store_ = store_;
  // Record size info for debug. We only record the size on the first device as
  // multi-device per process is deprecated
  work->numelIn_ = input.numel();
  work->numelOut_ = output.numel();

  // Notify graphs before we check the capture status preemptively
  at::cuda::CUDAGraph::inc_pending_event_queries();
  if (enqueue) {
    workEnqueue(work);
  } else {
    at::cuda::CUDAGraph::dec_pending_event_queries();
  }

  return work;
}

template <typename Fn>
c10::intrusive_ptr<Work> ProcessGroupNCCL::collectiveCoalesced(
    std::vector<at::Tensor>& inputs,
    std::vector<at::Tensor>& outputs,
    Fn fn,
    OpType opType,
    const char* profilingTitle,
    bool avoidRecordStreams) {
  // Environment setting by the user may add onto collective call's option
  avoidRecordStreams |= avoidRecordStreams_;
  c10::cuda::CaptureStatus capture_status =
      c10::cuda::currentStreamCaptureStatusMayInitCtx();
  errorIfCapturingNonCapturableNCCL(capture_status);

  // Bump collective counter
  seqCollective_++;

  // For coalescingManager collectives, there is no individual c++ call per
  // collective so there is no flight record and we increment seq*_ and op_id_
  // together. Compare this to startCoalesing/endCoalescing flow where we
  // increment seq_ once per group and increment op_id_ once per indvidual
  // operation within the group
  op_id_++;

  // Currently, the API permits one scenario where inputs.size() and
  // outputs.size() are > 0.
  // 1. If the call was a _coalesced call, all inputs must be on the same
  // device.
  //    The group of nccl calls applies the collective separately to each input,
  //    but the group as a whole should be efficient, and might even execute as
  //    a single fused kernel.
  auto device = getDevice(inputs[0]);
  const auto key = getKeyFromDevice(device);
  auto ncclComm = getNCCLComm(key, device, opType);

  if (coalescing_state_ & CoalActive) {
    coalescing_state_ |= CoalColl;
    if (coalescedDevice_.index() < 0) {
      coalescedDevice_ = device;
    } else {
      TORCH_CHECK(
          coalescedDevice_.index() == device.index(), MULTI_DEVICE_ERROR_MSG);
    }
    if (coalescedComm_ == nullptr) {
      coalescedComm_ = ncclComm;
    } else {
      TORCH_CHECK(coalescedComm_ == ncclComm, MULTI_DEVICE_ERROR_MSG);
    }
  }

  // Used many times below, so we stash the unordered_map lookup
  auto ncclStream = ncclStreams_.at(key);

  // First let NCCL streams wait for input tensors allocation streams
  syncStream(device, ncclEvents_[key], ncclStream);

  auto work = initWork(
      device, rank_, opType, profilingTitle, inputs, outputs, /*record=*/true);

  // Store references to outputs to be used by WorkNCCL::result and operator<<.
  work->outputs_ = std::make_shared<std::vector<at::Tensor>>(outputs);

  if (avoidRecordStreams) {
    work->stashed_for_allocator_safety_ =
        std::make_shared<std::vector<at::Tensor>>(inputs);
  }

  at::cuda::OptionalCUDAGuard gpuGuard;

  // Start event should only be recorded before the ncclGroupStart() (which
  // happens inside AutoNcclGroup guard below)
  if (work->timingEnabled_) {
    work->ncclStartEvent_->record(ncclStream);
  }

  ncclComm_t comm = ncclComm->getNcclComm();

// TODO(kwen2501): this should be moved to c10d tests, to qualify a NCCL
// upgrade. Once a NCCL version is qualified, this code should not be needed at
// runtime.
#ifdef PGNCCL_ENABLE_HASH
  if (enableCollecticeHashDebug_.load()) {
    auto numel = getTensorsNumel(inputs);
    auto hashValue = hashTensors(inputs);
    PRINT_COLLECTIVE_HASH_SIGNATURE(
        "input", opTypeToString(opType), numel, hashValue);
  }
#endif

  {
    torch::cuda::nccl::AutoNcclGroup nccl_group_guard(
        comm, nccl_use_nonblocking());
    for (const auto i : c10::irange(inputs.size())) {
      // Both `inputs' and `outputs' are created on a worker stream and used in
      // different ncclStreams.  Hence, both must record the ncclStream to
      // prevent being freed before the collective finishes.
      //
      // We only record `inputs' here, and leave recording `outputs' to `fn' for
      // operations where `inputs' and `outputs' are not the same.
      //
      // See [Sync Streams].
      if (!avoidRecordStreams) {
        if (!inputs[i].is_sparse()) {
          c10::cuda::CUDACachingAllocator::recordStream(
              inputs[i].storage().data_ptr(), ncclStream);
        } else {
          // for sparse input case record streams on both index and value
          // tensors
          c10::cuda::CUDACachingAllocator::recordStream(
              inputs[i].values().storage().data_ptr(), ncclStream);
          c10::cuda::CUDACachingAllocator::recordStream(
              inputs[i].indices().storage().data_ptr(), ncclStream);
        }
      }
#ifndef NCCL_HAS_COMM_NONBLOCKING
      C10D_NCCL_CHECK(
          fn(inputs[i], outputs[i], comm, ncclStream),
          ncclComm->getNcclCommFailureReason());
#else
      C10D_NCCL_CHECK_TIMEOUT(
          fn(inputs[i], outputs[i], comm, ncclStream),
          comm,
          ncclComm->getNcclCommFailureReason());
#endif
    }
  }

  work->ncclEndEvent_->record(ncclStream);
  work->ncclComm_ = ncclComm;

  {
    c10::cuda::CUDAMultiStreamGuard streamGuard(ncclStream);
    std::vector<at::Device> devices{device};
    work->future_ = c10::make_intrusive<at::ivalue::Future>(
        c10::ListType::create(c10::TensorType::get()), devices);

    // Add a callback that runs profiling end callbacks. wrapCallback() in CUDA
    // future blocks the stream this callback runs on the corresponding
    // ncclEndEvents_ ensuring appropriate synchronization.
    if (work->recordFunctionEndCallback_) {
      work->future_->addCallback(
          [work](at::ivalue::Future& /* unused */) {
            work->recordFunctionEndCallback_();
          },
          // uses_future = false allows us to skip synchronization in
          // ivalue::Future, but is only valid as long as the lambda doesn't use
          // the "Future" argument.
          /*uses_future=*/false);
    }
    work->future_->markCompleted(at::IValue(*work->outputs_));
  }

  // Set appropriate work parameters.
  work->blockingWait_ = blockingWait_;
  work->avoidRecordStreams_ = avoidRecordStreams;
  work->opTimeout_ = options_->timeout;
  work->store_ = store_;
  // Record size info for debug. We only record the size on the first device as
  // multi-device per process is deprecated
  work->numelIn_ = inputs[0].numel();
  work->numelOut_ = outputs[0].numel();

  /* Note [cuda graph capture and workEnqueue]

  Normal behavior of the C10D watchdog is to query cuda events on work objects
  periodically, but when cuda graph recording is active these event queries
  would crash or mess up the recording.

  To ensure we do not enqueue a work object to the watchdog when cuda graph
  capture is active, we use a one-way sync. We increment a flag pre-emptively,
  indicating our intent to enqueue a work object. Then we check capture_status
  to see if (a) capturing is already in progress (we cannot enqueue in this
  case), (b) capturing hasn't started yet, so we can trust that no capture will
  start (since a pre-condition of starting a capture is to check the event query
  count is 0).

  If we are not able to enqueue the work due to capture-in-progress, we finally
  decrement the counter.

  For this reason we cannot easily move the increment inside workEnqueue unless
  we also change the semantic of workEnqueue to 'maybeWorkEnqueue'.

  TODO:
   - Is our design for flight recorder safe in this context?  are we recording
  any FR events during cudagraph capture? if so, they won't be safe to poll for
  completion status.
  */
  at::cuda::CUDAGraph::inc_pending_event_queries();
  if (capture_status == c10::cuda::CaptureStatus::None) {
    workEnqueue(work);
  } else {
    at::cuda::CUDAGraph::dec_pending_event_queries();
  }
  // TODO(whc) if the work isn't enqueued, I don't feel great about returning
  // it, since interactions with it by usercode won't behave normally - they
  // won't observe work completion, for instance.  Will this lead to silent
  // problems during capture?
  return work;
}

template <typename Fn, typename PreProcess, typename PostProcess>
c10::intrusive_ptr<Work> ProcessGroupNCCL::pointToPoint(
    at::Tensor& tensor,
    Fn fn,
    int peer,
    OpType opType,
    PreProcess pre,
    PostProcess post,
    const char* profilingTitle) {
  if (enableNanCheck_) {
    checkForNan(tensor);
  }
  // avoidRecordStreams_ note:
  // send, recv, and irecv should be ok with avoidRecordStreams,
  // However, for isend, I don't think the API requires the user
  // to wait() on the returned handle, so ProcessGroupNCCL can't know
  // when it's safe to release the input back to the allocator,
  // and the present call has no way to know it's not an isend.
  // Therefore, we warn and fall back to the typical recordStream logic:
  if (avoidRecordStreams_) {
    TORCH_WARN_ONCE(
        "TORCH_NCCL_AVOID_RECORD_STREAMS=1 has no effect for point-to-point "
        "collectives.");
  }

  auto device = getDevice(tensor);
  std::string key;
  int p2pRank = 0, p2pTargetRank = 0;
  bool isSendRecvSelf = false;
  // For batch_isend_irecv, ncclGroupStart() would be called upfront
  bool batchP2P = ncclActiveGroupCounter_ > 0;
  if (batchP2P) {
    // For batch P2P, we need to treat it like a collective when selecting
    // communicator, because other ranks can call into this batch other than my
    // rank and my peer
    key = getKeyFromDevice(device);
    p2pRank = rank_;
    p2pTargetRank = peer;
  } else {
    // For single P2P, preserve the old two-rank behavior (to avoid perf diff)
    key = getKeySendRecv(rank_, peer);
    p2pRank = rank_ <= peer ? 0 : 1;
    isSendRecvSelf = rank_ == peer;
    p2pTargetRank = isSendRecvSelf ? 0 : 1 - p2pRank;

    if (!coalescing_state_) {
      // Bump P2P sequence number. Don't do so if it's a batch P2P, it will be
      // bumped in `startCoalescing`.
      seqP2P_++;
    }
  }

  // Bump the logical operation counter regardless of whether this op is
  // coalesced or individual
  op_id_++;

  auto ncclComm = getNCCLComm(key, device, opType, p2pRank, isSendRecvSelf);

  if (coalescing_state_ & CoalActive) {
    coalescing_state_ |= CoalP2P;
    if (coalescedDevice_.index() < 0) {
      coalescedDevice_ = device;
    } else {
      TORCH_CHECK(
          coalescedDevice_.index() == device.index(), MULTI_DEVICE_ERROR_MSG);
    }
    if (coalescedComm_ == nullptr) {
      coalescedComm_ = ncclComm;
    } else {
      TORCH_CHECK(coalescedComm_ == ncclComm, MULTI_DEVICE_ERROR_MSG);
    }
  }

  // Used many times below, so we stash the unordered_map lookup
  auto ncclStream = ncclStreams_.at(key);
  // First let NCCL streams wait for input tensors allocation streams
  syncStream(device, ncclEvents_[key], ncclStream);

  // Work itself will create the CUDA events on all GPUs of tensors
  c10::intrusive_ptr<ProcessGroupNCCL::WorkNCCL> work;
  if (coalescing_state_) {
    // When coalescing, we record events per op that lack timing/state
    // information becuase there is no 'work' associated with them, and then
    // later in endCoalescing we record a 'coalesced' Work which has
    // timing/state updates via watchdog thread, but lacks op metadata such as
    // input/output sizes and profilingTitle per-op in the group.
    auto trace_id = NCCLTraceBuffer::get()->record(
        uid_,
        std::make_tuple(pg_name_, pg_desc_),
        seqCollective_,
        seqP2P_,
        op_id_,
        profilingTitle,
        {tensor},
        {tensor},
        nullptr,
        nullptr,
        options_->timeout,
        /*isP2P=*/true);
    // TODO(whc) if we want to make the per-p2p-op flightrecorder entries get
    // their timings/states updated by proxy when the Work obj representing the
    // coalesce group gets its update, we could accumulate these trace_ids
    // together and ask FlightRecorder to take the update from one Work and
    // apply it to multiple entries
    (void)trace_id;
  } else {
    // Store references to outputs to be used by WorkNCCL::result and
    // operator<<. Note that these outputs are only valid for recv(), as send()
    // does not modify the inputs but we still create these outputs for use
    // cases such as profiling.

    work = initWork(
        device, rank_, opType, profilingTitle, {tensor}, {}, /*record=*/false);
    // This bypasses something in Work() that crashes if {tensor} is given as
    // output, not sure what
    work->outputs_ = std::make_shared<std::vector<at::Tensor>>();
    work->outputs_->push_back(tensor);
    // TODO(whc) because we don't pass output {tensor} to initWork, we tell
    // initWork to not record, and then we manually call record passing all the
    // information it wants.
    work->trace_id_ = NCCLTraceBuffer::get()->record(
        uid_,
        std::make_tuple(pg_name_, pg_desc_),
        seqCollective_,
        seqP2P_,
        op_id_,
        profilingTitle,
        {tensor},
        {tensor},
        work->ncclStartEvent_.get(),
        work->ncclEndEvent_.get(),
        options_->timeout,
        /*isP2P=*/true);
  }

  // is gpuGuard needed for the if block below, or can i swap them
  at::cuda::OptionalCUDAGuard gpuGuard;

  if (!coalescing_state_) {
    // Start event should only be recorded before the ncclGroupStart()
    if (work->timingEnabled_) {
      work->ncclStartEvent_->record(ncclStream);
    }

    pre(ncclStream, work);
  }

  // Both send tensor and recv tensor are created on a worker stream and used
  // in different ncclStreams.  Hence, both must record the ncclStream to
  // prevent being freed before the collective finishes.
  //
  // See [Sync Streams].
  c10::cuda::CUDACachingAllocator::recordStream(
      tensor.storage().data_ptr(), ncclStream);

  // This part seems common to both p2p and coalesced-p2p usage?
  ncclComm_t comm_ = ncclComm->getNcclComm();

#ifndef NCCL_HAS_COMM_NONBLOCKING
  C10D_NCCL_CHECK(
      fn(tensor, comm_, ncclStream, p2pTargetRank),
      ncclComm->getNcclCommFailureReason());
#else
  C10D_NCCL_CHECK_TIMEOUT(
      fn(tensor, comm_, ncclStream, p2pTargetRank),
      ncclComm->getNcclComm(),
      ncclComm->getNcclCommFailureReason());
#endif

  if (!coalescing_state_) {
    post(ncclStream);

    // End event should only be recorded after the ncclGroupEnd()
    work->ncclEndEvent_->record(ncclStream);
    work->ncclComm_ = ncclComm;
    work->blockingWait_ = blockingWait_;
    work->opTimeout_ = options_->timeout;
    work->store_ = store_;
    // Record size info for debug. We only record the size on the first device
    // as multi-device per process is deprecated
    work->numelIn_ = work->numelOut_ = tensor.numel();

    // Future only needs to be created and marked completed with outputs for
    // recv(), but still create future for use cases such as profiling even for
    // send().
    {
      c10::cuda::CUDAMultiStreamGuard streamGuard(ncclStream);
      std::vector<at::Device> devices{device};
      work->future_ = c10::make_intrusive<at::ivalue::Future>(
          c10::ListType::create(c10::TensorType::get()), devices);
      work->future_->markCompleted(at::IValue(*work->outputs_));
    }

    // Add a callback that runs profiling end callbacks. wrapCallback() in CUDA
    // future blocks the stream this callback runs on the corresponding
    // ncclEndEvents_ ensuring appropriate synchronization.
    if (work->recordFunctionEndCallback_) {
      work->future_->addCallback(
          [work](at::ivalue::Future& /* unused */) {
            work->recordFunctionEndCallback_();
          },
          // uses_future = false allows us to skip synchronization in
          // ivalue::Future, but is only valid as long as the lambda doesn't use
          // the "Future" argument.
          /*uses_future=*/false);
    }
  }

  // Enqueue P2P op so that it can be cancelled by NCCL watchdog
  c10::cuda::CaptureStatus capture_status =
      c10::cuda::currentStreamCaptureStatusMayInitCtx();

  // Notify graphs before we check the capture status preemptively
  at::cuda::CUDAGraph::inc_pending_event_queries();

  if (!coalescing_state_ && capture_status == c10::cuda::CaptureStatus::None) {
    workEnqueue(work);
    return work;
  } else {
    at::cuda::CUDAGraph::dec_pending_event_queries();
    return nullptr;
  }
}

template <typename Fn>
c10::intrusive_ptr<Work> ProcessGroupNCCL::collective(
    at::Tensor& input,
    at::Tensor& output,
    Fn fn,
    OpType opType,
    const char* profilingTitle,
    bool avoidRecordStreams) {
  return collective(
      input,
      output,
      fn,
      [](at::cuda::CUDAStream&,
         c10::intrusive_ptr<ProcessGroupNCCL::WorkNCCL>& work) {},
      [](at::cuda::CUDAStream&,
         c10::intrusive_ptr<ProcessGroupNCCL::WorkNCCL>& work) {},
      opType,
      profilingTitle,
      avoidRecordStreams);
}

template <typename Fn>
c10::intrusive_ptr<Work> ProcessGroupNCCL::pointToPoint(
    at::Tensor& tensor,
    Fn fn,
    int peer,
    OpType opType,
    const char* profilingTitle) {
  return pointToPoint(
      tensor,
      fn,
      peer,
      opType,
      [](at::cuda::CUDAStream&,
         c10::intrusive_ptr<ProcessGroupNCCL::WorkNCCL>& work) {},
      [](at::cuda::CUDAStream&) {},
      profilingTitle);
}

c10::intrusive_ptr<Work> ProcessGroupNCCL::allreduce_sparse(
    std::vector<at::Tensor>& tensors,
    const AllreduceOptions& opts) {
  TORCH_CHECK(tensors.size() == 1, MULTI_DEVICE_ERROR_MSG);
  auto tensor = tensors.back();
  TORCH_CHECK(
      !isFloat8Type(tensor.scalar_type()),
      "Float8 dtypes are not currenlty supported for NCCL reductions");
#ifdef IS_NCCLX
  tensor = tensor.coalesce();
  at::Tensor outputTensor =
      torch::zeros(tensor.sizes(), tensor.options().layout(torch::kStrided));
  auto work = collective(
      tensor,
      outputTensor,
      [&](at::Tensor& input,
          at::Tensor& output,
          ncclComm_t comm,
          at::cuda::CUDAStream& stream) {
        auto ncclDataType = getNcclDataType(input.scalar_type());
        auto ncclReduceOp =
            getNcclReduceOp(opts.reduceOp, input, ncclDataType, comm);

        size_t num_elements = output.numel();
        auto indices = input.indices();
        auto sizes = input.sizes();
        int colSize = sizes[1];
        auto rows = indices[0];
        size_t blockCount = rows.sizes()[0];
        auto recvIndices = indices[0] * colSize;

        // prevent output and recvIndices from being freed
        c10::cuda::CUDACachingAllocator::recordStream(
            output.storage().data_ptr(), stream);
        c10::cuda::CUDACachingAllocator::recordStream(
            recvIndices.storage().data_ptr(), stream);
        auto result = ncclAllReduceSparseBlock(
            input._values().data_ptr(), // sendbuff
            recvIndices.data_ptr<int64_t>(), // recv_indices
            blockCount, // block_count
            colSize, // block_length
            output.data_ptr(), // recvbuff
            output.numel(), // recv_count
            ncclDataType,
            ncclReduceOp,
            comm,
            stream.stream());
        return result;
      },
      [](at::cuda::CUDAStream& ncclStream,
         c10::intrusive_ptr<ProcessGroupNCCL::WorkNCCL>& work) {},
      [&](at::cuda::CUDAStream& ncclStream,
          c10::intrusive_ptr<ProcessGroupNCCL::WorkNCCL>& work) {
        // Convert output tensors to sparse and back into tensors.
        at::cuda::CUDAStreamGuard guard(ncclStream);
        if (opts.sparseIndices.has_value()) {
          tensor = at::sparse_coo_tensor(
              opts.sparseIndices.value(), outputTensor, tensor.sizes());
        } else {
          tensor = outputTensor.to_sparse();
        }
      },
      OpType::_ALLREDUCE_SPARSE,
      "nccl:all_reduce_sparse");
  return work;
#else
  // If the nccl branch is not "exp" then we just error
  C10_THROW_ERROR(
      Error,
      "NCCL does not support all_reduce with sparse tensors. Please use dense tensors instead.");
#endif
}

c10::intrusive_ptr<Work> ProcessGroupNCCL::allreduce_impl(
    at::Tensor& tensor,
    const AllreduceOptions& opts) {
  return collective(
      tensor,
      tensor,
      [&](at::Tensor& input,
          at::Tensor& output,
          ncclComm_t comm,
          at::cuda::CUDAStream& stream) {
        auto ncclDataType = getNcclDataType(input.scalar_type());
        auto ncclReduceOp =
            getNcclReduceOp(opts.reduceOp, input, ncclDataType, comm);
        return ncclAllReduce(
            input.data_ptr(),
            output.data_ptr(),
            input.numel(),
            ncclDataType,
            ncclReduceOp,
            comm,
            stream.stream());
      },
      OpType::ALLREDUCE,
      "nccl:all_reduce");
}

c10::intrusive_ptr<Work> ProcessGroupNCCL::allreduce(
    std::vector<at::Tensor>& tensors,
    const AllreduceOptions& opts) {
  TORCH_CHECK(tensors.size() == 1, MULTI_DEVICE_ERROR_MSG);
  auto tensor = tensors.back();
  if (tensor.is_complex()) {
    TORCH_CHECK(
        complexViewAsRealAllowed(opts.reduceOp),
        "all_reduce does not support",
        opts.reduceOp,
        "on complex tensors");
    tensor = at::view_as_real(tensor);
  }
  check_gpu_single_tensor(tensor);

  if (intraNodeComm_ != nullptr && opts.reduceOp == ReduceOp::SUM) {
    using namespace intra_node_comm;
    auto algo = intraNodeComm_->selectAllReduceAlgo(tensor);
    if (algo != intra_node_comm::AllReduceAlgo::NONE) {
      intraNodeComm_->allReduce(tensor, algo);
      return c10::make_intrusive<IntraNodeCommWork>();
    }
  }
  TORCH_CHECK(
      !isFloat8Type(tensor.scalar_type()),
      "Float8 dtypes are not currenlty supported for NCCL reductions");
  // @lint-ignore CLANGTIDY
  RECORD_PARAM_COMMS_DATA(
      static_cast<int>(
          this->getSequenceNumberForGroup() + 1), // seq + 1 to match collective
      std::make_tuple(pg_name_, pg_desc_), // PG name tuple
      tensors, // inputTensors
      tensors, // outputTensors
      rank_, // rank
      "allreduce", // collective name
      tensor.numel(), // inNelems
      tensor.numel(), // outNelems
      tensor.scalar_type(), // dType
      std::vector<int64_t>(), // inSplitSizes
      std::vector<int64_t>(), // outSplitSizes
      globalRankStart, // globalRankStart
      globalRankStride, // globalRankStride
      this->getSize()); // worldSize

  // avoidRecordStreams_ note: collective() will stash tensors.
  return allreduce_impl(tensor, opts);
}

c10::intrusive_ptr<Work> ProcessGroupNCCL::allreduce_coalesced(
    std::vector<at::Tensor>& tensors,
    const AllreduceCoalescedOptions& opts) {
  auto total_numel = check_gpu_tensors_same_device(tensors);
  TORCH_CHECK(
      !isFloat8Type(tensors.back().scalar_type()),
      "Float8 dtypes are not currenlty supported for NCCL reductions");

  // @lint-ignore CLANGTIDY
  RECORD_PARAM_COMMS_DATA(
      static_cast<int>(
          this->getSequenceNumberForGroup() + 1), // seq + 1 to match collective
      std::make_tuple(pg_name_, pg_desc_), // PG name tuple
      tensors, // inputTensors
      tensors, // outputTensors
      rank_, // rank
      "allreduce_coalesced", // collective name
      total_numel, // inNelems
      total_numel, // outNelems
      tensors[0].scalar_type(), // dType
      // I'm not sure what in,outSplitSizes mean here.
      std::vector<int64_t>(), // inSplitSizes
      std::vector<int64_t>(), // outSplitSizes
      globalRankStart, // globalRankStart
      globalRankStride, // globalRankStride
      this->getSize()); // worldSize

  // avoidRecordStreams_ note: collective() will stash tensors.
  return collectiveCoalesced(
      tensors,
      tensors,
      [&](at::Tensor& input,
          at::Tensor& output,
          ncclComm_t comm,
          at::cuda::CUDAStream& stream) {
        auto ncclDataType = getNcclDataType(input.scalar_type());
        auto ncclReduceOp =
            getNcclReduceOp(opts.reduceOp, input, ncclDataType, comm);
        return ncclAllReduce(
            input.data_ptr(),
            output.data_ptr(),
            input.numel(),
            ncclDataType,
            ncclReduceOp,
            comm,
            stream.stream());
      },
      OpType::COALESCED,
      "nccl:allreduce_coalesced");
}

c10::intrusive_ptr<Work> ProcessGroupNCCL::broadcast(
    std::vector<at::Tensor>& tensors,
    const BroadcastOptions& opts) {
  TORCH_CHECK(tensors.size() == 1, MULTI_DEVICE_ERROR_MSG);
  auto tensor = tensors.back();
  if (tensor.is_complex()) {
    tensor = at::view_as_real(tensor);
  }
  check_gpu_single_tensor(tensor);

  // @lint-ignore CLANGTIDY
  RECORD_PARAM_COMMS_DATA(
      static_cast<int>(
          this->getSequenceNumberForGroup() + 1), // seq + 1 to match collective
      std::make_tuple(pg_name_, pg_desc_), // PG name tuple
      tensors, // inputTensors
      tensors, // outputTensors
      opts.rootRank, // root rank
      "broadcast", // collective name
      tensor.numel(), // inNelems
      tensor.numel(), // outNelems
      tensor.scalar_type(), // dType
      std::vector<int64_t>(), // inSplitSizes
      std::vector<int64_t>(), // outSplitSizes
      globalRankStart, // globalRankStart
      globalRankStride, // globalRankStride
      this->getSize()); // worldSize

  // avoidRecordStreams_ note: collective() will stash tensors.
  bool avoidRecordStreams = avoidRecordStreams_ || (!opts.asyncOp);

  return collective(
      tensor,
      tensor,
      [&](at::Tensor& input,
          at::Tensor& output,
          ncclComm_t comm,
          at::cuda::CUDAStream& stream) {
        const auto root = opts.rootRank + opts.rootTensor;
        return ncclBcast(
            input.data_ptr(),
            input.numel(),
            getNcclDataType(input.scalar_type()),
            root,
            comm,
            stream.stream());
      },
      OpType::BROADCAST,
      "nccl:broadcast",
      avoidRecordStreams);
}

// _broadcast_oop adds an out-of-place broadcast in PGNCCL
// Custom collectives may be implemented by coalescing broadcast operations
// One use-case is implementing a vector all_gather (all_gather_v)
// where unevenly sized inputs are gathered among participating ranks
// Since all_gather provides an out-of-place API, an all_gather_v
// semantic implemented inside pg_nccl.all_gather also needs to support
// out-of-place, for which an out-of-place broadcast is required to be added
c10::intrusive_ptr<Work> ProcessGroupNCCL::_broadcast_oop(
    at::Tensor& outputTensor,
    at::Tensor& inputTensor,
    const BroadcastOptions& opts) {
  if (outputTensor.numel() != inputTensor.numel()) {
    C10_THROW_ERROR(
        ValueError,
        "Tensor input and output of _broadcast_oop must have the same number of elements ");
  }

  return collective(
      inputTensor,
      outputTensor,
      [&](at::Tensor& input,
          at::Tensor& output,
          ncclComm_t comm,
          at::cuda::CUDAStream& stream) {
        const auto root = opts.rootRank + opts.rootTensor;
        return ncclBroadcast(
            input.data_ptr(),
            output.data_ptr(),
            input.numel(),
            getNcclDataType(input.scalar_type()),
            root,
            comm,
            stream.stream());
      },
      OpType::BROADCAST,
      "nccl:_broadcast_oop");
}

c10::intrusive_ptr<Work> ProcessGroupNCCL::reduce(
    std::vector<at::Tensor>& tensors,
    const ReduceOptions& opts) {
  TORCH_CHECK(tensors.size() == 1, MULTI_DEVICE_ERROR_MSG);
  // @lint-ignore CLANGTIDY
  auto tensor = tensors.back();
  if (tensor.is_complex()) {
    TORCH_CHECK(
        complexViewAsRealAllowed(opts.reduceOp),
        "reduce does not support",
        opts.reduceOp,
        "on complex tensors");
    tensor = at::view_as_real(tensor);
  }
  check_gpu_single_tensor(tensor);
  RECORD_PARAM_COMMS_DATA(
      static_cast<int>(
          this->getSequenceNumberForGroup() + 1), // seq + 1 to match collective
      std::make_tuple(pg_name_, pg_desc_), // PG name tuple
      tensors, // inputTensors
      tensors, // outputTensors
      opts.rootRank, // root rank
      "reduce", // collective name
      tensor.numel(), // inNelems
      tensor.numel(), // outNelems
      tensor.scalar_type(), // dType
      std::vector<int64_t>(), // inSplitSizes
      std::vector<int64_t>(), // outSplitSizes
      globalRankStart, // globalRankStart
      globalRankStride, // globalRankStride
      this->getSize()); // worldSize

  // avoidRecordStreams_ note: collective() will stash tensors.
  return collective(
      tensor,
      tensor,
      [&](at::Tensor& input,
          at::Tensor& output,
          ncclComm_t comm,
          at::cuda::CUDAStream& stream) {
        const auto root = opts.rootRank + opts.rootTensor;
        auto ncclDataType = getNcclDataType(input.scalar_type());
        auto ncclReduceOp =
            getNcclReduceOp(opts.reduceOp, input, ncclDataType, comm);
        return ncclReduce(
            input.data_ptr(),
            output.data_ptr(),
            input.numel(),
            ncclDataType,
            ncclReduceOp,
            root,
            comm,
            stream.stream());
      },
      OpType::REDUCE,
      "nccl:reduce");
}

// _reduce_oop exposes an out-of-place reduce from PGNCCL
// Custom collectives may be implemented by coalescing reduce operations
// One use-case is implementing a vector reduce_scatter (reduce_scatter_v)
// where inputs are reduced and scattered unevenly among participating ranks
// Since reduce_scatter provides an out-of-place API, a reduce_scatter_v
// semantic implemented inside pg_nccl.reduce_scatter also needs to support
// out-of-place, for which an out-of-place reduce is required to be added
c10::intrusive_ptr<Work> ProcessGroupNCCL::_reduce_oop(
    at::Tensor& outputTensor,
    at::Tensor& inputTensor,
    const ReduceOptions& opts) {
  if (outputTensor.numel() != inputTensor.numel()) {
    C10_THROW_ERROR(
        ValueError,
        "Tensor input and output of _reduce_oop must have the same number of elements ");
  }

  return collective(
      inputTensor,
      outputTensor,
      [&](at::Tensor& input,
          at::Tensor& output,
          ncclComm_t comm,
          at::cuda::CUDAStream& stream) {
        const auto root = opts.rootRank + opts.rootTensor;
        const auto ncclDataType = getNcclDataType(input.scalar_type());
        const auto ncclReduceOp =
            getNcclReduceOp(opts.reduceOp, input, ncclDataType, comm);
        return ncclReduce(
            input.data_ptr(),
            output.data_ptr(),
            input.numel(),
            ncclDataType,
            ncclReduceOp,
            (int)root,
            comm,
            stream.stream());
      },
      OpType::REDUCE,
      "nccl:_reduce_oop");
}

c10::intrusive_ptr<Work> ProcessGroupNCCL::allgather(
    std::vector<std::vector<at::Tensor>>& outputTensors,
    std::vector<at::Tensor>& inputTensors,
    const AllgatherOptions& opts) {
  TORCH_CHECK(inputTensors.size() == 1, MULTI_DEVICE_ERROR_MSG);
  // @lint-ignore CLANGTIDY
  auto inputTensor = inputTensors.back();
  check_gpu_single_tensor(inputTensor);
  // @lint-ignore CLANGTIDY
  auto outputTensors_ = outputTensors.back();

  RECORD_PARAM_COMMS_DATA(
      static_cast<int>(
          this->getSequenceNumberForGroup() + 1), // seq + 1 to match collective
      std::make_tuple(pg_name_, pg_desc_), // PG name tuple
      inputTensors, // inputTensors
      outputTensors, // outputTensors
      rank_, // rank
      "all_gather", // collective name
      inputTensor.numel(), // inNelems
      inputTensor.numel() * // outNelems
          this->getSize(),
      inputTensor.scalar_type(), // dType
      std::vector<int64_t>(), // inSplitSizes
      std::vector<int64_t>(), // outSplitSize
      globalRankStart, // globalRankStart
      globalRankStride, // globalRankStride
      this->getSize()); // worldSize

  bool same_size = check_same_size(outputTensors_);
  if (same_size) {
    // Flatten a vector of tensors into a single, stacked tensor.
    at::Tensor outputFlattened = newLikeFlat(outputTensors_);

    return collective(
        inputTensor,
        outputFlattened,
        [&](at::Tensor& input,
            at::Tensor& output,
            ncclComm_t comm,
            at::cuda::CUDAStream& stream) {
          if (!avoidRecordStreams_) {
            c10::cuda::CUDACachingAllocator::recordStream(
                output.storage().data_ptr(), stream);
          }
          return ncclAllGather(
              input.data_ptr(),
              output.data_ptr(),
              input.numel(),
              getNcclDataType(input.scalar_type()),
              comm,
              stream.stream());
        },
        [](at::cuda::CUDAStream& ncclStream,
           c10::intrusive_ptr<ProcessGroupNCCL::WorkNCCL>& work) {
          // avoidRecordStreams_ note: We actually don't need to stash anything
          // here.
          //  - inputTensors is stashed onto work->stashed_for_allocator_safety_
          //    in collective().
          //  - outputFlattened is stashed onto work->outputs_ in collective().
          //  - User-facing outputTensors should be held by the user until after
          //    waiting on work_, or the call makes no sense.
          // So all participating tensors are accounted for, and won't be
          // released back to their allocation streams until after work_ is
          // waited on.
        },
        [&](at::cuda::CUDAStream& ncclStream,
            c10::intrusive_ptr<ProcessGroupNCCL::WorkNCCL>& work) {
          // Copy the flattened output tensors to the outputs.
          at::cuda::CUDAStreamGuard guard(ncclStream);
          for (const auto j : c10::irange(outputTensors_.size())) {
            // See [Sync Streams].
            if (!avoidRecordStreams_) {
              c10::cuda::CUDACachingAllocator::recordStream(
                  outputTensors_[j].storage().data_ptr(), ncclStream);
            }
            outputTensors_[j].copy_(outputFlattened[j], true);
          }
        },
        OpType::ALLGATHER,
        "nccl:all_gather");
  } else {
    const auto num_reduces = outputTensors_.size();
    startCoalescing();
    for (const int i : c10::irange(num_reduces)) {
      auto& output = outputTensors_[i];
      auto& input = (i == rank_) ? inputTensor : output;
      auto broadcastOpts = BroadcastOptions{
          static_cast<int64_t>(i), static_cast<int64_t>(0), opts.timeout};
      _broadcast_oop(output, input, broadcastOpts);
    }
    auto work = endCoalescing(OpType::ALLGATHER);
    return work;
  }
}

c10::intrusive_ptr<Work> ProcessGroupNCCL::allgather_coalesced(
    std::vector<std::vector<at::Tensor>>& /* unused */,
    std::vector<at::Tensor>& /* unused */,
    const AllgatherOptions& /* unused */) {
  C10_THROW_ERROR(
      NotImplementedError,
      "ProcessGroupNCCL does not support allgather_coalesced");
}

c10::intrusive_ptr<Work> ProcessGroupNCCL::allgather_into_tensor_coalesced(
    std::vector<at::Tensor>& outputs,
    std::vector<at::Tensor>& inputs,
    const AllgatherOptions& opts) {
  return collectiveCoalesced(
      inputs,
      outputs,
      [&](at::Tensor& input,
          at::Tensor& output,
          ncclComm_t comm,
          at::cuda::CUDAStream& stream) {
        return ncclAllGather(
            input.data_ptr(),
            output.data_ptr(),
            input.numel(),
            getNcclDataType(input.scalar_type()),
            comm,
            stream.stream());
      },
      OpType::COALESCED,
      "nccl:all_gather_into_tensor_coalesced");
}

c10::intrusive_ptr<Work> ProcessGroupNCCL::reduce_scatter(
    std::vector<at::Tensor>& outputTensors,
    std::vector<std::vector<at::Tensor>>& inputTensors,
    const ReduceScatterOptions& opts) {
  TORCH_CHECK(outputTensors.size() == 1, MULTI_DEVICE_ERROR_MSG);
  // @lint-ignore CLANGTIDY
  auto outputTensor = outputTensors.back();
  check_gpu_single_tensor(outputTensor);
  // @lint-ignore CLANGTIDY
  auto inputTensors_ = inputTensors.back();
  TORCH_CHECK(
      !isFloat8Type(outputTensor.scalar_type()),
      "Float8 dtypes are not currenlty supported for NCCL reductions");

  RECORD_PARAM_COMMS_DATA(
      static_cast<int>(
          this->getSequenceNumberForGroup() + 1), // seq + 1 to match collective
      std::make_tuple(pg_name_, pg_desc_), // PG name tuple
      inputTensors, // inputTensors
      outputTensors, // outputTensors
      rank_, // rank
      "reduce_scatter", // collective name
      outputTensor.numel() * this->getSize(), // inNelems
      outputTensor.numel(), // outNelems
      outputTensor.scalar_type(), // dType
      std::vector<int64_t>(), // inSplitSizes
      std::vector<int64_t>(), // outSplitSizes
      globalRankStart, // globalRankStart
      globalRankStride, // globalRankStride
      this->getSize()); // worldSize

  bool same_size = check_same_size(inputTensors_);
  if (same_size) {
    // Flatten a vector of tensors into a single, stacked tensor.
    at::Tensor inputFlattened = newLikeFlat(inputTensors_);

    return collective(
        inputFlattened,
        outputTensor,
        [&](at::Tensor& input,
            at::Tensor& output,
            ncclComm_t comm,
            at::cuda::CUDAStream& stream) {
          if (!avoidRecordStreams_) {
            c10::cuda::CUDACachingAllocator::recordStream(
                output.storage().data_ptr(), stream);
          }
          const auto ncclDataType = getNcclDataType(input.scalar_type());
          const auto ncclReduceOp =
              getNcclReduceOp(opts.reduceOp, input, ncclDataType, comm);
          return ncclReduceScatter(
              input.data_ptr(),
              output.data_ptr(),
              output.numel(),
              ncclDataType,
              ncclReduceOp,
              comm,
              stream.stream());
        },
        [&](at::cuda::CUDAStream& ncclStream,
            c10::intrusive_ptr<ProcessGroupNCCL::WorkNCCL>& work) {
          if (avoidRecordStreams_) {
            // We only need to stash inputTensors.
            //  - inputFlattened is stashed onto
            //  work->stashed_for_allocator_safety_
            //    in collective().
            //  - User-facing outputTensors is stashed onto work->outputs_ in
            //  collective(),
            //    and should also be held by the user until after waiting on
            //    work_.
            auto& v = work->stashed_for_allocator_safety_;
            v->insert(v->end(), inputTensors_.begin(), inputTensors_.end());
          }

          // Copy the input tensors to the flattened inputs.
          at::cuda::CUDAStreamGuard guard(ncclStream);
          for (const auto j : c10::irange(inputTensors_.size())) {
            // See [Sync Streams].
            if (!avoidRecordStreams_) {
              c10::cuda::CUDACachingAllocator::recordStream(
                  inputTensors_[j].storage().data_ptr(), ncclStream);
            }
            inputFlattened[j].copy_(inputTensors_[j], true);
          }
        },
        [&](at::cuda::CUDAStream&,
            c10::intrusive_ptr<ProcessGroupNCCL::WorkNCCL>& work) {},
        OpType::REDUCE_SCATTER,
        "nccl:reduce_scatter");
  } else {
    const auto num_reduces = inputTensors_.size();
    startCoalescing();
    for (const int i : c10::irange(num_reduces)) {
      auto& input = inputTensors_[i];
      auto& output = (i == rank_) ? outputTensor : input;
      auto reduceOpts = ReduceOptions{
          opts.reduceOp,
          static_cast<int64_t>(i),
          static_cast<int64_t>(0),
          opts.timeout};
      _reduce_oop(output, input, reduceOpts);
    }
    auto work = endCoalescing(OpType::REDUCE_SCATTER);
    return work;
  }
}

c10::intrusive_ptr<Work> ProcessGroupNCCL::_reduce_scatter_base(
    at::Tensor& outputTensor,
    at::Tensor& inputTensor,
    const ReduceScatterOptions& opts) {
  if (inputTensor.dtype() != outputTensor.dtype()) {
    C10_THROW_ERROR(
        TypeError, "input tensor must be the same type as the output tensor.");
  }

  if (inputTensor.numel() != outputTensor.numel() * size_) {
    C10_THROW_ERROR(
        ValueError,
        "input tensor must be the same size as output size times world size");
  }

  // @lint-ignore CLANGTIDY
  const auto& tensor = outputTensor;
  TORCH_CHECK(
      !isFloat8Type(tensor.scalar_type()),
      "Float8 dtypes are not currenlty supported for NCCL reductions");
  RECORD_PARAM_COMMS_DATA(
      static_cast<int>(
          this->getSequenceNumberForGroup() + 1), // seq + 1 to match collective
      std::make_tuple(pg_name_, pg_desc_), // PG name tuple
      inputTensor, // inputTensor
      outputTensor, // outputTensor
      rank_, // rank
      "_reduce_scatter_base", // collective name
      inputTensor.numel(), // inNelems
      tensor.numel(), // outNelems
      tensor.scalar_type(), // dtype
      std::vector<int64_t>(), // inSplitSizes
      std::vector<int64_t>(), // outSplitSizes
      globalRankStart, // globalRankStart
      globalRankStride, // globalRankStride
      this->getSize()); // worldSize

  // avoidRecordStreams_ note: collective() will stash inputs and outputs.
  // Note 2: for asyncOp = false, we don't want to record streams because we
  // know that the NCCL stream will join back to the "current" stream right
  // after this op. So we might just as well keep the stream ownership of the
  // input/output tensors unchanged. The benefit would be that the
  // allocation/free of the tensors would look deterministic to the "current"
  // stream so that the caching allocator can reuse memory pool for this stream
  // in a clever way. This setting is added for libraries like FSDP which uses
  // `reduce_scatter_tensor`.
  bool avoidRecordStreams = avoidRecordStreams_ || (!opts.asyncOp);

  return collective(
      inputTensor,
      outputTensor,
      [&](at::Tensor& input,
          at::Tensor& output,
          ncclComm_t comm,
          at::cuda::CUDAStream& stream) {
        if (!avoidRecordStreams) {
          c10::cuda::CUDACachingAllocator::recordStream(
              output.storage().data_ptr(), stream);
        }
        auto ncclDataType = getNcclDataType(input.scalar_type());
        auto ncclReduceOp =
            getNcclReduceOp(opts.reduceOp, input, ncclDataType, comm);
        return ncclReduceScatter(
            input.data_ptr(),
            output.data_ptr(),
            output.numel(),
            ncclDataType,
            ncclReduceOp,
            comm,
            stream.stream());
      },
      OpType::_REDUCE_SCATTER_BASE,
      "nccl:_reduce_scatter_base",
      avoidRecordStreams);
}

c10::intrusive_ptr<Work> ProcessGroupNCCL::reduce_scatter_tensor_coalesced(
    std::vector<at::Tensor>& outputs,
    std::vector<at::Tensor>& inputs,
    const ReduceScatterOptions& opts) {
  TORCH_CHECK(
      !isFloat8Type(inputs.back().scalar_type()),
      "Float8 dtypes are not currenlty supported for NCCL reductions");
  return collectiveCoalesced(
      inputs,
      outputs,
      [&](at::Tensor& input,
          at::Tensor& output,
          ncclComm_t comm,
          at::cuda::CUDAStream& stream) {
        if (!avoidRecordStreams_) {
          c10::cuda::CUDACachingAllocator::recordStream(
              output.storage().data_ptr(), stream);
        }
        auto ncclDataType = getNcclDataType(input.scalar_type());
        auto ncclReduceOp =
            getNcclReduceOp(opts.reduceOp, input, ncclDataType, comm);
        return ncclReduceScatter(
            input.data_ptr(),
            output.data_ptr(),
            output.numel(),
            ncclDataType,
            ncclReduceOp,
            comm,
            stream.stream());
      },
      OpType::COALESCED,
      "nccl:reduce_scatter_tensor_coalesced");
}

c10::intrusive_ptr<Work> ProcessGroupNCCL::barrier(const BarrierOptions& opts) {
  RECORD_PARAM_COMMS(
      static_cast<int>(
          this->getSequenceNumberForGroup() + 1), // seq + 1 to match collective
      std::make_tuple(pg_name_, pg_desc_), // PG name tuple
      rank_, // rank
      "barrier", // collective name
      0, // inNelems
      0, // outNelems
      at::kByte, // dType
      std::vector<int64_t>(), // inSplitSizes
      std::vector<int64_t>(), // outSplitSizes
      globalRankStart, // globalRankStart
      globalRankStride, // globalRankStride
      this->getSize()); // worldSize

  std::vector<at::Device> devices;

  // Use user defined GPU device ids if provided
  if (!opts.device_ids.empty()) {
    for (auto device : opts.device_ids) {
      devices.emplace_back(at::DeviceType::CUDA, device);
    }
  } else if (usedDeviceIdxs_.empty()) {
    // This means there is not yet a NCCL collective being called
    // Here we have to use the best guesses and will use a single GPU to call
    // allreduce to achieve barrier.
    // In case the multiple processes fall into the same node, we use rank to
    // ensure that each process is on a different GPU
    auto numGPUs = at::cuda::getNumGPUs();
    int16_t deviceIdx = static_cast<int16_t>(rank_ % numGPUs);
    LOG(INFO)
        << logPrefix()
        << c10::str(
               " using GPU ",
               deviceIdx,
               " to perform barrier as devices used by this process are currently unknown. ",
               "This can potentially cause a hang if this rank to GPU mapping is incorrect.",
               "Specify device_ids in barrier() to force use of a particular device.");
    devices.emplace_back(guessDeviceForRank());
  } else {
    for (auto usedDeviceIdx : usedDeviceIdxs_) {
      devices.emplace_back(at::DeviceType::CUDA, usedDeviceIdx);
    }
  }

  // Use one device only
  auto device = devices.back();
  at::Tensor barrierTensor =
      at::empty({1}, at::TensorOptions().device(device).dtype(at::kByte));
  // All reduce to achieve the barrier
  auto work = allreduce_impl(barrierTensor);

  // Work will take over barrierTensors
  auto ncclWork = dynamic_cast<ProcessGroupNCCL::WorkNCCL*>(work.get());
  TORCH_CHECK(ncclWork);
  ncclWork->barrierTensor_ = std::move(barrierTensor);
  return work;
}

c10::intrusive_ptr<Work> ProcessGroupNCCL::alltoall_base(
    at::Tensor& outputTensor,
    at::Tensor& inputTensor,
    std::vector<int64_t>& outputSplitSizes,
    std::vector<int64_t>& inputSplitSizes,
    const AllToAllOptions& /* unused */) {
  check_gpu_single_tensor(outputTensor, true);
  check_gpu_single_tensor(inputTensor, true);
  if (outputSplitSizes.size() == 0 && inputSplitSizes.size() == 0) {
    RECORD_PARAM_COMMS_DATA(
        static_cast<int>(
            this->getSequenceNumberForGroup() +
            1), // seq + 1 to match collective
        std::make_tuple(pg_name_, pg_desc_), // PG name tuple
        inputTensor, // inputTensor
        outputTensor, // outputTensor
        rank_, // rank
        "all_to_all", // collective name
        inputTensor.numel(), // inNelems
        outputTensor.numel(), // outNelems
        inputTensor.scalar_type(), // dType
        std::vector<int64_t>(), // inSplitSizes
        std::vector<int64_t>(), // outSplitSizes
        globalRankStart, // globalRankStart
        globalRankStride, // globalRankStride
        this->getSize()); // worldSize

    // avoidRecordStreams_ note: collective() will stash inputTensors and
    // outputTensors.
    return collective(
        inputTensor,
        outputTensor,
        [&](at::Tensor& input,
            at::Tensor& output,
            ncclComm_t comm,
            at::cuda::CUDAStream& stream) {
          // See [Sync Streams].
          if (!avoidRecordStreams_) {
            c10::cuda::CUDACachingAllocator::recordStream(
                output.storage().data_ptr(), stream);
          }
          torch::cuda::nccl::all2all_single_equal_split(
              input, output, this->getSize(), comm, stream);
          return ncclSuccess;
        },
        OpType::ALLTOALL_BASE,
        "nccl:all_to_all");
  } else {
    c10d::checkSplitSizes(inputSplitSizes, inputTensor, size_);
    c10d::checkSplitSizes(outputSplitSizes, outputTensor, size_);

    RECORD_PARAM_COMMS_DATA(
        static_cast<int>(
            this->getSequenceNumberForGroup() +
            1), // seq + 1 to match collective
        std::make_tuple(pg_name_, pg_desc_), // PG name tuple
        inputTensor, // inputTensor
        outputTensor, // outputTensor
        rank_, // rank
        "all_to_allv", // collective name
        inputTensor.numel(), // inNelems
        outputTensor.numel(), // outNelems
        inputTensor.scalar_type(), // dType
        inputSplitSizes, // inSplitSizes
        outputSplitSizes, // outSplitSizes
        globalRankStart, // globalRankStart
        globalRankStride, // globalRankStride
        this->getSize()); // worldSize

    // avoidRecordStreams_ note: collective() will stash inputTensors and
    // outputTensors.
    return collective(
        inputTensor,
        outputTensor,
        [&](at::Tensor& input,
            at::Tensor& output,
            ncclComm_t comm,
            at::cuda::CUDAStream& stream) {
          std::vector<size_t> send_lengths(size_);
          std::vector<size_t> recv_lengths(size_);
          std::vector<size_t> send_offsets(size_);
          std::vector<size_t> recv_offsets(size_);
          c10d::computeLengthsAndOffsets(
              inputSplitSizes, input, &send_lengths, &send_offsets);
          c10d::computeLengthsAndOffsets(
              outputSplitSizes, output, &recv_lengths, &recv_offsets);
          // See [Sync Streams].
          if (!avoidRecordStreams_) {
            c10::cuda::CUDACachingAllocator::recordStream(
                output.storage().data_ptr(), stream);
          }
          torch::cuda::nccl::all2all_single_unequal_split(
              input.data_ptr(),
              send_lengths.data(),
              send_offsets.data(),
              output.data_ptr(),
              recv_lengths.data(),
              recv_offsets.data(),
              input.element_size(),
              input.scalar_type(),
              comm,
              stream);
          return ncclSuccess;
        },
        OpType::ALLTOALL_BASE,
        "nccl:all_to_all");
  }
}

c10::intrusive_ptr<Work> ProcessGroupNCCL::alltoall(
    std::vector<at::Tensor>& outputTensors,
    std::vector<at::Tensor>& inputTensors,
    const AllToAllOptions& /* unused */) {
  std::vector<int64_t> inSplitSizes;
  std::vector<int64_t> outSplitSizes;
  int64_t total_numel = 0;

  auto device = outputTensors[0].device();
  for (const auto r : c10::irange(outputTensors.size())) {
    check_gpu_single_tensor(outputTensors[r], true);
    check_gpu_single_tensor(inputTensors[r], true);
    TORCH_CHECK(
        device == outputTensors[r].device() &&
            device == inputTensors[r].device(),
        "Tensors must be on the same device")
    inSplitSizes.push_back(inputTensors[r].numel());
    outSplitSizes.push_back(outputTensors[r].numel());
    total_numel += inputTensors[r].numel();
  }

  RECORD_PARAM_COMMS_DATA(
      static_cast<int>(
          this->getSequenceNumberForGroup() + 1), // seq + 1 to match collective
      std::make_tuple(pg_name_, pg_desc_), // PG name tuple
      inputTensors, // inputTensors
      outputTensors, // outputTensors
      rank_, // rank
      "all_to_all", // collective name
      total_numel, // inNelems
      total_numel, // outNelems
      inputTensors.front().scalar_type(), // dType
      inSplitSizes, // inSplitSizes
      outSplitSizes, // outSplitSizes
      globalRankStart, // globalRankStart
      globalRankStride, // globalRankStride
      this->getSize()); // worldSize

  return collective(
      inputTensors[0],
      outputTensors[0],
      [&](at::Tensor& /* unused */,
          at::Tensor& /* unused */,
          ncclComm_t comm,
          at::cuda::CUDAStream& stream) {
        torch::cuda::nccl::all2all(outputTensors, inputTensors, comm, stream);
        return ncclSuccess;
      },
      [&](at::cuda::CUDAStream&,
          c10::intrusive_ptr<ProcessGroupNCCL::WorkNCCL>& work) {
        if (avoidRecordStreams_) {
          // inputTensor0 and outputTensor0 are stashed redundantly by
          // collective(), but that's ok.
          auto& v = work->stashed_for_allocator_safety_;
          v->insert(v->end(), inputTensors.begin(), inputTensors.end());
          v->insert(v->end(), outputTensors.begin(), outputTensors.end());
        }
      },
      [](at::cuda::CUDAStream&,
         c10::intrusive_ptr<ProcessGroupNCCL::WorkNCCL>& work) {},
      OpType::ALLTOALL,
      "nccl:all_to_all");
}

c10::intrusive_ptr<Work> ProcessGroupNCCL::send(
    std::vector<at::Tensor>& tensors,
    int dstRank,
    int /* unused */) {
  TORCH_CHECK(tensors.size() == 1, MULTI_DEVICE_ERROR_MSG);
  // @lint-ignore CLANGTIDY
  auto tensor = tensors.back();
  check_gpu_single_tensor(tensor, true);

  RECORD_PARAM_COMMS_DATA(
      static_cast<int>(
          this->getSequenceNumberForGroup() + 1), // seq + 1 to match collective
      std::make_tuple(pg_name_, pg_desc_), // PG name tuple
      tensors, // inputTensors
      tensors, // outputTensors
      dstRank, // dst rank
      "send", // collective name
      tensor.numel(), // inNelems
      tensor.numel(), // outNelems
      tensor.scalar_type(), // dType
      std::vector<int64_t>(), // inSplitSizes
      std::vector<int64_t>(), // outSplitSizes
      globalRankStart, // globalRankStart
      globalRankStride, // globalRankStride
      this->getSize()); // worldSize

  auto ret = pointToPoint(
      tensor,
      [&](at::Tensor& input,
          ncclComm_t comm,
          at::cuda::CUDAStream& stream,
          int dst) {
        torch::cuda::nccl::send(input, comm, stream, dst);
        return ncclSuccess;
      },
      dstRank,
      OpType::SEND,
      c10::str("nccl:send ", rank_, "->", dstRank).c_str());
  return ret;
}

c10::intrusive_ptr<Work> ProcessGroupNCCL::recv(
    std::vector<at::Tensor>& tensors,
    int srcRank,
    int /* unused */) {
  TORCH_CHECK(tensors.size() == 1, MULTI_DEVICE_ERROR_MSG);
  // @lint-ignore CLANGTIDY
  auto tensor = tensors.back();
  check_gpu_single_tensor(tensor, true);

  RECORD_PARAM_COMMS_DATA(
      static_cast<int>(
          this->getSequenceNumberForGroup() + 1), // seq + 1 to match collective
      std::make_tuple(pg_name_, pg_desc_), // PG name tuple
      tensors, // inputTensors
      tensors, // outputTensors
      srcRank, // src rank
      "recv", // collective name
      tensor.numel(), // inNelems
      tensor.numel(), // outNelems
      tensor.scalar_type(), // dType
      std::vector<int64_t>(), // inSplitSizes
      std::vector<int64_t>(), // outSplitSizes
      globalRankStart, // globalRankStart
      globalRankStride, // globalRankStride
      this->getSize()); // worldSize

  auto ret = pointToPoint(
      tensor,
      [&](at::Tensor& output,
          ncclComm_t comm,
          at::cuda::CUDAStream& stream,
          int src) {
        torch::cuda::nccl::recv(output, comm, stream, src);
        return ncclSuccess;
      },
      srcRank,
      OpType::RECV,
      c10::str("nccl:recv ", rank_, "<-", srcRank).c_str());
  return ret;
}

void ProcessGroupNCCL::groupStart() {
  C10D_NCCL_CHECK(ncclGroupStart(), c10::nullopt);
  ++ncclActiveGroupCounter_;
}

void ProcessGroupNCCL::groupEnd() {
  C10D_NCCL_CHECK(ncclGroupEnd(), c10::nullopt);
  --ncclActiveGroupCounter_;
}

void ProcessGroupNCCL::groupEndNonblocking(std::shared_ptr<NCCLComm> comm) {
#ifndef NCCL_HAS_COMM_NONBLOCKING
  C10D_NCCL_CHECK(ncclGroupEnd(), c10::nullopt);
#else
  if (!nccl_use_nonblocking()) {
    C10D_NCCL_CHECK(ncclGroupEnd(), c10::nullopt);
  } else {
    C10D_NCCL_CHECK_TIMEOUT_GROUPEND(ncclGroupEnd(), comm, c10::nullopt);
  }
#endif
  --ncclActiveGroupCounter_;
}

c10::intrusive_ptr<Work> ProcessGroupNCCL::gather(
    std::vector<std::vector<at::Tensor>>& outputTensors,
    std::vector<at::Tensor>& inputTensors,
    const GatherOptions& opts) {
  static auto invalidArgument = [](const std::string& msg) {
    C10_THROW_ERROR(ValueError, "ProcessGroupNCCL::gather: " + msg);
  };

  assertRootRank(invalidArgument, opts.rootRank, size_);

  TORCH_CHECK(inputTensors.size() == 1, MULTI_DEVICE_ERROR_MSG);
  // @lint-ignore CLANGTIDY
  auto inputTensor = inputTensors.back();

  std::vector<at::Tensor> outputs;

  if (getRank() == opts.rootRank) {
    if (outputTensors.size() != 1) {
      std::stringstream ss;
      ss << "requires a single-element output list containing a list with "
         << getSize() << " tensors.";
      invalidArgument(ss.str());
    } else if (outputTensors[0].size() != static_cast<size_t>(getSize())) {
      std::stringstream ss;
      ss << "Incorrect output list size " << outputTensors[0].size()
         << ". Output list size should be " << getSize()
         << ", same as size of the process group.";
      invalidArgument(ss.str());
    }

    const auto& options = inputTensor.options();
    const auto& sizes = inputTensor.sizes();
    assertTypeAndSizesMatch(invalidArgument, outputTensors[0], options, sizes);
    outputs = outputTensors[0];
  } else {
    // if not in the root rank, initialize outputs as empty list
    if (outputTensors.size() != 0) {
      invalidArgument("requires empty output on non-root");
    }
    outputs = {};
    // append a empty tensor to the list, we don't use it but the
    // `collective` template function requires it to invoke its function
    outputs.emplace_back();
  }

  RECORD_PARAM_COMMS_DATA(
      static_cast<int>(
          this->getSequenceNumberForGroup() + 1), // seq + 1 to match collective
      std::make_tuple(pg_name_, pg_desc_), // PG name tuple
      inputTensors, // inputTensors
      outputTensors, // outputTensors
      opts.rootRank, // root rank
      "gather", // collective name
      inputTensor.numel(), // inNelems
      inputTensor.numel() * this->getSize(), // outNelems
      inputTensor.scalar_type(), // dType
      std::vector<int64_t>(), // inSplitSizes
      std::vector<int64_t>(), // outSplitSize
      globalRankStart, // globalRankStart
      globalRankStride, // globalRankStride
      this->getSize()); // worldSize

  // avoidRecordStreams_ note: collective() will stash inputTensors and
  // outputs, which == outputTensors[0] on the root rank where it matters.
  return collective(
      inputTensor,
      outputs[0], // just to fit the collective interface
      [&](at::Tensor& /* unused */,
          at::Tensor& /* unused */,
          ncclComm_t comm,
          at::cuda::CUDAStream& stream) {
        const auto root = opts.rootRank;
        if (getRank() == root) {
          if (!avoidRecordStreams_) {
            for (auto output : outputs) {
              c10::cuda::CUDACachingAllocator::recordStream(
                  output.storage().data_ptr(), stream);
            }
          }
        }
        torch::cuda::nccl::gather(inputTensor, outputs, comm, stream, root);
        return ncclSuccess;
      },
      OpType::GATHER,
      "nccl:gather");
}

c10::intrusive_ptr<Work> ProcessGroupNCCL::scatter(
    std::vector<at::Tensor>& outputTensors,
    std::vector<std::vector<at::Tensor>>& inputTensors,
    const ScatterOptions& opts) {
  static auto invalidArgument = [](const std::string& msg) {
    C10_THROW_ERROR(ValueError, "ProcessGroupNCCL::scatter: " + msg);
  };

  assertRootRank(invalidArgument, opts.rootRank, size_);

  TORCH_CHECK(outputTensors.size() == 1, MULTI_DEVICE_ERROR_MSG);
  auto outputTensor = outputTensors.back();

  std::vector<at::Tensor> inputs;

  if (getRank() == opts.rootRank) {
    if (inputTensors.size() != 1) {
      std::stringstream ss;
      ss << "requires a single-element input list containing a list with "
         << getSize() << " tensors.";
      invalidArgument(ss.str());
    } else if (inputTensors[0].size() != static_cast<size_t>(getSize())) {
      std::stringstream ss;
      ss << "Incorrect input list size " << inputTensors[0].size()
         << ". Input list size should be " << getSize()
         << ", same as size of the process group.";
      invalidArgument(ss.str());
    }

    const auto& options = outputTensor.options();
    const auto& sizes = outputTensor.sizes();
    assertTypeAndSizesMatch(invalidArgument, inputTensors[0], options, sizes);
    inputs = inputTensors[0];
  } else {
    // if not in the root rank, initialize inputTensors as empty place holder
    // with an empty list
    if (inputTensors.size() != 0) {
      invalidArgument("requires empty input on non-root");
    }
    inputs = {};
    // append a empty tensor to the list, we don't use it but the
    // `collective` template function requires it to invoke its function
    inputs.emplace_back();
  }

  RECORD_PARAM_COMMS_DATA(
      static_cast<int>(
          this->getSequenceNumberForGroup() + 1), // seq + 1 to match collective
      std::make_tuple(pg_name_, pg_desc_), // PG name tuple
      inputTensors, // inputTensors
      outputTensors, // outputTensors
      opts.rootRank, // root rank
      "scatter", // collective name
      outputTensor.numel() * this->getSize(), // inNelems
      outputTensor.numel(), // outNelems
      outputTensor.scalar_type(), // dType
      std::vector<int64_t>(), // inSplitSizes
      std::vector<int64_t>(), // outSplitSize
      globalRankStart, // globalRankStart
      globalRankStride, // globalRankStride
      this->getSize()); // worldSize

  // avoidRecordStreams_ note: collective() will stash outputTensors and
  // inputs, which == inputTensors[0] on the root rank where it matters.
  bool avoidRecordStreams = avoidRecordStreams_ || (!opts.asyncOp);

  return collective(
      outputTensor,
      inputs[0], // just to fit the collective interface
      [&](at::Tensor& /* unused */,
          at::Tensor& /* unused */,
          ncclComm_t comm,
          at::cuda::CUDAStream& stream) {
        const auto root = opts.rootRank;
        if (getRank() == root) {
          if (!avoidRecordStreams) {
            for (auto input : inputs) {
              c10::cuda::CUDACachingAllocator::recordStream(
                  input.storage().data_ptr(), stream);
            }
          }
        }
        torch::cuda::nccl::scatter(inputs, outputTensor, comm, stream, root);
        return ncclSuccess;
      },
      OpType::SCATTER,
      "nccl:scatter",
      avoidRecordStreams);
}

c10::intrusive_ptr<Work> ProcessGroupNCCL::recvAnysource(
    std::vector<at::Tensor>& /* unused */,
    int /* unused */) {
  C10_THROW_ERROR(
      NotImplementedError, "ProcessGroupNCCL does not support recvAnysource");
}

c10::intrusive_ptr<Work> ProcessGroupNCCL::_allgather_base(
    at::Tensor& output_tensor,
    at::Tensor& input_tensor,
    const AllgatherOptions& opts) {
  check_gpu_single_tensor(input_tensor);
  check_gpu_single_tensor(output_tensor);

  if (input_tensor.dtype() != output_tensor.dtype()) {
    C10_THROW_ERROR(
        TypeError, "output tensor must have the same type as input tensor");
  }

  if (input_tensor.numel() * size_ != output_tensor.numel()) {
    C10_THROW_ERROR(
        ValueError,
        "output tensor size must be equal to world_size times input tensor size");
  }

  RECORD_PARAM_COMMS_DATA(
      static_cast<int>(
          this->getSequenceNumberForGroup() + 1), // seq + 1 to match collective
      std::make_tuple(pg_name_, pg_desc_), // PG name tuple
      input_tensor, // inputTensors
      output_tensor, // outputTensors
      rank_, // rank
      "_allgather_base", // collective name
      input_tensor.numel(), // inNelems
      output_tensor.numel(), // outNelems
      output_tensor.scalar_type(), // dType
      std::vector<int64_t>(), // inSplitSizes
      std::vector<int64_t>(), // outSplitSize
      globalRankStart, // globalRankStart
      globalRankStride, // globalRankStride
      this->getSize()); // worldSize

  // avoidRecordStreams_ note: collective() will stash inputs and outputs.
  // Note 2: for asyncOp = false, we don't want to record streams because we
  // know that the NCCL stream will join back to the "current" stream right
  // after this op. So we might just as well keep the stream ownership of the
  // input/output tensors unchanged. The benefit would be that the
  // allocation/free of the tensors would look deterministic to the "current"
  // stream so that the caching allocator can reuse memory pool for this stream
  // in a clever way. This setting is added for libraries like FSDP which uses
  // `all_gather_into_tensor`.
  bool avoidRecordStreams = avoidRecordStreams_ || (!opts.asyncOp);

  return collective(
      input_tensor,
      output_tensor,
      [&](at::Tensor& input,
          at::Tensor& output,
          ncclComm_t comm,
          at::cuda::CUDAStream& stream) {
        if (!avoidRecordStreams) {
          c10::cuda::CUDACachingAllocator::recordStream(
              output.storage().data_ptr(), stream);
        }
        return ncclAllGather(
            input.data_ptr(),
            output.data_ptr(),
            input.numel(),
            getNcclDataType(input.scalar_type()),
            comm,
            stream.stream());
      },
      OpType::_ALLGATHER_BASE,
      "nccl:_all_gather_base",
      avoidRecordStreams);
}

} // namespace c10d

#endif // USE_C10D_NCCL<|MERGE_RESOLUTION|>--- conflicted
+++ resolved
@@ -19,7 +19,6 @@
 #include <c10/util/CallOnce.h>
 #include <c10/util/Exception.h>
 #include <c10/util/Logging.h>
-#include <c10/util/Optional.h>
 #include <c10/util/irange.h>
 #include <c10/util/thread_name.h>
 #include <torch/csrc/cuda/nccl.h>
@@ -32,6 +31,7 @@
 #include <torch/csrc/distributed/c10d/logger.hpp>
 #include <torch/csrc/monitor/instrumentation.h>
 #include <torch/torch.h>
+#include <optional>
 
 namespace c10d {
 
@@ -378,9 +378,6 @@
     bool onlyActive) {
   auto ncclDumpMap = getNCCLCommDumpMap();
   return NCCLTraceBuffer::get()->dump(
-<<<<<<< HEAD
-      c10::nullopt, includeCollectives, includeStackTraces, onlyActive);
-=======
       ncclDumpMap, includeCollectives, includeStackTraces, onlyActive);
 }
 
@@ -388,14 +385,13 @@
   auto ncclDumpMap = getNCCLCommDumpMap();
   return NCCLTraceBuffer::get()->dump_json(
       ncclDumpMap, includeCollectives, onlyActive);
->>>>>>> 3f031b96
 }
 
 std::optional<std::function<void(std::function<void(const std::string&)>)>>&
 get_cpp_trace_dumper() {
   static std::optional<
       std::function<void(std::function<void(const std::string&)>)>>
-      dumper(c10::nullopt);
+      dumper(std::nullopt);
   return dumper;
 }
 
@@ -662,7 +658,7 @@
   if (blockingWait_) {
     while (!isCompleted()) {
       bool timedOut = checkTimeout(
-          timeout == kNoTimeout ? c10::nullopt : c10::make_optional(timeout));
+          timeout == kNoTimeout ? std::nullopt : std::make_optional(timeout));
       // Explicitly abort ncclComms here before throwing this timed out
       // exception to users.
       // If throwing timed out excepiton without aborting nccl communicators
@@ -705,7 +701,8 @@
     // compute kernel;
     // - achieve better barrier performance.
     auto currentStream = at::cuda::getCurrentCUDAStream(device_.index());
-    AT_CUDA_CHECK(cudaStreamSynchronize(currentStream));
+    // CUDAStream wrapper will correctly use a DeviceGuard here
+    currentStream.synchronize();
   }
 }
 
@@ -1249,7 +1246,7 @@
                                             : heartbeatTimeoutInSec_ * 1000;
   auto lastTimePollStore = std::chrono::steady_clock::now();
   auto lastTimeHeartBeatCheck = std::chrono::steady_clock::now();
-  std::optional<DumpPipe> dumpPipe = c10::nullopt;
+  std::optional<DumpPipe> dumpPipe = std::nullopt;
   if (uid_ == 0) {
     // DumpPipe is one per-trainer process, and its convenient to name them
     // after 'global' ranks in the system, So we assume processgroup (uid)==0 is
@@ -1889,7 +1886,7 @@
   // Prioritize commFailureReason over checkForNcclError() result if
   // commFailureReason is set.
   auto commFailureReason = ncclComm->getNcclCommFailureReason();
-  if (commFailureReason != c10::nullopt) {
+  if (commFailureReason != std::nullopt) {
     return std::make_exception_ptr(C10_BUILD_ERROR(
         DistBackendError,
         c10::str(
@@ -2058,7 +2055,7 @@
   bool singleP2POp = isP2POp(opType, batchP2P);
   // For point-to-point communication, lower rank of the two will get unique id.
   if (rank_ == 0 || (singleP2POp && p2pRank == 0)) {
-    C10D_NCCL_CHECK(ncclGetUniqueId(&ncclID), c10::nullopt);
+    C10D_NCCL_CHECK(ncclGetUniqueId(&ncclID), std::nullopt);
   }
 
   if (shouldBroadcastNCCLUniqueID(isSendRecvSelf)) {
@@ -2094,7 +2091,7 @@
   for (const auto i : c10::irange(ncclActiveGroupCounter_)) {
     (void)i;
     // comms have not been initiated yet, so can only check in blocking-way
-    C10D_NCCL_CHECK(ncclGroupEnd(), c10::nullopt);
+    C10D_NCCL_CHECK(ncclGroupEnd(), std::nullopt);
   }
 
   // GPU world size and GPU rank
@@ -2192,7 +2189,7 @@
   // See [Group Start/End Note]
   for (const auto i : c10::irange(ncclActiveGroupCounter_)) {
     (void)i;
-    C10D_NCCL_CHECK(ncclGroupStart(), c10::nullopt);
+    C10D_NCCL_CHECK(ncclGroupStart(), std::nullopt);
   }
 
   ncclStreams_.emplace(deviceKey, std::move(streamVal));
@@ -2344,7 +2341,7 @@
       seqCollective_,
       profilingTitle,
       profilingTitle != nullptr ? std::optional<std::vector<at::Tensor>>(inputs)
-                                : c10::nullopt,
+                                : std::nullopt,
       desyncDebug_,
       enableTiming_.load(),
       dist_debug_level_);
@@ -4200,23 +4197,23 @@
 }
 
 void ProcessGroupNCCL::groupStart() {
-  C10D_NCCL_CHECK(ncclGroupStart(), c10::nullopt);
+  C10D_NCCL_CHECK(ncclGroupStart(), std::nullopt);
   ++ncclActiveGroupCounter_;
 }
 
 void ProcessGroupNCCL::groupEnd() {
-  C10D_NCCL_CHECK(ncclGroupEnd(), c10::nullopt);
+  C10D_NCCL_CHECK(ncclGroupEnd(), std::nullopt);
   --ncclActiveGroupCounter_;
 }
 
 void ProcessGroupNCCL::groupEndNonblocking(std::shared_ptr<NCCLComm> comm) {
 #ifndef NCCL_HAS_COMM_NONBLOCKING
-  C10D_NCCL_CHECK(ncclGroupEnd(), c10::nullopt);
+  C10D_NCCL_CHECK(ncclGroupEnd(), std::nullopt);
 #else
   if (!nccl_use_nonblocking()) {
-    C10D_NCCL_CHECK(ncclGroupEnd(), c10::nullopt);
+    C10D_NCCL_CHECK(ncclGroupEnd(), std::nullopt);
   } else {
-    C10D_NCCL_CHECK_TIMEOUT_GROUPEND(ncclGroupEnd(), comm, c10::nullopt);
+    C10D_NCCL_CHECK_TIMEOUT_GROUPEND(ncclGroupEnd(), comm, std::nullopt);
   }
 #endif
   --ncclActiveGroupCounter_;
