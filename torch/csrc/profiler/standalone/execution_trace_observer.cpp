--- conflicted
+++ resolved
@@ -61,78 +61,9 @@
 
 std::string json_str_escape(const std::string& str);
 
-constexpr size_t maxNumElements = 4096;
-constexpr size_t maxStrLength = 8192;
-
-<<<<<<< HEAD
-inline std::string getValueType(
-    const c10::IValue& val,
-    const bool baseType = true,
-    const size_t maxArrayLen = maxNumElements) {
-  std::string type = val.tagKind();
-
-  if (val.isTensor()) {
-    // Add tensor element data type.
-    type += fmt::format("({})", std::string(val.toTensor().dtype().name()));
-  } else if (val.isTuple()) {
-    const auto& val_container = val.toTupleRef().elements();
-    std::vector<std::string> str_array;
-    for (const auto& t : val_container) {
-      str_array.emplace_back(getValueType(t, false));
-    }
-    type += vectorToString(str_array);
-  } else if (val.isList()) {
-    const auto& val_list = val.toList();
-    std::vector<std::string> str_array;
-    str_array.reserve(val_list.size());
-    for (const auto j : c10::irange(val_list.size())) {
-      str_array.push_back(getValueType(val_list.get(j), false));
-      if (j >= maxArrayLen) {
-        LOG(WARNING) << "list size=" << val_list.size()
-                     << " exceeded maxArrayLen=" << maxArrayLen;
-        break;
-      }
-    }
-    type += vectorToString(str_array);
-  }
-  return baseType ? fmt::format("\"{}\"", type) : type;
-}
-
-inline std::string getValueShape(
-    const c10::IValue& val,
-    const size_t maxArrayLen = maxNumElements) {
-  if (val.isTensor()) {
-    auto& tensor = val.toTensor();
-    if (tensor.defined() &&
-        !tensor.unsafeGetTensorImpl()->has_symbolic_sizes_strides()) {
-      return vectorToString(tensor.sizes().vec());
-    }
-  } else if (val.isTuple()) {
-    const auto& val_container = val.toTupleRef().elements();
-    std::vector<std::string> str_array;
-    for (const auto& t : val_container) {
-      str_array.push_back(getValueShape(t));
-    }
-    return vectorToString(str_array);
-  } else if (val.isList()) {
-    const auto& val_list = val.toList();
-    std::vector<std::string> str_array;
-    str_array.reserve(val_list.size());
-    for (const auto j : c10::irange(val_list.size())) {
-      str_array.push_back(getValueShape(val_list.get(j)));
-      if (j >= maxArrayLen) {
-        LOG(WARNING) << "list size=" << val_list.size()
-                     << " exceeded maxArrayLen=" << maxArrayLen;
-        break;
-      }
-    }
-    return vectorToString(str_array);
-  }
-  return "[]";
-}
-
-=======
->>>>>>> 6f275ae4
+constexpr size_t kMaxNumElements = 4096;
+constexpr size_t kMaxStrLength = 8192;
+
 inline std::string getScalarValue(const c10::IValue& val) {
   if (val.isDouble()) {
     double d_val = val.toDouble();
@@ -147,11 +78,11 @@
     return val.toBool() ? "true" : "false";
   } else if (val.isString()) {
     const std::string& str_val = val.toStringRef();
-    if (str_val.size() > maxStrLength) {
+    if (str_val.size() > kMaxStrLength) {
       LOG(WARNING) << "string size=" << str_val.size()
-                   << " exceeded maxStrLength=" << maxStrLength;
+                   << " exceeded kMaxStrLength=" << kMaxStrLength;
       return fmt::format(
-          "\"{}\"", json_str_escape(str_val.substr(0, maxStrLength)));
+          "\"{}\"", json_str_escape(str_val.substr(0, kMaxStrLength)));
     }
 
     return fmt::format("\"{}\"", json_str_escape(str_val));
@@ -175,36 +106,36 @@
 
 // ExecutionTraceObserver contains all the states of the observer. Some of them
 // are shared between the enter and exit RecordFunction call backs, some data
-// like the `op_stack` may be accessed across different threads. So we should be
-// careful about data races. A global mutex `g_mutex` is used avoid these races
+// like the `opStack` may be accessed across different threads. So we should be
+// careful about data races. A global mutex `gMutex` is used avoid these races
 // at the cost of performance in large number of threads situations. We may
 // optimize this further to thread local, fine-grained locking, or use thread
 // safe containers.
-struct TORCH_API ExecutionTraceObserver {
+struct TORCH_API ExecutionTraceObserver { // NOLINT
   using ID = size_t;
 
   // Mapping of each thread to its own operator stack
-  std::map<size_t, std::stack<ID>> op_stack{};
+  std::map<size_t, std::stack<ID>> opStack{};
   // Uses the underlying TensorImpl object pointer as the key and map to its
   // unique id.
-  std::map<const void*, ID> object_id{};
+  std::map<const void*, ID> objectId{};
   // Observer run state.
   enum class RunState { uninitialized, disabled, enabled };
 
   // Mutex for multithreaded access to the shared containers.
-  std::recursive_mutex g_mutex{};
+  std::recursive_mutex gMutex{};
   // Stream to write output JSON.
   std::ofstream out{};
 
   // Full path to the output file.
-  std::string file_name{};
+  std::string fileName{};
 
   // RecordFunction callback handle for this observer.
-  CallbackHandle cb_handle{INVALID_CALLBACK_HANDLE};
+  CallbackHandle cbHandle{INVALID_CALLBACK_HANDLE};
 
   // Process ID.
   int32_t pid{-1};
-  std::string record_time{};
+  std::string recordTime{};
 
   ExecutionTraceObserver() = default;
 
@@ -221,9 +152,9 @@
     if (state_ == RunState::uninitialized ||
         callbackShouldBeEnabled(state_) != callbackShouldBeEnabled(newState)) {
       if (callbackShouldBeEnabled(newState)) {
-        reenableCallback(cb_handle);
+        reenableCallback(cbHandle);
       } else {
-        disableCallback(cb_handle);
+        disableCallback(cbHandle);
       }
     }
     state_ = newState;
@@ -250,22 +181,12 @@
 using ObserverManager = GlobalStateManager<ExecutionTraceObserver>;
 
 // Uninitialized node has id = 0
-const ExecutionTraceObserver::ID uninitialized_id{0};
+const ExecutionTraceObserver::ID kUninitializedId{0};
 // Root node has id = 1
-const ExecutionTraceObserver::ID root_id{1};
-
-struct FunctionCallContext : public ObserverContext {
+const ExecutionTraceObserver::ID kRootId{1};
+
+struct FunctionCallContext : public ObserverContext { // NOLINT
   std::string name;
-<<<<<<< HEAD
-  std::string kernel_backend;
-  std::string kernel_file;
-  ExecutionTraceObserver::ID op_id{uninitialized_id};
-  ExecutionTraceObserver::ID parent_id{uninitialized_id};
-  ExecutionTraceObserver::ID fw_parent_id{uninitialized_id};
-  std::vector<std::string> input_types;
-  std::vector<std::string> input_shapes;
-  std::vector<std::string> input_values;
-=======
   std::string kernelBackend;
   std::string kernelFile;
   ExecutionTraceObserver::ID opId{kUninitializedId};
@@ -275,7 +196,6 @@
   std::vector<std::string> inputShapes;
   std::vector<std::string> inputStrides;
   std::vector<std::string> inputValues;
->>>>>>> 6f275ae4
 };
 
 // Opens the json file to write the execution trace.
@@ -317,21 +237,16 @@
     const uint64_t tid,
     const uint64_t fw_tid,
     const std::string& inputs = "[]",
-<<<<<<< HEAD
-    const std::string& input_shapes = "[]",
-    const std::string& input_types = "[]",
-=======
     const std::string& inputShapes = "[]",
     const std::string& inputStrides = "[]",
     const std::string& inputTypes = "[]",
->>>>>>> 6f275ae4
     const std::string& outputs = "[]",
     const std::string& output_shapes = "[]",
     const std::string& output_strides = "[]",
     const std::string& output_types = "[]",
     const std::string& operator_schema = "",
-    const std::string& kernel_backend = "",
-    const std::string& kernel_file = "",
+    const std::string& kernelBackend = "",
+    const std::string& kernelFile = "",
     const std::string& additiona_attrs = "") {
   out << fmt::format(
       R"JSON(
@@ -345,14 +260,9 @@
       name,
       parent,
       inputs,
-<<<<<<< HEAD
-      input_shapes,
-      input_types,
-=======
       inputShapes,
       inputTypes,
       inputStrides,
->>>>>>> 6f275ae4
       outputs,
       output_shapes,
       output_types,
@@ -364,28 +274,28 @@
       tid,
       fw_tid,
       operator_schema,
-      kernel_backend,
-      kernel_file,
+      kernelBackend,
+      kernelFile,
       additiona_attrs);
 }
 
 inline std::string timeString(const std::time_t timepoint) {
   std::ostringstream oss;
-  oss << std::put_time(std::localtime(&timepoint), "%Y-%m-%d %X");
+  oss << std::put_time(std::localtime(&timepoint), "%Y-%m-%d %X"); // NOLINT
   return oss.str();
 }
 
 static bool initExecutionTraceStart(ExecutionTraceObserver& ob) {
-  ob.out = openOutputFile(ob.file_name);
+  ob.out = openOutputFile(ob.fileName);
   // If somehow the output stream failed to open, finish observer here.
   if (!ob.out) {
-    LOG(WARNING) << "Failed to open output file: " << ob.file_name;
+    LOG(WARNING) << "Failed to open output file: " << ob.fileName;
     return false;
   }
 
   // Wall clock time for the first op collection time.
   const auto current_time = std::chrono::system_clock::now();
-  ob.record_time =
+  ob.recordTime =
       timeString(std::chrono::system_clock::to_time_t(current_time));
   // Start timestamp using steady_clock for measurement.
   const auto timestamp =
@@ -398,7 +308,7 @@
   "schema": "1.1.1-chakra.0.0.4", "pid": {}, "time": "{}", "start_ts": {},
   "nodes": [)JSON",
       ob.pid,
-      ob.record_time,
+      ob.recordTime,
       timestamp);
   return true;
 }
@@ -408,9 +318,9 @@
   writeJsonNode(
       ob.out,
       "[pytorch|profiler|execution_trace|process]",
-      root_id,
+      kRootId,
       0, // rf_id
-      root_id, // parent is self
+      kRootId, // parent is self
       0, // fw_parent
       -1, // seq_id
       static_cast<std::underlying_type_t<RecordScope>>(RecordScope::USER_SCOPE),
@@ -430,17 +340,17 @@
       timestamp);
 
   ob.out.close();
-  VLOG(1) << "PyTorch Execution Trace: written to file " << ob.file_name;
+  VLOG(1) << "PyTorch Execution Trace: written to file " << ob.fileName;
 }
 
 inline ExecutionTraceObserver::ID getObjectID(
     ExecutionTraceObserver& ob,
     const void* t) {
-  auto iter = ob.object_id.find(t);
-  if (iter == ob.object_id.end()) {
-    ExecutionTraceObserver::ID object_id = ob.getNewID();
-    ob.object_id[t] = object_id;
-    return object_id;
+  auto iter = ob.objectId.find(t);
+  if (iter == ob.objectId.end()) {
+    ExecutionTraceObserver::ID objectId = ob.getNewID();
+    ob.objectId[t] = objectId;
+    return objectId;
   }
 
   return iter->second;
@@ -450,13 +360,9 @@
 convertIValue(
     ExecutionTraceObserver& ob,
     const c10::IValue& val,
-<<<<<<< HEAD
-    const size_t maxArrayLen = maxNumElements) {
-=======
     const bool baseType = true,
     const size_t maxArrayLen = kMaxNumElements) {
   std::string type = val.tagKind();
->>>>>>> 6f275ae4
   if (val.isTensor()) {
     std::string tensor_shape, tensor_stride, tensor_type, tensor_value;
 
@@ -580,40 +486,41 @@
   // triton kernel related information are in kwinputs
   const auto& kwinputs = fn.kwinputs();
   if (kwinputs.find("kernel_backend") != kwinputs.end()) {
-    fc.kernel_backend = kwinputs.at("kernel_backend").toStringRef();
-    if (fc.kernel_backend == "triton") {
-      fc.kernel_file = kwinputs.at("kernel_file").toStringRef();
+    fc.kernelBackend = kwinputs.at("kernel_backend").toStringRef();
+    if (fc.kernelBackend == "triton") {
+      fc.kernelFile = kwinputs.at("kernel_file").toStringRef();
       TORCH_INTERNAL_ASSERT(
           kwinputs.find("kernel_file") != kwinputs.end(),
           "kernel file is missing in triton kernel");
       // Remove the path of the file name
-      if (fc.kernel_file.find_last_of('/') != std::string::npos)
-        fc.kernel_file =
-            fc.kernel_file.substr(fc.kernel_file.find_last_of('/') + 1);
+      if (fc.kernelFile.find_last_of('/') != std::string::npos) {
+        fc.kernelFile =
+            fc.kernelFile.substr(fc.kernelFile.find_last_of('/') + 1);
+      }
 
       // get grid information
       TORCH_INTERNAL_ASSERT(
           kwinputs.find("grid") != kwinputs.end(),
           "grid is missing in triton kernel");
-      fc.input_values.emplace_back(
+      fc.inputValues.emplace_back(
           "\"" + kwinputs.at("grid").toStringRef() + "\"");
-      fc.input_types.emplace_back("\"String\"");
-      fc.input_shapes.emplace_back("[]");
+      fc.inputTypes.emplace_back("\"String\"");
+      fc.inputShapes.emplace_back("[]");
 
       // get stream information
       TORCH_INTERNAL_ASSERT(
           kwinputs.find("stream") != kwinputs.end(),
           "stream is missing in triton kernel");
-      fc.input_values.emplace_back(
+      fc.inputValues.emplace_back(
           std::to_string(kwinputs.at("stream").toInt()));
-      fc.input_types.emplace_back("\"Int\"");
-      fc.input_shapes.emplace_back("[]");
+      fc.inputTypes.emplace_back("\"Int\"");
+      fc.inputShapes.emplace_back("[]");
     }
   }
 }
 
 // Additional attributes for commounication collectives
-inline std::string getCommsNodeAttrs(const RecordFunction& fn) {
+inline std::string getCommsNodeAttrs(const RecordFunction& fn) { // NOLINT
   std::vector<std::string> attrs;
 
 #ifdef USE_DISTRIBUTED
@@ -669,18 +576,18 @@
   auto tid = fn.threadId();
 
   try {
-    const std::lock_guard<std::recursive_mutex> lock(ob.g_mutex);
+    const std::lock_guard<std::recursive_mutex> lock(ob.gMutex);
 
     // if current thread stack is empty, push the root node to the stack first
-    if (ob.op_stack[tid].empty()) {
+    if (ob.opStack[tid].empty()) {
       auto thread_node_id = ob.getNewID();
-      ob.op_stack[tid].push(thread_node_id);
+      ob.opStack[tid].push(thread_node_id);
       writeJsonNode(
           ob.out,
           "[pytorch|profiler|execution_trace|thread]",
           thread_node_id,
           0, // rf_id
-          root_id,
+          kRootId,
           0, // fw_parent
           -1, // seq_id
           static_cast<std::underlying_type_t<RecordScope>>(
@@ -709,31 +616,27 @@
 
     for (const auto i : c10::irange(input_start, inputs.size())) {
       appendValueInfo(
-<<<<<<< HEAD
-          ob, inputs[i], fc.input_values, fc.input_types, fc.input_shapes);
-=======
           ob,
           inputs[i],
           fc.inputShapes,
           fc.inputStrides,
           fc.inputTypes,
           fc.inputValues);
->>>>>>> 6f275ae4
     }
 
     handleKernelBackendInfo(fc, fn);
 
-    fc.parent_id = ob.op_stack[tid].top();
+    fc.parentId = ob.opStack[tid].top();
     // get parent id from the forward stack, this can be different for
     // autograd ops, which may execute on a different thread than the original
     // thread (which should have the parent op on the stack).
     auto fw_tid = fn.forwardThreadId();
     if (fw_tid != 0) {
-      fc.fw_parent_id = ob.op_stack[fw_tid].top();
-    }
-    // all input nodes should have id > op_id
-    fc.op_id = ob.getNewID();
-    ob.op_stack[tid].push(fc.op_id);
+      fc.fwParentId = ob.opStack[fw_tid].top();
+    }
+    // all input nodes should have id > opId
+    fc.opId = ob.getNewID();
+    ob.opStack[tid].push(fc.opId);
 
   } catch (const std::exception& e) {
     LOG(WARNING) << "Exception in execution trace observer: " << e.what();
@@ -816,10 +719,10 @@
     std::vector<std::string> output_shapes;
     std::vector<std::string> output_values;
     try {
-      const std::lock_guard<std::recursive_mutex> lock(ob->g_mutex);
+      const std::lock_guard<std::recursive_mutex> lock(ob->gMutex);
       // remove current op id from stack
 
-      ob->op_stack[fn.threadId()].pop();
+      ob->opStack[fn.threadId()].pop();
       for (const auto i : c10::irange(output_start, outputs.size())) {
         appendValueInfo(
             *ob,
@@ -842,36 +745,30 @@
       writeJsonNode(
           ob->out,
           fc.name,
-          fc.op_id,
+          fc.opId,
           fn.handle(),
-          fc.parent_id,
-          fc.fw_parent_id,
+          fc.parentId,
+          fc.fwParentId,
           fn.seqNr(),
           static_cast<std::underlying_type_t<RecordScope>>(fn.scope()),
           fn.threadId(),
           fn.forwardThreadId(),
-<<<<<<< HEAD
-          vectorToString(fc.input_values),
-          vectorToString(fc.input_shapes),
-          vectorToString(fc.input_types),
-=======
           vectorToString(fc.inputValues),
           vectorToString(fc.inputShapes),
           vectorToString(fc.inputStrides),
           vectorToString(fc.inputTypes),
->>>>>>> 6f275ae4
           vectorToString(output_values),
           vectorToString(output_shapes),
           vectorToString(output_strides),
           vectorToString(output_types),
           op_schema_str,
-          fc.kernel_backend,
-          fc.kernel_file,
+          fc.kernelBackend,
+          fc.kernelFile,
           additiona_attrs);
       ob->out << ",";
     } catch (const std::exception& e) {
       LOG(WARNING) << "Exception in execution trace observer: [" << fc.name
-                   << " (" << fc.op_id << ")] " << e.what();
+                   << " (" << fc.opId << ")] " << e.what();
     }
   }
 }
@@ -885,12 +782,12 @@
     auto& ob = *ObserverManager::get();
     ob.pid = processId();
     // Set output
-    ob.file_name = output_file_path;
+    ob.fileName = output_file_path;
     if (!initExecutionTraceStart(ob)) {
       return false;
     }
 
-    ob.cb_handle = addGlobalCallback(
+    ob.cbHandle = addGlobalCallback(
         RecordFunctionCallback(&onFunctionEnter, &onFunctionExit)
             .needsInputs(true)
             .needsOutputs(true)
@@ -900,7 +797,7 @@
 
     VLOG(1) << "PyTorch Execution Trace: added observer, output="
             << output_file_path;
-  } else if (ObserverManager::get()->cb_handle != INVALID_CALLBACK_HANDLE) {
+  } else if (ObserverManager::get()->cbHandle != INVALID_CALLBACK_HANDLE) {
     LOG(WARNING) << "Execution trace observer is already registered.";
   }
   return true;
@@ -913,10 +810,10 @@
       disableExecutionTraceObserver();
     }
 
-    if (ob->cb_handle != INVALID_CALLBACK_HANDLE) {
+    if (ob->cbHandle != INVALID_CALLBACK_HANDLE) {
       finalizeExecutionTraceOutput(*ob);
-      removeCallback(ob->cb_handle);
-      ob->cb_handle = INVALID_CALLBACK_HANDLE;
+      removeCallback(ob->cbHandle);
+      ob->cbHandle = INVALID_CALLBACK_HANDLE;
       // Release the current ET observer object and reset.
       TORCH_INTERNAL_ASSERT(
           ObserverManager::pop() != nullptr,
