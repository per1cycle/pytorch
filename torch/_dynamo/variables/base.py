# mypy: ignore-errors

import collections
import functools
from enum import Enum
from typing import Any, Callable, Dict, List

from .. import variables
from ..current_scope_id import current_scope_id
from ..exc import unimplemented, Unsupported
from ..source import AttrSource, Source
<<<<<<< HEAD
from ..utils import identity, is_function_or_wrapper, istype
=======
from ..utils import istype
>>>>>>> f4ba4953


class MutableLocalSource(Enum):
    """
    If the VariableTracker.mutable_local represents a Variable that:
    - already existed that Dynamo began tracking while introspection (Existing)
    - is a new variable that is created during Dynamo introspection (Local)
    """

    Existing = 0
    Local = 1


class MutableLocalBase:
    """
    Base class for Variable.mutable_local
    """

    def __init__(self, typ: MutableLocalSource):
        # In HigherOrderOperator tracing, we need to distinguish
        # between MutableLocals inside the HigherOrderOperator and
        # ones outside it. For example, it is not safe to mutate
        # `a` in the following example because it was constructed
        # in a different scope.
        #
        # def f(x):
        #     a = 1
        #     def g(x):
        #         nonlocal a
        #         a = 2
        #         return x
        #     return wrap(g, x) + a
        #
        # We use self.scope to distinguish this.
        # scope == 0: The object was an existing variable
        # scope == 1: The object was created while Dynamo
        #             was introspecting a function
        #             (and no HigherOrderOps were involved)
        # scope >= 2: The object was created through
        #             Dynamo introspection of a HigherOrderOp.
        #             The exact number corresponds to the level
        #             of nested HigherOrderOps.
        if typ is MutableLocalSource.Existing:
            self.scope = 0
        elif typ is MutableLocalSource.Local:
            self.scope = current_scope_id()
        else:
            unimplemented(f"Unsupported MutableLocalSource: {typ}")


class MutableLocal(MutableLocalBase):
    """
    Marker used to indicate this (list, iter, etc) was constructed in
    local scope and can be mutated safely in analysis without leaking
    state.
    """

    def __init__(self):
        super().__init__(MutableLocalSource.Local)

    def __hash__(self):
        return id(self)

    def __eq__(self, other):
        return self is other


def _is_top_level_scope(scope_id):
    return scope_id == 1


def is_side_effect_safe(m: MutableLocalBase):
    scope_id = current_scope_id()

    # In the top-level scope (if no HigherOrderOperators are involved),
    # we are allowed to modify variables created in this scope as well
    # as existing variables.
    if _is_top_level_scope(scope_id):
        return True
    # Otherwise, only allow local mutation of variables created in the current scope
    return m.scope == scope_id


class VariableTrackerMeta(type):
    all_subclasses = []

    def __instancecheck__(cls, instance) -> bool:
        """Make isinstance work with LazyVariableTracker"""
        if type.__instancecheck__(
            variables.LazyVariableTracker, instance
        ) and cls not in (
            VariableTracker,
            variables.LazyVariableTracker,
        ):
            instance = instance.realize()
        return type.__instancecheck__(cls, instance)

    def __init__(cls, name, bases, attrs):
        super().__init__(name, bases, attrs)
        VariableTrackerMeta.all_subclasses.append(cls)


class VariableTracker(metaclass=VariableTrackerMeta):
    """
    Base class for tracked locals and stack values

    VariableTracker instances are immutable and should be copied in
    order to change them.
    """

    # fields to leave unmodified in apply()
    _nonvar_fields = {
        "value",
        "guards",
        "source",
        "mutable_local",
        "parents_tracker",
        "user_code_variable_name",
    }

    def clone(self, **kwargs):
        """Shallow copy with some (optional) changes"""
        args = dict(self.__dict__)
        args.update(kwargs)
        return self.__class__(**args)

    @classmethod
    def visit(
        cls,
        fn: Callable[["VariableTracker"], None],
        value,
        cache=None,
    ):
        """
        Walk value and call fn on all the VariableTracker instances
        """
        if cache is None:
            cache = {}

        idx = id(value)
        if idx in cache:
            return
        # save `value` to keep it alive and ensure id() isn't reused
        cache[idx] = value

        if isinstance(value, VariableTracker):
            value = value.unwrap()
            fn(value)
            value = value.unwrap()  # calling fn() might have realized it
            nonvars = value._nonvar_fields
            for key, subvalue in value.__dict__.items():
                if key not in nonvars:
                    cls.visit(fn, subvalue, cache)
        elif istype(value, (list, tuple)):
            for subvalue in value:
                cls.visit(fn, subvalue, cache)
        elif istype(value, (dict, collections.OrderedDict)):
            for subvalue in value.values():
                cls.visit(fn, subvalue, cache)

    def __repr__(self):
        return f"{self.__class__.__name__}()"

    def debug_repr(self):
        # Intended to be overridden to provide more info
        try:
            return repr(self.as_python_constant())
        except NotImplementedError:
            return repr(self)

    def python_type(self):
        """
        Abstract method to be implemented by subclasses of VariableTracker.

        This method should return the type represented by the instance of the subclass.
        The purpose is to provide a standardized way to retrieve the Python type information
        of the variable being tracked.

        Returns:
            type: The Python type (such as int, str, list, etc.) of the variable tracked by
                the subclass. If the type cannot be determined or is not relevant,
                leaving it undefined or invoking super() is always sound.

        Note:
            This is an abstract method and may be overridden in subclasses.

        Example:
            class SetVariable(VariableTracker):
                def python_type(self):
                    return set

        Raises:
            NotImplementedError: If the method is not implemented in a subclass.
        """
        raise NotImplementedError(f"{self} has no type")

    def as_python_constant(self):
        """For constants"""
        raise NotImplementedError(f"{self} is not a constant")

    def guard_as_python_constant(self):
        """Similar to as_python_constant(), but add ID_MATCH guards to try to force things to become constants"""
        try:
            return self.as_python_constant()
        except NotImplementedError as e:
            unimplemented(str(e))

    def is_python_constant(self):
        try:
            self.as_python_constant()
            return True
        except NotImplementedError:
            return False

    def make_guard(self, fn):
        if self.source:
            return self.source.make_guard(fn)
        raise NotImplementedError

    def const_getattr(self, tx, name: str) -> Any:
<<<<<<< HEAD
        v = self.as_python_constant()
        if not hasattr(v, name):
            raise NotImplementedError()
        return getattr(v, name)

    def var_getattr(self, tx, name: str) -> "VariableTracker":
        """getattr(self, name) returning a new variable"""

        from .builder import SourcelessBuilder, VariableBuilder
        from .misc import GetAttrVariable

=======
        """getattr(self, name) returning a python constant"""
        raise NotImplementedError

    def var_getattr(self, tx, name: str) -> "VariableTracker":
        """getattr(self, name) returning a new variable"""
        value = self.const_getattr(tx, name)
        if not variables.ConstantVariable.is_literal(value):
            raise NotImplementedError
        source = None
>>>>>>> f4ba4953
        if self.source:
            source = AttrSource(self.source, name)
            builder = VariableBuilder(tx, source)
        else:
            source = None
            builder = functools.partial(SourcelessBuilder(), tx=tx)

        try:
            value = self.const_getattr(tx, name)
        except NotImplementedError:
            return GetAttrVariable(self, name, source=source)

        # Otherwise VariableBuilder will Skip it
        # This is the path taken by list.append and similar methods
        if self.source is not None and is_function_or_wrapper(value):
            return GetAttrVariable(self, name, source=source)

        try:
            return builder(value=value)
        except (NotImplementedError, Unsupported):
            return GetAttrVariable(self, name, source=source)

    def is_proxy(self):
        try:
            self.as_proxy()
            return True
        except NotImplementedError:
            return False

    def as_proxy(self):
        raise NotImplementedError(str(self))

    def maybe_fx_node(self):
        try:
            proxy = self.as_proxy()
            import torch.fx

            if isinstance(proxy, torch.fx.Proxy):
                return proxy.node
            return None
        except NotImplementedError:
            return None

    def reconstruct(self, codegen):
        raise NotImplementedError

    def can_reconstruct(self, tx):
        """If it is possible to reconstruct the Python object this
        VariableTracker represents."""
        assert tx is tx.output.root_tx, "Only root tx can reconstruct"
        try:
            from ..codegen import PyCodegen

            cg = PyCodegen(tx)
            self.reconstruct(cg)
            return True
        except NotImplementedError:
            return False

    def unpack_var_sequence(self, tx) -> List["VariableTracker"]:
        raise NotImplementedError

    def has_unpack_var_sequence(self, tx) -> bool:
        try:
            self.unpack_var_sequence(tx)
            return True
        except NotImplementedError:
            return False

    def inspect_parameter_names(self) -> List[str]:
        unimplemented(f"inspect_parameter_names: {self}")

    def call_hasattr(self, tx, name: str) -> "VariableTracker":
        unimplemented(f"hasattr {self.__class__.__name__} {name}")

    def call_function(
        self, tx, args: "List[VariableTracker]", kwargs: "Dict[str, VariableTracker]"
    ) -> "VariableTracker":
        unimplemented(f"call_function {self} {args} {kwargs}")

    def call_method(
        self,
        tx,
        name,
        args: "List[VariableTracker]",
        kwargs: "Dict[str, VariableTracker]",
    ) -> "VariableTracker":
        if name == "__len__" and self.has_unpack_var_sequence(tx):
            assert not (args or kwargs)
            return variables.ConstantVariable.create(len(self.unpack_var_sequence(tx)))
        elif (
            name == "__getattr__"
            and len(args) == 1
            and args[0].is_python_constant()
            and not kwargs
        ):
            return self.var_getattr(tx, args[0].as_python_constant())
        unimplemented(f"call_method {self} {name} {args} {kwargs}")

    def set_name_hint(self, name):
        pass

    def realize(self) -> "VariableTracker":
        """Used by LazyVariableTracker to build the real VariableTracker"""
        return self

    def unwrap(self) -> "VariableTracker":
        """Used by LazyVariableTracker to return the real VariableTracker if it already exists"""
        return self

    def is_realized(self):
        """Used by LazyVariableTracker to indicate an unrealized node"""
        return True

    def next_variable(self, tx):
        unimplemented(f"next({self})")

    def is_strict_mode(self, tx):
        return tx.strict_checks_fn and tx.strict_checks_fn(self)

    def __init__(
        self,
        *,
        source: Source = None,
        mutable_local: MutableLocal = None,
    ):
        super().__init__()
        self.source = source
        self.mutable_local = mutable_local


def typestr(*objs):
    if len(objs) == 1:
        (obj,) = objs
        if isinstance(obj, VariableTracker):
            return str(obj)
        else:
            return type(obj).__name__
    else:
        return " ".join(map(typestr, objs))<|MERGE_RESOLUTION|>--- conflicted
+++ resolved
@@ -9,11 +9,7 @@
 from ..current_scope_id import current_scope_id
 from ..exc import unimplemented, Unsupported
 from ..source import AttrSource, Source
-<<<<<<< HEAD
-from ..utils import identity, is_function_or_wrapper, istype
-=======
-from ..utils import istype
->>>>>>> f4ba4953
+from ..utils import is_function_or_wrapper, istype
 
 
 class MutableLocalSource(Enum):
@@ -234,10 +230,9 @@
         raise NotImplementedError
 
     def const_getattr(self, tx, name: str) -> Any:
-<<<<<<< HEAD
         v = self.as_python_constant()
         if not hasattr(v, name):
-            raise NotImplementedError()
+            raise NotImplementedError
         return getattr(v, name)
 
     def var_getattr(self, tx, name: str) -> "VariableTracker":
@@ -246,17 +241,6 @@
         from .builder import SourcelessBuilder, VariableBuilder
         from .misc import GetAttrVariable
 
-=======
-        """getattr(self, name) returning a python constant"""
-        raise NotImplementedError
-
-    def var_getattr(self, tx, name: str) -> "VariableTracker":
-        """getattr(self, name) returning a new variable"""
-        value = self.const_getattr(tx, name)
-        if not variables.ConstantVariable.is_literal(value):
-            raise NotImplementedError
-        source = None
->>>>>>> f4ba4953
         if self.source:
             source = AttrSource(self.source, name)
             builder = VariableBuilder(tx, source)
