--- conflicted
+++ resolved
@@ -143,11 +143,7 @@
     for i, arg in enumerate(wrapped_args):
         num_indices = 1
         if is_traceable_wrapper_subclass(arg):
-<<<<<<< HEAD
-            num_indices = len(get_plain_tensors(arg))  # type: ignore[arg-type]
-=======
             num_indices = len(get_plain_tensors(typing.cast(Tensor, arg)))
->>>>>>> cdee1679
 
         for _ in range(num_indices):
             if i in static_input_indices:
