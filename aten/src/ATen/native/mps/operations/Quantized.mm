#define TORCH_ASSERT_ONLY_METHOD_OPERATORS

#ifndef AT_PER_OPERATOR_HEADERS
#include <ATen/Functions.h>
#include <ATen/NativeFunctions.h>
#else
#include <ATen/ops/_convert_weight_to_int4pack_native.h>
#include <ATen/ops/_weight_int4pack_mm_native.h>
#include <ATen/ops/_weight_int8pack_mm_native.h>
#include <ATen/ops/empty.h>
#endif
#include <ATen/mps/MPSProfiler.h>
#include <ATen/native/mps/OperationUtils.h>
#include <fmt/format.h>

// #define _CAPTURE_KERNEL 1

namespace at::native {

using namespace mps;

static at::native::mps::MetalShaderLibrary lib(R"METAL_QUANTIZED(
#include <metal_stdlib>
using namespace metal;

template <typename T> struct Vec4Type {};

template <> struct Vec4Type<float> {
  using type = float4;
};

template <> struct Vec4Type<half> {
  using type = half4;
};

#if __METAL_VERSION__ >= 310
template <> struct Vec4Type<bfloat> {
  using type = bfloat4;
};
#endif

template <typename T> struct Vec2Type {};

template <> struct Vec2Type<float> {
  using type = float2;
};

template <> struct Vec2Type<half> {
  using type = half2;
};

#if __METAL_VERSION__ >= 310
template <> struct Vec2Type<bfloat> {
  using type = bfloat2;
};
#endif

kernel void weight_to_int4pack(constant int *W [[buffer(0)]],
                               device uchar *outputData [[buffer(1)]],
                               constant uint2 &sizes [[buffer(2)]],
                               uint2 thread_index [[thread_position_in_grid]]) {
  const uint N = sizes.x;
  const uint K_int32 = sizes.y;
  const uint n = thread_index.x; // 0..N-1
  const uint k = thread_index.y; // 0..K_int32-1
  int32_t src_val = W[n * K_int32 + k];
  uint8_t src_val0 = (uint8_t)((src_val & 0xFF000000) >> 24);
  uint8_t src_val1 = (uint8_t)((src_val & 0x00FF0000) >> 16);
  uint8_t src_val2 = (uint8_t)((src_val & 0x0000FF00) >> 8);
  uint8_t src_val3 = (uint8_t)(src_val & 0x000000FF);
  outputData[n * K_int32 * 4 + k * 4] = ((src_val3 & 0xF) << 4) | (src_val3 >> 4);
  outputData[n * K_int32 * 4 + k * 4 + 1] = ((src_val2 & 0xF) << 4) | (src_val2 >> 4);
  outputData[n * K_int32 * 4 + k * 4 + 2] = ((src_val1 & 0xF) << 4) | (src_val1 >> 4);
  outputData[n * K_int32 * 4 + k * 4 + 3] = ((src_val0 & 0xF) << 4) | (src_val0 >> 4);
}

/*
   This code takes heavy inspiration from MLX qvm kernel here:
   https://github.com/ml-explore/mlx/blob/main/mlx/backend/metal/kernels/quantized.metal#L381
   Specifically:
     - Multiplying activation by inverse scaling factor to reduce compute
   boundedness
     - Handling zero point by accumulating act in separate sum term. Needed with
   optimization done above. MLX MIT License:
   https://github.com/ml-explore/mlx/blob/main/LICENSE
*/

/*
   A matrix is [M x K] (right now this kernel does not support M > 1 but this is
   a very easy fix that will follow right after) B matrix is [N x K]. For 4 bit
   2 of the k values are packed in one byte so you can think of B as [N x K/2]
   matrix from layout perspective.

   Since this kernel is optimizing for gemv case, we split work, along reduction
   dim k, among the threads of same simdgroup. Ex: if K = 4096 and simdgroup
   size is 32 (current algorithm should work as long as simdgroup size is > 32).
   Then each thread will accumulate 4096/32 = 128 k values. However these 128
   values, handled by each thread are not laid out contiguously. Each thread
   handles 4 contiguous k values and then jumps 128 elements, k_jump =
   thread_per_channel (32) * ks_per_thread (4). Take a simpler example where
   simdgroup is of size 4. In this case threads_per_channel = 4. Assume K = 32
      k                thread
   [0, 1, 2, 3,          0
    4, 5, 6, 7,          1
    8, 9, 10, 11,        2
    12, 13, 14, 15,      3
    16, 17, 18, 19,      0
    20, 21, 22, 23,      1
    24, 25, 26, 27,      2
    28, 29, 30, 31]      3
   thread id in simd group that handle corresponding
   ks
   Thread 0 here is handling (0, 1, 2, 3) and then (16, 17, 18, 19). They are
   apart by k_jump = 4 * 4 = 16 This is done to improve memory access locality
   amonng threads that are working co-operatively. Once each thread has their
   partial sums accumulated, we use tree reduction (Metal offers simd_sum but
   not used so that we support simdgroup size = 64). In the
   example above we will have 4 partial sums.

   Each thread also handles 4 different output rows. Thus each simdgroup will be
   responsible for (1x4) tile of the output. We haven't evaluated whether a
   different tile size is better or not. We probably will do some auto-tuning
   once initial work is done.

*/

/*
   @brief This shader implements 4-bit matrix-vector multiplication where A
   matrix is fp16, bfloat or float and B matrix is a 4-bit groupwise-quantized weight
   matrix.
   @param [in] A is activation matrix of size M x K.
   @param [in] B is weight matrix of size M x K. Each byte contains 2 4-bit
   values, along K dim, packed together.
   @param [in] scales_and_zeros is scales and zero points corresponding each
   output channel x groups. These are packed as [num_groups = ceil(K / group_size), N, 2]. N = output
   @param [out] output_data is output matrix of size M x N.
   @param [in] sizes array contains values of M, N and K.
   @param [in] thread_index is global thread id.
   @param [in] tid_in_simdgruop is thread id in simdgroup. e.g. in simdgroup of size 32 it can be in [0-31].
*/
template <typename T, unsigned group_size>
kernel void int4pack_mm(constant T *A [[buffer(0)]],
                        constant uchar *B [[buffer(1)]],
                        constant T *scales_and_zeros [[buffer(2)]],
                        device T *output_data [[buffer(3)]],
                        constant uint3 &sizes [[buffer(4)]], // M, K, N
                        uint3 thread_index [[thread_position_in_grid]],
                        uint tid_in_simdgroup [[thread_index_in_simdgroup]]) {
  constexpr uint threads_per_channel = 32;
  constexpr uint ks_per_thread = 4;
  constexpr uint k_pack_factor = 2;
  const uint K = sizes.y;
  const uint N = sizes.z;
  uint n = thread_index.x; // 0..N/4-1
  uint m = thread_index.z; // 0..M
  n = n / threads_per_channel;
  n = n * 4;
  // This is starting k for each thread. In the example above, for thread 1 this
  // value will be 4.
  uint k = (tid_in_simdgroup % threads_per_channel) * ks_per_thread;
  constexpr int k_jump = threads_per_channel * ks_per_thread;

  using vecT = typename Vec4Type<T>::type;
  constant vecT *A_ptr = reinterpret_cast<constant vecT *>(A + m * K);
  constant uchar *B_ptr = B + ((n * K) / k_pack_factor);

  thread float4 result = float4(0.0);
  // We multipy group of 4 channels with these scales.
  // Because corresponding values from weight matrix are effectively left
  // shifted. This is to avoid doing right shift on those values which ends up
  // affecting performance. This is the trick applied in MLX kernels.
  float4 act_div_scales = {1.f, 1 / 16.f, 1 / 256.f, 1 / 4096.f};

  for (; k < K; k += k_jump) {
    // Find specific group to which channels handled by this thread
    // belong.
    uint k_block_index = k / group_size;
    // Since scales_and_zeros are packed as [num_groups, N, 2].
    // Finding a specific's group's scales and zero points requires jump by factor
    // of N*2
    uint scales_group_offset = (k_block_index * N + n) * 2;
    uint zeros_gruop_offset = scales_group_offset + 1;

    const T scale0 = scales_and_zeros[scales_group_offset];
    // Adding zero point results in 10% perf penalty.
    const T zero0 = scales_and_zeros[zeros_gruop_offset] - scale0 * T(8);

    const T scale1 = scales_and_zeros[scales_group_offset + 2];
    const T zero1 = scales_and_zeros[zeros_gruop_offset + 2] - scale1 * T(8);

    const T scale2 = scales_and_zeros[scales_group_offset + 4];
    const T zero2 = scales_and_zeros[zeros_gruop_offset + 4] - scale2 * T(8);

    const T scale3 = scales_and_zeros[scales_group_offset + 6];
    const T zero3 = scales_and_zeros[zeros_gruop_offset + 6] - scale3 * T(8);

    const float4 zeros = float4(zero0, zero1, zero2, zero3);

    float4 a_val = float4(A_ptr[k / 4]);
    // We are gonna skip right-shifts of the weights and hence divide by corresponding factor.
    float4 a_vec = a_val * act_div_scales;
    float a_val_sum = a_val[0] + a_val[1] + a_val[2] + a_val[3];

    float4x4 b_mat;
    ushort b_val0 = (reinterpret_cast<constant ushort *>(
        B_ptr + (k + 0 * K) / k_pack_factor))[0];
    ushort b_val1 = (reinterpret_cast<constant ushort *>(
        B_ptr + (k + 1 * K) / k_pack_factor))[0];
    ushort b_val2 = (reinterpret_cast<constant ushort *>(
        B_ptr + (k + 2 * K) / k_pack_factor))[0];
    ushort b_val3 = (reinterpret_cast<constant ushort *>(
        B_ptr + (k + 3 * K) / k_pack_factor))[0];
    b_mat[0] = scale0 * float4(float(b_val0 & 0x000f), float(b_val0 & 0x00f0),
                               float(b_val0 & 0x0f00), float(b_val0 & 0xf000));
    b_mat[1] = scale1 * float4(float(b_val1 & 0x000f), float(b_val1 & 0x00f0),
                               float(b_val1 & 0x0f00), float(b_val1 & 0xf000));
    b_mat[2] = scale2 * float4(float(b_val2 & 0x000f), float(b_val2 & 0x00f0),
                               float(b_val2 & 0x0f00), float(b_val2 & 0xf000));
    b_mat[3] = scale3 * float4(float(b_val3 & 0x000f), float(b_val3 & 0x00f0),
                               float(b_val3 & 0x0f00), float(b_val3 & 0xf000));

    result += a_vec * b_mat;
    result += a_val_sum * zeros;
  }
  result += simd_shuffle_down(result, 1);
  result += simd_shuffle_down(result, 2);
  result += simd_shuffle_down(result, 4);
  result += simd_shuffle_down(result, 8);
  result += simd_shuffle_down(result, 16);
  if (tid_in_simdgroup % threads_per_channel == 0) {
    reinterpret_cast<device vecT *>(output_data + m * N)[n / 4] = vecT(result);
  }
}

#define INSTANTIATE_INT4MV(DTYPE, GSIZE)                                       \
  template [[host_name("int4pack_mm_" #GSIZE "_" #DTYPE)]] kernel void         \
  int4pack_mm<DTYPE, GSIZE>(                                                   \
      constant DTYPE * A [[buffer(0)]], constant uchar * B [[buffer(1)]],      \
      constant DTYPE * scales_and_zeros [[buffer(2)]],                         \
      device DTYPE * output_data [[buffer(3)]],                                \
      constant uint3 & sizes [[buffer(4)]],                                    \
      uint3 thread_index [[thread_position_in_grid]],                          \
      uint tid_in_simdgroup [[thread_index_in_simdgroup]])

INSTANTIATE_INT4MV(float, 32);
INSTANTIATE_INT4MV(half, 32);
INSTANTIATE_INT4MV(float, 64);
INSTANTIATE_INT4MV(half, 64);
INSTANTIATE_INT4MV(float, 128);
INSTANTIATE_INT4MV(half, 128);
INSTANTIATE_INT4MV(float, 256);
INSTANTIATE_INT4MV(half, 256);
#if __METAL_VERSION__ >= 310
INSTANTIATE_INT4MV(bfloat, 32);
INSTANTIATE_INT4MV(bfloat, 64);
INSTANTIATE_INT4MV(bfloat, 128);
INSTANTIATE_INT4MV(bfloat, 256);
#endif

// ------------------------------ int8 MM For M >= 12 ------------------------------------
/**
 * The following code is heavily inspired by llama.cpp (https://github.com/ggerganov/llama.cpp).
 * The original code is under MIT License: https://github.com/ggerganov/llama.cpp/blob/master/LICENSE
 *
 * Matrix Multiplication Algorithm:
 * 1. Load A and B blocks (32x32 and 64x32 respectively) into shared memory.
 * 2. In 4 simdgroups, calculate the outer product of the loaded blocks. Each simdgroup produces a 2x4 8x8 result.
 *      2.1 For how to use outer product to perform matrix multiplication, refer to
 *           http://mlwiki.org/index.php/Matrix-Matrix_Multiplication#Sum_of_Outer_Products
 * 3. Repeat 1 & 2 along K axis, with K block size 32, accumulate the result in the 2x4 8x8 block.
 * 4. Dequantize the final result and store it in the output matrix.
 *
 * Variable names are changed to adapt to PyTorch convention such as M, N, K, etc.
 * Assuming row major order.
 * For more details please see inline comments.
 */
#include <metal_stdlib>
using namespace metal;
template <typename T> struct BlockType {};

template <> struct BlockType<float> {
  using simdgroup_type8x8 = simdgroup_float8x8;
  using type4 = float4;
};

template <> struct BlockType<half> {
  using simdgroup_type8x8 = simdgroup_half8x8;
  using type4 = half4;
};
#if __METAL_VERSION__ >= 310
template <> struct BlockType<bfloat> {
  using simdgroup_type8x8 = simdgroup_bfloat8x8;
  using type4 = bfloat4;
};
#endif

template<typename T>
float2 get_scale_zero(constant T * scalesAndZeros, uint2 index) {
    return float2(1.0, 0.0);
}

template<typename T>
float2 get_scale_zero_q8(constant T * scalesAndZeros, uint2 index) {
    T scale = scalesAndZeros[index[0]];
    return float2(scale, 0.0);
}

#define BLOCK_SIZE_M 32 // each block takes 32 rows in matrix A
#define BLOCK_SIZE_N 64 // each block takes 64 rows in matrix B
#define BLOCK_SIZE_K 32
#define THREAD_MAT_M 2 // in data loading stage, each thread load 2 simdgroup matrices from matrix A
#define THREAD_MAT_N 4 // in data loading stage, each thread load 4 simdgroup matrices from matrix B
#define THREAD_PER_ROW_A 4 // 4 thread for each row in matrix A to load numbers
#define THREAD_PER_ROW_B 2 // 2 thread for each row in matrix B to load numbers
#define SG_MAT_SIZE 64 // simdgroup matrix is of shape 8x8
#define SG_MAT_ROW 8

// T: input type, W: weight type
template<typename T, typename W, float2 (*get_scale_zero_func)(constant T *, uint2)>
kernel void kernel_mul_mm(
    constant T                 * A              [[buffer(0)]],
    constant char              * B              [[buffer(1)]],
    constant T                 * scalesAndZeros [[buffer(2)]],
    device T                   * outputData     [[buffer(3)]],
    constant uint3             & sizes          [[buffer(4)]],
    threadgroup char           * shared_memory  [[threadgroup(0)]], // threadgroup buffer at index 0
    uint3                        tgpig          [[threadgroup_position_in_grid]], // 3d coordinates
    uint                         tiitg          [[thread_index_in_threadgroup]], // 128 per threadgroup
    uint                         sgitg          [[simdgroup_index_in_threadgroup]]) {

    using T4 = typename BlockType<T>::type4;
    using Tsimd8x8 = typename BlockType<T>::simdgroup_type8x8;
    // sizes: x = M, y = K, z = N
    // pytorch: M x K @ N x K -> M x N
    // ggml: K x N @ K x M -> N x M
    uint32_t M = sizes.x; // M
    uint32_t K = sizes.y; // K
    uint32_t N = sizes.z; // N
    uint32_t nbytes_B = sizeof(W); // number of bytes for one element in B
    uint32_t nbytes_B_row = nbytes_B * K; // number of bytes for one row in B
    uint32_t nbytes_A = sizeof(T); // number of bytes for one element in A
    uint32_t nbytes_A_row = nbytes_A * K; // number of bytes for one row in A

    // shared memory for A and B
    threadgroup T    * shared_memory_A = (threadgroup T    *)(shared_memory);
    // using half here to store int8, gives us about 8% perf gain comparing to bfloat but not sure why
    threadgroup half * shared_memory_B = (threadgroup half *)(shared_memory + 8192);

    const uint threadgroup_M = tgpig.x; // total number (M + 31)/32, the index of this threadgroup along M axis
    const uint threadgroup_N = tgpig.y; // total number (N + 63)/64, the index of this threadgroup along N axis

    // if this block is of 64x32 shape or smaller, bound the number of rows for A and B in this block.
    short n_rows_A = min(uint32_t(M - threadgroup_M * BLOCK_SIZE_M), uint32_t(BLOCK_SIZE_M));
    short n_rows_B = min(uint32_t(N - threadgroup_N * BLOCK_SIZE_N), uint32_t(BLOCK_SIZE_N));

    // a thread shouldn't load data outside of the matrix
    short thread_row_A = min(((short)tiitg/THREAD_PER_ROW_A), n_rows_A - 1);
    short thread_row_B = min(((short)tiitg/THREAD_PER_ROW_B), n_rows_B - 1);

    Tsimd8x8 simdgroup_A[2]; // input, each simdgroup load 128 values of input
    simdgroup_half8x8 simdgroup_B[4]; // weight, each simdgroup load 256 values of weight
    simdgroup_float8x8 simdgroup_C[8]; // outer product result, 2x4 8x8 blocks.
    for (short i = 0; i < 8; i++){
        simdgroup_C[i] = make_filled_simdgroup_matrix<float, 8>(0.f);
    }

    constant T * a_ptr = (constant T *)((constant char *)A
        + nbytes_A_row * (threadgroup_M * BLOCK_SIZE_M + thread_row_A)
        + nbytes_A * (BLOCK_SIZE_K / THREAD_PER_ROW_A * (tiitg % THREAD_PER_ROW_A)));

    constant W * b_ptr = (constant W *)(B
        + nbytes_B_row * (threadgroup_N * BLOCK_SIZE_N + thread_row_B)
        + nbytes_B * (BLOCK_SIZE_K / THREAD_PER_ROW_B * (tiitg % THREAD_PER_ROW_B)));
/**
Load weight and input into shared memory:
8192: BLOCK_SIZE_M x BLOCK_SIZE_K x 4(max bytes per value) <----- numbers don't checkout, should be 4096. Changing it to 4096 gives wrong value.
4096: BLOCK_SIZE_N x BLOCK_SIZE_K x 2(storing int8 in half)

                          K
               ┌────────────────────────┐              8192(A)             4096(B)
               │                        │   ┌────────────────────────┬────────────┐
               │                        │   │++++++++++++++++++++++++│++++++++++++│
               │                        │   └────────────────────────┴────────────┘
               │                        │
               │32(BLOCK_SIZE_K)        │
               ├──┬──┬──────────────────┤                           K
               │++│  │                  │               ┌────────────────────────┐
             64│++│  │...               │               │                        │
 (BLOCK_SIZE_N)│++│  │                  │               │                        │
               ├──┴──┴──────────────────┤               │                        │
               │                        │               │                        │
               │      ───────────►      │               │32(BLOCK_SIZE_K)        │
               │       for loop         │               ├──┬──┬──────────────────┤
               │                        │             32│++│  │ ...              │
               │                        │ (BLOCK_SIZE_M)├──┴──┴──────────────────┤
               │                        │               │         ────────────►  │
               │                        │               │            for loop    │
               └────────────────────────┘               └────────────────────────┘
                           B                                        A

 */
    for (uint32_t loop_k = 0; loop_k < K; loop_k += BLOCK_SIZE_K) {
        // load data and store to threadgroup memory
        threadgroup_barrier(mem_flags::mem_threadgroup);

        #pragma unroll(16)
        for (short i = 0; i < 16; i++) {
            half weight = *(b_ptr + i);
            // for example, tiitg 32, i 12 -> 0 + 1 = 1, it needs to work on sg mat grid row 1
            short sg_mat_grid_row_index = (tiitg % THREAD_PER_ROW_B) * THREAD_PER_ROW_B + i / 8;
            // same example, sg mat grid col index: 32 / 2 / 8 = 2, so currently need to work with sg mat at (1, 2)
            short sg_mat_grid_col_index = tiitg / THREAD_PER_ROW_B / 8;
            // now inside sg mat, which index to write to? starting point is SG_MAT_SIZE * sg_mat_offset
            short row_offset = i % 8;
            short col_offset = (tiitg / THREAD_PER_ROW_B) % 8;
            // now calculates the overall offset for shared_memory_B
            short sb_offset = (sg_mat_grid_row_index * 8 + sg_mat_grid_col_index) * 64 + (row_offset * 8 + col_offset);
            *(shared_memory_B + sb_offset) = weight;
        }
        // read 8 values for input matrix

        #pragma unroll(2)
        for (short i = 0; i < 2; i++) {
            *((threadgroup T4 *)(shared_memory_A + (tiitg % THREAD_PER_ROW_A) * 8 * 32 + 8 * (tiitg / THREAD_PER_ROW_A)) + i) = *((constant T4 *)a_ptr + i);
        }

        a_ptr += BLOCK_SIZE_K;
        b_ptr += BLOCK_SIZE_K;

        threadgroup_barrier(mem_flags::mem_threadgroup);

        // load matrices from threadgroup memory and conduct outer products
        // pointing to the shared memory starting address for A, for current simdgroup.
        threadgroup T    * simdgroup_A_ptr = (shared_memory_A + THREAD_MAT_M * SG_MAT_SIZE * (sgitg / 2));
        // pointing to the shared memory starting address for B, for current simdgroup.
        threadgroup half * simdgroup_B_ptr = (shared_memory_B + THREAD_MAT_N * SG_MAT_SIZE * (sgitg % 2));

/**
Outer product:
              K
       ────────────►
     8    for loop              8   8
   ┌───┬───┬───┬───┐          ┌───┬───┬───┬───┬───┬───┬───┬───┐
 8 │+++│   │   │   │      │  8│+++│+++│+++│+++│###│###│###│###│
   ├───┼───┼───┼───┤      │   ├───┼───┼───┼───┼───┼───┼───┼───┤
   │+++│   │   │   │      │   │   │   │   │   │   │   │   │   │
   ├───┼───┼───┼───┤      │ K ├───┼───┼───┼───┼───┼───┼───┼───┤
   │###│   │   │   │      │   │   │   │   │   │   │   │   │   │
   ├───┼───┼───┼───┤      │   ├───┼───┼───┼───┼───┼───┼───┼───┤
   │###│   │   │   │      │   │   │   │   │   │   │   │   │   │
   └───┴───┴───┴───┘      ▼   └───┴───┴───┴───┴───┴───┴───┴───┘
                       for loop
    + simdgroup 0,1                + simdgroup 0,2
    # simdgroup 2,3                # simdgroup 1,3
 */
        #pragma unroll(4)
        for (short ik = 0; ik < BLOCK_SIZE_K / 8; ik++) {
            #pragma unroll(4)
            for (short i = 0; i < 4; i++) {
                simdgroup_load(simdgroup_B[i], simdgroup_B_ptr + SG_MAT_SIZE * i);
            }
            simdgroup_barrier(mem_flags::mem_none);
            #pragma unroll(2)
            for (short i = 0; i < 2; i++) {
                simdgroup_load(simdgroup_A[i], simdgroup_A_ptr + SG_MAT_SIZE * i);
            }

            simdgroup_A_ptr += BLOCK_SIZE_M / SG_MAT_ROW * SG_MAT_SIZE;
            simdgroup_B_ptr += BLOCK_SIZE_N / SG_MAT_ROW * SG_MAT_SIZE;

            #pragma unroll(8)
            for (short i = 0; i < 8; i++){
                simdgroup_multiply_accumulate(simdgroup_C[i], simdgroup_A[i/4], simdgroup_B[i%4], simdgroup_C[i]);
            }
        }
    }

    /**
 * Each sgitg 0,1,2,3 handles 2x4 8x8.
    8   8
  ┌───┬───┬───┬───┬───┬───┬───┬───┐
 8│ 0 │ 0 │ 0 │ 0 │ 1 │ 1 │ 1 │ 1 │
  ├───┼───┼───┼───┼───┼───┼───┼───┤
  │ 0 │ 0 │ 0 │ 0 │ 1 │ 1 │ 1 │ 1 │
  ├───┼───┼───┼───┼───┼───┼───┼───┤
  │ 2 │ 2 │ 2 │ 2 │ 3 │ 3 │ 3 │ 3 │
  ├───┼───┼───┼───┼───┼───┼───┼───┤
  │ 2 │ 2 │ 2 │ 2 │ 3 │ 3 │ 3 │ 3 │
  └───┴───┴───┴───┴───┴───┴───┴───┘

   scale: 8 x BLOCK_SIZE_N, starting from shared_memory_A. Each sgitg handles 4 8x8 diagonal matrix.
    8   8
  ┌───┬───┬───┬───┬───┬───┬───┬───┐
 8│   │   │   │   │   │   │   │   │
  └───┴───┴───┴───┴───┴───┴───┴───┘
 */

    threadgroup float * temp_str = ((threadgroup float *)shared_memory) \
                                  + 32 * (sgitg&1) + (16 * (sgitg>>1)) * BLOCK_SIZE_N;
    for (int i = 0; i < 8; i++) {
        int block_start = 4 * 8 * (sgitg & 1) + (i % 4) * 8;
        threadgroup float * temp_scale = (threadgroup float *)shared_memory_B + block_start;
        threadgroup float * scale_iter = temp_scale;
        // dequantize
        for (int j = 0; j < 8; j++) {
            // clear next 8 values of scale_iter
            *((threadgroup float2x4 *)scale_iter) = float2x4(0.f);
            // find scale
            int scale_index = threadgroup_N * BLOCK_SIZE_N + block_start + j;
            float2 scale_zero = get_scale_zero_func(scalesAndZeros, uint2(scale_index, 0));
            // create diagonal matrix of scales
            *(scale_iter + j) = scale_zero[0];
            // go to next row
            scale_iter += BLOCK_SIZE_N;
        }
        threadgroup_barrier(mem_flags::mem_threadgroup);
        simdgroup_float8x8 simd_scale;
        simdgroup_load(simd_scale, temp_scale, BLOCK_SIZE_N);
        simdgroup_multiply(simdgroup_C[i], simdgroup_C[i], simd_scale);
        simdgroup_store(simdgroup_C[i], temp_str + 8 * (i%4) + 8 * BLOCK_SIZE_N * (i/4), BLOCK_SIZE_N);
    }

    device T * C = outputData + (BLOCK_SIZE_N * threadgroup_N) + (BLOCK_SIZE_M * threadgroup_M) * N;
    if (sgitg == 0) {
        for (int i = 0; i < n_rows_B; i++) {
            for (int j = tiitg; j < n_rows_A; j += BLOCK_SIZE_M) {
                float temp = *(temp_str + i + j * BLOCK_SIZE_N);
                *(C + i + j * N) = (device T)(temp);
            }
        }
    }
}

#define INSTANTIATE_MM(DTYPE, WDTYPE, DEQUANT_FUNC)                      \
template                                                                 \
[[host_name("large_m_int8pack_mm_" #DTYPE)]]                             \
kernel void kernel_mul_mm<DTYPE, WDTYPE, DEQUANT_FUNC>(                  \
    constant DTYPE             * A              [[buffer(0)]],           \
    constant char              * B              [[buffer(1)]],           \
    constant DTYPE             * scalesAndZeros [[buffer(2)]],           \
    device   DTYPE             * outputData     [[buffer(3)]],           \
    constant uint3             & sizes          [[buffer(4)]],           \
    threadgroup char           * shared_memory  [[threadgroup(0)]],      \
    uint3                        tgpig          [[threadgroup_position_in_grid]], \
    uint                         tiitg          [[thread_index_in_threadgroup]],  \
    uint                         sgitg          [[simdgroup_index_in_threadgroup]])


INSTANTIATE_MM(float, char, get_scale_zero_q8);
INSTANTIATE_MM(half, char, get_scale_zero_q8);
#if __METAL_VERSION__ >= 310
INSTANTIATE_MM(bfloat, char, get_scale_zero_q8);
#endif
// ------------------------------ int8 MM For M < 12 ------------------------------------
/* Matrix vector multiplication, used for small M size for matrix multiplication as well.

                      for loop ->
                       1  1  1  1                                 1
  ┌──────────────────┬──┬──┬──┬──┬───────────┬─────┐             ┌──┐
  │      thread 0-> 8│  │  │  │  │           │     │            8│  │
  │                  ├──┼──┼──┼──┤           │     │             ├──┤
  │      thread 1-> 8│  │  │  │  │           │     │            8│  │
  │                  ├──┼──┼──┼──┤           │     │             ├──┤
  │      thread 2-> 8│  │  │  │  │           │     │            8│  │
  │                  ├──┼──┼──┼──┤           │     │             ├──┤
  │      thread 3-> 8│  │  │  │  │           │     │            8│  │
  │                  ├──┼──┼──┼──┤           │     │             ├──┤
  │                  │  │  │  │  │           │     │             │  │
  │    thread 4-7  32│  │  │  │  │           │     │           32│  │
  │                  │  │  │  │  │   SIMD    │     │             │  │
K │                  ├──┼──┼──┼──┤  Group 1  │     │             ├──┤
  │                  │  │  │  │  │           │     │             │  │
  │    thread 8-15 64│  │  │  │  │           │     │           64│  │
  │                  │  │  │  │  │           │     │             │  │
  │                  ├──┼──┼──┼──┤           │     │             ├──┤
  │                  │  │  │  │  │           │     │             │  │
  │  thread 16-31 128│  │  │  │  │           │     │          128│  │
  │                  │  │  │  │  │           │     │             │  │
  │                  ├──┼──┼──┼──┼───────────┤     │             ├──┤
  │                  │  │  │  │  │           │     │             │  │
  └──────────────────┴──┴──┴──┴──┴───────────┴─────┘             └──┘
                      SIMD Group 0                                input

                          N
  ┌──────────────────┬──┬──┬──┬──┬───────────┬─────┐
  │                  │  │  │  │  │           │     │
  └──────────────────┴──┴──┴──┴──┴───────────┴─────┘
                      scale

*/
// putting them in the kernel causes a significant performance penalty, could use function constant to optimize?
#define NB_Q8_0 8
#define N_DST 4        // each SIMD group works on 4 rows
#define N_SIMDGROUP 2  // number of SIMD groups in a thread group
#define N_SIMDWIDTH 32 // assuming SIMD group size is 32

template<typename T>
kernel void kernel_mul_mv(
    constant T                 * A              [[buffer(0)]],
    constant char              * B              [[buffer(1)]],
    constant T                 * scalesAndZeros [[buffer(2)]],
    device T                   * outputData     [[buffer(3)]],
    constant uint3             & sizes          [[buffer(4)]],
    threadgroup char           * shared_memory  [[threadgroup(0)]],
    uint3                        tgpig          [[threadgroup_position_in_grid]],
    uint                         tiisg          [[thread_index_in_simdgroup]],
    uint                         sgitg          [[simdgroup_index_in_threadgroup]]) {

    using T4 = typename BlockType<T>::type4;

    const int nr  = N_DST;
    const int nsg = N_SIMDGROUP;
    const int nw  = N_SIMDWIDTH;

    // sizes: x = M, y = K, z = N, given mv, x = M = 1
    // pytorch: M x K @ N x K -> M x N
    // ggml: K x N @ K x M -> N x M
    uint32_t K = sizes.y; // K
    uint32_t N = sizes.z; // N

    const int nb = K/N_SIMDWIDTH; // number of blocks of 32 elements along K axis
    const int threadgroup_N = tgpig.x; // threadgroup index along N axis.
    const int threadgroup_M = tgpig.y; // threadgroup index along M axis. For matvec multiplication this will always be 0 but keep it for future usage.
    /*
     * Each SIMD group in a threadgroup handles N_DST = nr = 4 rows.
     *      - threadgroup_N is the x index of the threadgroup. threadgroup_N * nsg -> the overall offset of SIMD groups, for this threadgroup.
     *      - threadgroup_N * nsg + sgitg -> the overall index of SIMD group, in all SIMD groups.
     *      - (threadgroup_N * nsg + sgitg) * nr -> the starting index of the row that this SIMD group needs to handle.
     */
    const int first_row = (threadgroup_N * nsg + sgitg) * nr;

    const uint offset0 = first_row * K;

    // x: weight, y: input
    constant char * x = (constant char *) B + offset0;
    constant T    * y = (constant T    *) A + threadgroup_M*K;

    // Load data to shared memory
    threadgroup T * shared_scale = (threadgroup T *)(shared_memory); // length 8 * sizeof(float)
    // Load scale:
    if (tiisg < 4) {
        *(shared_scale + (sgitg % 2) * 4 + tiisg) = *(scalesAndZeros + (threadgroup_N * NB_Q8_0) + (sgitg % 2) * 4 + tiisg);
    }

    // Accumulate on float4
    float2x4 yl;
    float4x4 xl[2];
    float4 sumf = 0;

    // Group threads in SIMD group into 8x4 block, each thread handles 8 input values.
    const int ix = tiisg/4;
    const int il = tiisg%4;

    // N_SIMDWIDTH = 32 means we have 32 weights in 1 simdgroup.
    // Find the starting point of input that this thread need to work on, load yb into yl.
    constant T * yb = y + ix * N_SIMDWIDTH + NB_Q8_0*il;

    // each thread in a SIMD group deals with NB_Q8_0 quants at a time
    for (short ib = ix; ib < nb; ib += nw/4) {
        // Load y data
        for (short i = 0; i < 2; i++) {
            short offset = i * 4;
            yl[i] = {*(yb + offset), *(yb + offset + 1), *(yb + offset + 2), *(yb + offset + 3)};
        }

        for (short row = 0; row < nr; row++) {
            // Locate where x should be.
            // row offset: row * K
            // col offset: ib * N_SIMDWIDTH + il * NB_Q8_0
            // x index: row * K + ib * N_SIMDWIDTH + il * NB_Q8_0
            constant int8_t * qs = (constant int8_t *)(x + row * K + ib * N_SIMDWIDTH + il * NB_Q8_0);
            for (short batch = 0; batch < 2; batch++) {
                short offset = batch * 4;
                xl[batch][row] = {(float)qs[offset], (float)qs[offset+1], (float)qs[offset+2], (float)qs[offset+3]};
            }
        }
        sumf += yl[0] * xl[0];
        sumf += yl[1] * xl[1];
        yb += NB_Q8_0 * nw;
    }

    for (int row = 0; row < nr; ++row) {
        const float tot = simd_sum(sumf[row]);
        float scale = *(shared_scale + (sgitg % 2) * 4 + row);
        if (tiisg == 0 && first_row + row < N) {
            outputData[threadgroup_M*N + first_row + row] = (device T)(tot * scale);
        }
    }
}


#define INSTANTIATE_MV(DTYPE)                                                   \
template                                                                        \
[[host_name("int8pack_mv_" #DTYPE)]]                                            \
kernel void kernel_mul_mv<DTYPE>(                                               \
    constant DTYPE             * A              [[buffer(0)]],                  \
    constant char              * B              [[buffer(1)]],                  \
    constant DTYPE             * scalesAndZeros [[buffer(2)]],                  \
    device   DTYPE             * outputData     [[buffer(3)]],                  \
    constant uint3             & sizes          [[buffer(4)]],                  \
    threadgroup char           * shared_memory  [[threadgroup(0)]],             \
    uint3                        tgpig          [[threadgroup_position_in_grid]],   \
    uint                         tiisg          [[thread_index_in_simdgroup]],      \
    uint                         sgitg          [[simdgroup_index_in_threadgroup]])


INSTANTIATE_MV(float);
INSTANTIATE_MV(half);
#if __METAL_VERSION__ >= 310
INSTANTIATE_MV(bfloat);
#endif

)METAL_QUANTIZED");

Tensor _convert_weight_to_int4pack_mps(const Tensor& in, int64_t innerKTiles) {
  TORCH_CHECK(in.dim() == 2, __func__, " : expect weight to be 2D tensor.");
  TORCH_CHECK(in.dtype() == at::kByte, __func__, " : expect weight to be kByte.");
  TORCH_CHECK(innerKTiles == 2 || innerKTiles == 4 || innerKTiles == 8,
              __func__,
              " : innerKTiles need to be 2, 4, or 8, got ",
              innerKTiles);

  auto weight = in.contiguous();
  auto N = weight.size(0);
  auto Kdiv2 = weight.size(1);
  auto K = Kdiv2 * 2;

  // Create fake shapes for cpu. The meta registration in dynamo requires
  // operator has the same output shape for each device. So creating a fake
  // shape {N / 8, K / (16 * innerKTiles), 32, innerKTiles / 2}
  auto weight_packed = at::empty({N / 8, K / (16 * innerKTiles), 32, innerKTiles / 2},
                                 at::TensorOptions().dtype(at::kInt).device(at::kMPS));
  MPSStream* mpsStream = getCurrentMPSStream();
  std::array<uint32_t, 4> sizes = {static_cast<uint32_t>(N), static_cast<uint32_t>(Kdiv2 / 4), 0, 0};
  dispatch_sync_with_rethrow(mpsStream->queue(), ^() {
    @autoreleasepool {
#if _CAPTURE_KERNEL
      if (getMPSProfiler().isCaptureEnabled()) {
        getMPSProfiler().startCapture(fmt::format("weight_to_int4pack_{}x{}", N, Kdiv2), mpsStream);
      }
#endif
      id<MTLComputeCommandEncoder> computeEncoder = mpsStream->commandEncoder();
      const std::string kernel = fmt::format("weight_to_int4pack");
      id<MTLComputePipelineState> quantizedPSO = lib.getPipelineStateForFunc(kernel);
      const auto maxThreadsPerGroup = [quantizedPSO maxTotalThreadsPerThreadgroup];
      [computeEncoder setComputePipelineState:quantizedPSO];
      mtl_setBuffer(computeEncoder, weight, 0);
      mtl_setBuffer(computeEncoder, weight_packed, 1);
      mtl_setBytes(computeEncoder, sizes, 2);
<<<<<<< HEAD
      [computeEncoder dispatchThreads:MTLSizeMake(N, K / 2, 1) threadsPerThreadgroup:MTLSizeMake(64, 1, 1)];
=======
      [computeEncoder dispatchThreads:MTLSizeMake(N, Kdiv2 / 4, 1) threadsPerThreadgroup:MTLSizeMake(64, 1, 1)];
>>>>>>> d3ab8cec
#if _CAPTURE_KERNEL
      if (getMPSProfiler().isCapturing()) {
        getMPSProfiler().stopCapture(mpsStream);
      }
#endif
    }
  });
  return weight_packed;
}

Tensor _weight_int4pack_mm_mps(const Tensor& A, const Tensor& B, int64_t qGroupSize, const Tensor& qScaleAndZeros) {
  constexpr int64_t kNTileSize = 8;

  auto M = A.size(0);
  auto N = B.size(0) * kNTileSize;
  auto K = A.size(1);

  TORCH_CHECK(A.dtype() == kBFloat16 || A.dtype() == kHalf || A.dtype() == kFloat,
              __func__,
              " : expect A to be either 32-bit or 16-bit float tensor.");
  TORCH_CHECK(A.is_contiguous(), __func__, " : expect A to be contiguous.");
  TORCH_CHECK(A.dim() == 2, __func__, " : expect A to be 2D tensor.");

  TORCH_CHECK(B.dtype() == kInt, __func__, " : expect B to be int32 tensor.");
  TORCH_CHECK(B.is_contiguous(), __func__, " : expect B to be contiguous.");
  TORCH_CHECK(B.dim() == 4, __func__, " : expect B to 4d tensor.");

  TORCH_CHECK(qGroupSize == 32 || qGroupSize == 64 || qGroupSize == 128 || qGroupSize == 256,
              __func__,
              ": expect qGroupSize to be 32, 64, 128 or 256, got ",
              qGroupSize);

  TORCH_CHECK(qScaleAndZeros.dim() == 3 && qScaleAndZeros.size(1) == N && qScaleAndZeros.size(2) == 2,
              __func__,
              ": expect qScaleAndZeros to be 3d tensor with sizes [:, ",
              N,
              ", 2]");

  auto C = at::empty({M, N}, A.options());
  MPSStream* mpsStream = getCurrentMPSStream();
  std::array<uint32_t, 4> sizes = {static_cast<uint32_t>(M), static_cast<uint32_t>(K), static_cast<uint32_t>(N), 0};
  dispatch_sync_with_rethrow(mpsStream->queue(), ^() {
    @autoreleasepool {
#if _CAPTURE_KERNEL
      if (getMPSProfiler().isCaptureEnabled()) {
        getMPSProfiler().startCapture(fmt::format("int4pack_mm_{}x{}x{}", M, N, K), mpsStream);
      }
#endif
      id<MTLComputeCommandEncoder> computeEncoder = mpsStream->commandEncoder();
      const std::string kernel = fmt::format("int4pack_mm_{}_{}", qGroupSize, scalarToMetalTypeString(A));
      id<MTLComputePipelineState> quantizedPSO = lib.getPipelineStateForFunc(kernel);
      const auto maxThreadsPerGroup = static_cast<decltype(M)>([quantizedPSO maxTotalThreadsPerThreadgroup]);
      [computeEncoder setComputePipelineState:quantizedPSO];
      mtl_setBuffer(computeEncoder, A, 0);
      mtl_setBuffer(computeEncoder, B, 1);
      mtl_setBuffer(computeEncoder, qScaleAndZeros, 2);
      mtl_setBuffer(computeEncoder, C, 3);
      mtl_setBytes(computeEncoder, sizes, 4);
      [computeEncoder dispatchThreads:MTLSizeMake(N / 4 * 32, 1, M) threadsPerThreadgroup:MTLSizeMake(64, 1, 1)];
#if _CAPTURE_KERNEL
      if (getMPSProfiler().isCapturing()) {
        getMPSProfiler().stopCapture(mpsStream);
      }
#endif
    }
  });
  return C;
}

Tensor _weight_int8pack_mm_mps(const Tensor& A, const Tensor& B, const Tensor& scales) {
  auto M = A.size(0);
  auto N = B.size(0);
  auto K = A.size(1);

  TORCH_CHECK(A.dtype() == kBFloat16 || A.dtype() == kHalf || A.dtype() == kFloat,
              __func__,
              " : expect A to be either 32-bit or 16-bit float tensor.");
  TORCH_CHECK(A.is_contiguous(), __func__, " : expect A to be contiguous.");
  TORCH_CHECK(A.dim() == 2, __func__, " : expect A to be 2D tensor.");

  TORCH_CHECK(B.dtype() == kChar, __func__, " : expect B to be int8 tensor.");
  TORCH_CHECK(B.is_contiguous(), __func__, " : expect B to be contiguous.");
  TORCH_CHECK(B.size(1) == K, __func__, " : expect B.size(1) == ", K);

  TORCH_CHECK(scales.dim() == 1 && scales.size(0) == N, __func__, " : expect scales to be 1d tensor with size ", N);

  auto C = at::empty({M, N}, A.options());
  TORCH_CHECK(N % 32 == 0 && K % 32 == 0);
#if 1
  MPSStream* mpsStream = getCurrentMPSStream();
  std::array<uint32_t, 4> sizes = {static_cast<uint32_t>(M), static_cast<uint32_t>(K), static_cast<uint32_t>(N), 0};
  dispatch_sync_with_rethrow(mpsStream->queue(), ^() {
    @autoreleasepool {
#if _CAPTURE_KERNEL
      if (getMPSProfiler().isCaptureEnabled()) {
        getMPSProfiler().startCapture(fmt::format("int8pack_mm_{}x{}x{}", M, N, K), mpsStream);
      }
#endif
      id<MTLComputeCommandEncoder> computeEncoder = mpsStream->commandEncoder();
      std::string kernel;
      // heuristic, to use mv kernel for mm with small M. M = 10 is the performance tipping point.
      if (M < 12) {
        kernel = fmt::format("int8pack_mv_{}", scalarToMetalTypeString(A));
      } else {
        kernel = fmt::format("large_m_int8pack_mm_{}", scalarToMetalTypeString(A));
      }
      id<MTLComputePipelineState> quantizedPSO = lib.getPipelineStateForFunc(kernel);
      [computeEncoder setComputePipelineState:quantizedPSO];
      mtl_setBuffer(computeEncoder, A, 0);
      mtl_setBuffer(computeEncoder, B, 1);
      mtl_setBuffer(computeEncoder, scales, 2);
      mtl_setBuffer(computeEncoder, C, 3);
      mtl_setBytes(computeEncoder, sizes, 4);
      if (M < 12) {
        [computeEncoder setThreadgroupMemoryLength:32 atIndex:0];
        [computeEncoder dispatchThreadgroups:MTLSizeMake((N + 7) / 8, M, 1)
                       threadsPerThreadgroup:MTLSizeMake(64, 1, 1)];
      } else {
        [computeEncoder setThreadgroupMemoryLength:12288 atIndex:0];
        [computeEncoder dispatchThreadgroups:MTLSizeMake((M + 31) / 32, (N + 63) / 64, 1)
                       threadsPerThreadgroup:MTLSizeMake(128, 1, 1)];
      }
#if _CAPTURE_KERNEL
      if (getMPSProfiler().isCapturing()) {
        getMPSProfiler().stopCapture(mpsStream);
      }
#endif
    }
  });
#else
  struct CachedGraph : public MPSCachedGraph {
    CachedGraph(MPSGraph* graph) : MPSCachedGraph(graph) {}
    MPSGraphTensor *ATensor = nil, *BTensor = nil, *scalesTensor = nil;
    MPSGraphTensor* outputTensor = nil;
  };
  @autoreleasepool {
    std::string key = __func__ + getTensorsStringKey({A, B, scales});
    auto cachedGraph = LookUpOrCreateCachedGraph<CachedGraph>(key, [&](auto mpsGraph, auto newCachedGraph) {
      newCachedGraph->ATensor = mpsGraphRankedPlaceHolder(mpsGraph, A);
      newCachedGraph->BTensor = mpsGraphRankedPlaceHolder(mpsGraph, B);
      newCachedGraph->scalesTensor = mpsGraphRankedPlaceHolder(mpsGraph, scales);
      auto castB = castMPSTensor(mpsGraph, newCachedGraph->BTensor, getMPSScalarType(A));
      auto transposedB = [mpsGraph transposeTensor:castB dimension:-1 withDimension:-2 name:nil];
      auto mmTensor = [mpsGraph matrixMultiplicationWithPrimaryTensor:newCachedGraph->ATensor
                                                      secondaryTensor:transposedB
                                                                 name:nil];
      newCachedGraph->outputTensor = [mpsGraph multiplicationWithPrimaryTensor:mmTensor
                                                               secondaryTensor:newCachedGraph->scalesTensor
                                                                          name:nil];
    });
    auto APlaceholder = Placeholder(cachedGraph->ATensor, A);
    auto BPlaceholder = Placeholder(cachedGraph->BTensor, B);
    auto scalesPlaceholder = Placeholder(cachedGraph->scalesTensor, scales);
    auto outputPlaceholder = Placeholder(cachedGraph->outputTensor, C);
    runMPSGraph(getCurrentMPSStream(),
                cachedGraph->graph(),
                dictionaryFromPlaceholders(APlaceholder, BPlaceholder, scalesPlaceholder),
                outputPlaceholder);
  }
#endif

  return C;
}

} // namespace at::native<|MERGE_RESOLUTION|>--- conflicted
+++ resolved
@@ -747,11 +747,7 @@
       mtl_setBuffer(computeEncoder, weight, 0);
       mtl_setBuffer(computeEncoder, weight_packed, 1);
       mtl_setBytes(computeEncoder, sizes, 2);
-<<<<<<< HEAD
-      [computeEncoder dispatchThreads:MTLSizeMake(N, K / 2, 1) threadsPerThreadgroup:MTLSizeMake(64, 1, 1)];
-=======
       [computeEncoder dispatchThreads:MTLSizeMake(N, Kdiv2 / 4, 1) threadsPerThreadgroup:MTLSizeMake(64, 1, 1)];
->>>>>>> d3ab8cec
 #if _CAPTURE_KERNEL
       if (getMPSProfiler().isCapturing()) {
         getMPSProfiler().stopCapture(mpsStream);
